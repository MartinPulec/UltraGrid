--- conflicted
+++ resolved
@@ -79,21 +79,21 @@
     //glutReshapeWindow(1, 1);
     
     // Create empty texture
-    glGenTextures(1, &decoder->compressed_tex);
-    glBindTexture(GL_TEXTURE_2D, decoder->compressed_tex);
-    glTexParameteri(GL_TEXTURE_2D, GL_TEXTURE_MIN_FILTER, GL_NEAREST);
-    glTexParameteri(GL_TEXTURE_2D, GL_TEXTURE_MAG_FILTER, GL_NEAREST);
-    glTexParameteri(GL_TEXTURE_2D, GL_TEXTURE_WRAP_S, GL_CLAMP_TO_EDGE);
+    glGenTextures(1, &decoder->compressed_tex);
+    glBindTexture(GL_TEXTURE_2D, decoder->compressed_tex);
+    glTexParameteri(GL_TEXTURE_2D, GL_TEXTURE_MIN_FILTER, GL_NEAREST);
+    glTexParameteri(GL_TEXTURE_2D, GL_TEXTURE_MAG_FILTER, GL_NEAREST);
+    glTexParameteri(GL_TEXTURE_2D, GL_TEXTURE_WRAP_S, GL_CLAMP_TO_EDGE);
     glTexParameteri(GL_TEXTURE_2D, GL_TEXTURE_WRAP_T, GL_CLAMP_TO_EDGE);
     
-    if ( decoder->type == DXT_TYPE_DXT5_YCOCG )
+    if ( decoder->type == DXT_TYPE_DXT5_YCOCG )
         glCompressedTexImage2DARB(GL_TEXTURE_2D, 0, GL_COMPRESSED_RGBA_S3TC_DXT5_EXT, decoder->width, decoder->height, 0,
                         decoder->width * decoder->height, 0);
     else
         glCompressedTexImage2DARB(GL_TEXTURE_2D, 0, GL_COMPRESSED_RGB_S3TC_DXT1_EXT, decoder->width, decoder->height, 0,
                         decoder->width * decoder->height / 2, 0);
     
-    // Create fbo    
+    // Create fbo    
     glGenFramebuffersEXT(1, &decoder->fbo_rgba);
     glBindFramebufferEXT(GL_FRAMEBUFFER_EXT, decoder->fbo_rgba);
     
@@ -177,18 +177,12 @@
     TIMER_INIT();
     
     TIMER_START();
-<<<<<<< HEAD
     glBindTexture(GL_TEXTURE_2D, decoder->compressed_tex);
-    glTexParameteri(GL_TEXTURE_2D, GL_TEXTURE_MAG_FILTER, GL_LINEAR);
-    glTexParameteri(GL_TEXTURE_2D, GL_TEXTURE_MIN_FILTER, GL_LINEAR);
-=======
-    glBindTexture(GL_TEXTURE_2D, decoder->texture_id);
     glTexParameteri(GL_TEXTURE_2D, GL_TEXTURE_MAG_FILTER, GL_NEAREST);
     glTexParameteri(GL_TEXTURE_2D, GL_TEXTURE_MIN_FILTER, GL_NEAREST);
->>>>>>> d5ca4f42
     glTexParameteri(GL_TEXTURE_2D, GL_TEXTURE_WRAP_S, GL_CLAMP_TO_EDGE);
     glTexParameteri(GL_TEXTURE_2D, GL_TEXTURE_WRAP_T, GL_CLAMP_TO_EDGE);
-    if ( decoder->type == DXT_TYPE_DXT5_YCOCG )
+    if ( decoder->type == DXT_TYPE_DXT5_YCOCG )
         glCompressedTexImage2DARB(GL_TEXTURE_2D, 0, GL_COMPRESSED_RGBA_S3TC_DXT5_EXT,
                         decoder->width, decoder->height, 0, decoder->width * decoder->height, image_compressed);
     else
@@ -204,18 +198,18 @@
     // Render to framebuffer
     glBindFramebufferEXT(GL_FRAMEBUFFER_EXT, decoder->fbo_rgba);
     
-    glClear(GL_COLOR_BUFFER_BIT | GL_DEPTH_BUFFER_BIT);
-    glViewport(0, 0, decoder->width, decoder->height);
+    glClear(GL_COLOR_BUFFER_BIT | GL_DEPTH_BUFFER_BIT);
+    glViewport(0, 0, decoder->width, decoder->height);
 
     glUseProgramObjectARB(decoder->program_display);
     
     glBindTexture(GL_TEXTURE_2D, decoder->compressed_tex);
     
-    glBegin(GL_QUADS);
-    glTexCoord2f(0.0, 0.0); glVertex2f(-1.0, -1.0);
-    glTexCoord2f(1.0, 0.0); glVertex2f(1.0, -1.0);
-    glTexCoord2f(1.0, 1.0); glVertex2f(1.0, 1.0);
-    glTexCoord2f(0.0, 1.0); glVertex2f(-1.0, 1.0);
+    glBegin(GL_QUADS);
+    glTexCoord2f(0.0, 0.0); glVertex2f(-1.0, -1.0);
+    glTexCoord2f(1.0, 0.0); glVertex2f(1.0, -1.0);
+    glTexCoord2f(1.0, 1.0); glVertex2f(1.0, 1.0);
+    glTexCoord2f(0.0, 1.0); glVertex2f(-1.0, 1.0);
     glEnd();
     
     glUseProgramObjectARB(0);
