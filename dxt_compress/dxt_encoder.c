--- conflicted
+++ resolved
@@ -72,16 +72,16 @@
     encoder->height = height;
     encoder->format = format;
     
-    // Create empty data
+    // Create empty data
     GLubyte * data = NULL;
     int data_size = 0;
     dxt_encoder_buffer_allocate(encoder, &data, &data_size);
     // Create empty compressed texture
-    glGenTextures(1, &encoder->texture_compressed_id);
-    glBindTexture(GL_TEXTURE_2D, encoder->texture_compressed_id);
-    glTexParameteri(GL_TEXTURE_2D, GL_TEXTURE_MIN_FILTER, GL_NEAREST);
-    glTexParameteri(GL_TEXTURE_2D, GL_TEXTURE_MAG_FILTER, GL_NEAREST);
-    glTexParameteri(GL_TEXTURE_2D, GL_TEXTURE_WRAP_S, GL_CLAMP_TO_EDGE);
+    glGenTextures(1, &encoder->texture_compressed_id);
+    glBindTexture(GL_TEXTURE_2D, encoder->texture_compressed_id);
+    glTexParameteri(GL_TEXTURE_2D, GL_TEXTURE_MIN_FILTER, GL_NEAREST);
+    glTexParameteri(GL_TEXTURE_2D, GL_TEXTURE_MAG_FILTER, GL_NEAREST);
+    glTexParameteri(GL_TEXTURE_2D, GL_TEXTURE_WRAP_S, GL_CLAMP_TO_EDGE);
     glTexParameteri(GL_TEXTURE_2D, GL_TEXTURE_WRAP_T, GL_CLAMP_TO_EDGE); 
     if ( encoder->type == DXT_TYPE_DXT5_YCOCG )   
         glCompressedTexImage2DARB(GL_TEXTURE_2D, 0, GL_COMPRESSED_RGBA_S3TC_DXT5_EXT, encoder->width, encoder->height, 0, data_size, data);
@@ -90,7 +90,7 @@
     // Free empty data
     dxt_encoder_buffer_free(data);
     
-    // Create fbo    
+    // Create fbo    
     glGenFramebuffersEXT(1, &encoder->fbo_id);
     glBindFramebufferEXT(GL_FRAMEBUFFER_EXT, encoder->fbo_id);
     
@@ -197,20 +197,12 @@
     
     TIMER_START();
     
-    // Compress    
-<<<<<<< HEAD
+    // Compress
     glBegin(GL_QUADS);
     glTexCoord2f(0.001, 0.001); glVertex2f(-1.0, -1.0);
     glTexCoord2f(1.0, 0.001 ); glVertex2f(1.0, -1.0);
     glTexCoord2f(1.0, 1.0); glVertex2f(1.0, 1.0);
     glTexCoord2f(0.001, 1.0); glVertex2f(-1.0, 1.0);
-=======
-    glBegin(GL_QUADS);
-    glTexCoord2f(0.0, 0.0); glVertex2f(-1.0, -1.0);
-    glTexCoord2f(1.0, 0.0); glVertex2f(1.0, -1.0);
-    glTexCoord2f(1.0, 1.0); glVertex2f(1.0, 1.0);
-    glTexCoord2f(0.0, 1.0); glVertex2f(-1.0, 1.0);
->>>>>>> 4bb7a5d8
     glEnd();
         
 #ifdef DEBUG
