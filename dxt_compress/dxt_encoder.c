--- conflicted
+++ resolved
@@ -31,13 +31,8 @@
 #include <string.h>
 
 
-<<<<<<< HEAD
 #include "logo_sitola-1.c"
 #include "cesnet-logo-2.c"
-=======
-const int FORMAT_RGB = 0;
-const int FORMAT_YUV = 1;
->>>>>>> 6ae04b74
 
 /** Documented at declaration */ 
 struct dxt_encoder
@@ -239,17 +234,9 @@
     // User compress program and set image size parameters
     glUseProgramObjectARB(encoder->program_compress);
     glUniform1i(glGetUniformLocation(encoder->program_compress, "image"), 0);
-<<<<<<< HEAD
-    if(format == DXT_FORMAT_YUV422) {
+    
             glUniform1i(glGetUniformLocation(encoder->program_compress, "imageFormat"), DXT_FORMAT_RGB);
-=======
-    
-    if(format == DXT_FORMAT_YUV422 || format == DXT_FORMAT_YUV) {
-            glUniform1i(glGetUniformLocation(encoder->program_compress, "imageFormat"), FORMAT_YUV);
->>>>>>> 6ae04b74
-    } else {
-            glUniform1i(glGetUniformLocation(encoder->program_compress, "imageFormat"), FORMAT_RGB); 
-    }
+            
     glUniform2f(glGetUniformLocation(encoder->program_compress, "imageSize"), encoder->width, encoder->height); 
 
     // Render to framebuffer
@@ -327,6 +314,39 @@
                         glTexSubImage2D(GL_TEXTURE_2D, 0, 0, 0, encoder->width, encoder->height, GL_RGB, GL_UNSIGNED_BYTE, image);
                         break;
     }
+    if(encoder->format == DXT_FORMAT_YUV422) {
+        glBindFramebufferEXT(GL_FRAMEBUFFER_EXT, encoder->fbo444_id);
+        glFramebufferTexture2DEXT(GL_FRAMEBUFFER_EXT, GL_COLOR_ATTACHMENT0_EXT, GL_TEXTURE_2D, encoder->texture_id, 0);
+        //assert(GL_FRAMEBUFFER_COMPLETE_EXT == glCheckFramebufferStatusEXT(GL_FRAMEBUFFER_EXT));
+        glBindTexture(GL_TEXTURE_2D, encoder->texture_yuv422);
+        
+        glPushAttrib(GL_VIEWPORT_BIT);
+        glViewport( 0, 0, encoder->width, encoder->height);
+
+        glTexSubImage2D(GL_TEXTURE_2D, 0, 0, 0, encoder->width / 2, encoder->height,  GL_RGBA, GL_UNSIGNED_INT_8_8_8_8_REV, image);
+        glUseProgramObjectARB(encoder->yuv422_to_444_program);
+        
+        //glDrawBuffer(GL_COLOR_ATTACHMENT0_EXT); 
+        
+        glBegin(GL_QUADS);
+        glTexCoord2f(0.0, 0.0); glVertex2f(-1.0, -1.0);
+        glTexCoord2f(1.0, 0.0); glVertex2f(1.0, -1.0);
+        glTexCoord2f(1.0, 1.0); glVertex2f(1.0, 1.0);
+        glTexCoord2f(0.0, 1.0); glVertex2f(-1.0, 1.0);
+        glEnd();
+        
+        glPopAttrib();
+        
+        //glBindFramebufferEXT(GL_FRAMEBUFFER_EXT, 0);
+        
+        glUseProgramObjectARB(encoder->program_compress);
+        glBindFramebufferEXT(GL_FRAMEBUFFER_EXT, encoder->fbo_id);
+        glBindTexture(GL_TEXTURE_2D, encoder->texture_id);
+
+        //gl_check_error();        
+    } else {
+        glTexSubImage2D(GL_TEXTURE_2D, 0, 0, 0, encoder->width, encoder->height, GL_RGBA, DXT_IMAGE_GL_TYPE, image);
+    }
                         
 #ifdef DEBUG
     glFinish();
@@ -345,18 +365,18 @@
     
     glBindTexture(GL_TEXTURE_2D, encoder->sitola);
     glBegin(GL_QUADS);
-    glTexCoord2f(0.0, 0.0); glVertex2f(0.4, 0.6);
-    glTexCoord2f(1.0, 0.0); glVertex2f(0.6, 0.6);
-    glTexCoord2f(1.0, 1.0); glVertex2f(0.6, 1.0);
-    glTexCoord2f(0.0, 1.0); glVertex2f(0.4, 1.0);
+    glTexCoord2f(0.0, 0.0); glVertex2f(0.3, 0.6);
+    glTexCoord2f(1.0, 0.0); glVertex2f(0.55, 0.6);
+    glTexCoord2f(1.0, 1.0); glVertex2f(0.55, 0.96);
+    glTexCoord2f(0.0, 1.0); glVertex2f(0.3, 0.96);
     glEnd();
     
     glBindTexture(GL_TEXTURE_2D, encoder->cesnet);
     glBegin(GL_QUADS);
-    glTexCoord2f(0.0, 0.0); glVertex2f(0.6, 0.6);
+    glTexCoord2f(0.0, 0.0); glVertex2f(0.55, 0.6);
     glTexCoord2f(1.0, 0.0); glVertex2f(0.98, 0.6);
     glTexCoord2f(1.0, 1.0); glVertex2f(0.98, 0.96);
-    glTexCoord2f(0.0, 1.0); glVertex2f(0.6, 0.96);
+    glTexCoord2f(0.0, 1.0); glVertex2f(0.55, 0.96);
     glEnd();
     
     glBindTexture(GL_TEXTURE_2D, encoder->texture_id);
