dnl Process this file with autoconf to produce a configure script.

AC_INIT([UltraGrid], [1.4], [ultragrid-dev@cesnet.cz])
configure_flags="$*"
AC_CANONICAL_SYSTEM
AM_INIT_AUTOMAKE([1.10])
AC_PREREQ(2.61)
AC_CONFIG_SRCDIR([src/main.cpp])
AC_CONFIG_MACRO_DIR([m4])

PARENT=`echo $PWD | sed -e 's%/[[^/]]*$%%'`

AC_DEFINE_UNQUOTED([CONFIG_FLAGS], ["$configure_flags"], [Flags passed to configure])

AC_CANONICAL_HOST
AC_PROG_CC
AC_PROG_CC_C99
AC_PROG_CPP
AC_PROG_CXX
AC_PROG_INSTALL
AC_HEADER_STDC
AC_C_CONST
AC_TYPE_SIZE_T
AC_C_BIGENDIAN
AC_C_CHAR_UNSIGNED
AC_HEADER_STDBOOL

AH_BOTTOM([
#ifndef __cplusplus
#ifdef HAVE_STDBOOL_H
# include <stdbool.h>
#else
# ifndef HAVE__BOOL
#  ifdef __cplusplus
typedef bool _Bool;
#  else
#   define _Bool signed char
#  endif
# endif
# define bool _Bool
# define false 0
# define true 1
# define __bool_true_false_are_defined 1
#endif
#endif // ! defined __cplusplus
])

AC_CHECK_HEADERS(stropts.h sys/filio.h sys/wait.h)

# -------------------------------------------------------------------------------------------------
POST_COMPILE_MSG=""
CFLAGS="$CFLAGS -I$srcdir"
CPPFLAGS="$CPPFLAGS -I$srcdir"
CXXFLAGS="$CXXFLAGS -I$srcdir -std=gnu++11"
LIB_MODULES=
AC_SUBST(INC)
AC_SUBST(LIBS)
AC_SUBST(OBJS)
AC_SUBST(POST_COMPILE_MSG)
AC_SUBST(COMMON_FLAGS)

AC_CHECK_SIZEOF([int *])

AC_C_BIGENDIAN(
        AC_DEFINE([WORDS_BIGENDIAN], 1, [This is big endian system]),
        AC_DEFINE([WORDS_SMALLENDIAN], 1, [This is little endian system])
)

if test "$ac_cv_prog_cc_c99" = no
then
        AC_MSG_ERROR([Your compiler does not accept C99.])
fi

AC_CHECK_SIZEOF([size_t])

if test $ac_cv_sizeof_size_t -eq 8
then
        WORD_LEN=64
else
        WORD_LEN=32
fi

AC_DEFUN([HM_VERSION_WARNING], [
          AC_MSG_WARN([If you still want to try with unsupported version of dependency,
                       you may want to try --disable-depends-version-check option.
                       If you find out that some unsupported version is working,
                       please let us know at ultragrid-dev@cesnet.cz.
                               ])
          ])

AC_MSG_CHECKING([GIT presence])
if which git
then
        AC_MSG_CHECKING([checking GIT revision ])
        git_rev=`git rev-parse --short HEAD`
        if test "$git_rev"; then
                AC_DEFINE_UNQUOTED([GIT_REV], "$git_rev", [Current GIT revision])
                AC_MSG_RESULT($git_rev);
        else
                AC_MSG_RESULT(no);
        fi
fi

AC_MSG_CHECKING([OS family])

if expr "$host_os" : ".*darwin.*" > /dev/null; then
        system=MacOSX
	AC_DEFINE([HAVE_MACOSX], [1], [This is Mac X OS])
else if expr "$host_os" : ".*mingw32.*" > /dev/null || expr "$host_os" : ".*msys.*" > /dev/null; then
        system=Windows
	AC_DEFINE([WIN32], [1], [This is an Windows OS])
	NET_LIBS="-lsetupapi -lWs2_32 -lIphlpapi"
	LIBS="$LIBS $NET_LIBS"
else
        system=Linux
	LDFLAGS="$LDFLAGS -Wl,--dynamic-list-data"
	AC_DEFINE([HAVE_LINUX], [1], [This is Linux])
fi
fi

AC_SUBST(NET_LIBS)

AC_MSG_RESULT($system);

AC_MSG_CHECKING([OS kernel version (major)])
os_version_major=`uname -r |cut -d . -f 1`
AC_MSG_RESULT($os_version_major);
AC_MSG_CHECKING([OS kernel version (minor)])
os_version_minor=`uname -r |cut -d . -f 2`
AC_MSG_RESULT($os_version_minor);

if test $system = MacOSX
then
        COMMON_OSX_FLAGS="-mmacosx-version-min=10.7 -stdlib=libc++"
	CFLAGS="$CFLAGS $COMMON_OSX_FLAGS"
	CPPFLAGS="$CPPFLAGS $COMMON_OSX_FLAGS"
	CXXFLAGS="$CXXFLAGS $COMMON_OSX_FLAGS"
        if test $WORD_LEN = 32; then
                CUDA_FLAGS="$CUDA_FLAGS -Xcompiler -Wno-error=unused-command-line-argument-hard-error-in-future"
        fi
	LDFLAGS="$LDFLAGS $COMMON_OSX_FLAGS -headerpad_max_install_names"
	X_CFLAGS="$X_CFLAGS -I/usr/X11R6/include"
        OBJS="$OBJS src/utils/autorelease_pool.o"
fi

AC_DEFINE_UNQUOTED([OS_VERSION_MAJOR], $os_version_major, [OS kernel major version])
AC_DEFINE_UNQUOTED([OS_VERSION_MINOR], $os_version_minor, [OS kernel minor version])

LINKER=$CXX

AC_SUBST(LINKER)
AC_SUBST(LDFLAGS)
AC_SUBST(CXXFLAGS)

AC_ARG_ENABLE(depends-version-check,
        AS_HELP_STRING([--disable-depends-version-check], [Disable libraries version check]),
	[version_check=$enableval],
        [version_check=yes]
        )

if test $system = MacOSX -a \( $os_version_major -lt 11 \) -a $version_check = yes
then
        AC_MSG_WARN([*** Only OS X versions 10.7 and higher are supported.])
        HM_VERSION_WARNING
        AC_MSG_ERROR([Exiting due to unsatisfied dependency.])
fi

if test $system = MacOSX -o $system = Linux
then
        CFLAGS="$CFLAGS -fPIC"
        CXXFLAGS="$CXXFLAGS -fPIC"
        CUDA_FLAGS="$CUDA_FLAGS -Xcompiler -fPIC"
        CU_OBJ_SUFFIX="cu.o"
else # Windows
        if test $WORD_LEN = 32; then
                CUDA_FLAGS="-m32"
        fi
        CU_OBJ_SUFFIX="cu.lib"
fi
AC_SUBST(CUDA_FLAGS)

if test "$system" = MacOSX; then
        GL_COMMON_OBJ="src/mac_gl_common.o src/gl_context.o"
else if test "$system" = Linux; then
        GL_COMMON_OBJ="src/glx_common.o src/gl_context.o src/x11_common.o"
else
        GL_COMMON_OBJ="src/win32_gl_common.o src/gl_context.o"
fi
fi

AC_ARG_VAR([ARCH], [Architecture to build for])
if test $target_cpu = x86_64 -o $target_cpu = i686
then
        test -z "$ARCH" && ARCH="-msse4"
fi
CFLAGS="$CFLAGS $ARCH"
CXXFLAGS="$CXXFLAGS $ARCH"

AC_CHECK_HEADERS([termios.h])

AH_BOTTOM([
/*
 * Mac OS X Snow Leopard does not have posix_memalign
 * so supplying a fake one (Macs allocate always aligned pointers
 * to a 16 byte boundry.
 */
#if defined HAVE_MACOSX && OS_VERSION_MAJOR <= 9
#include <errno.h>
#include <stdlib.h>
#ifndef POSIX_MEMALIGN
#define POSIX_MEMALIGN
static inline int posix_memalign(void **memptr, size_t alignment, size_t size);

static inline int posix_memalign(void **memptr, size_t alignment, size_t size)
{
       if(!alignment || (alignment & (alignment - 1)) || alignment > 16) return EINVAL;
       *memptr=malloc(size);
       if(!*memptr) return ENOMEM;
       return 0;
}
#endif // POSIX_MEMALIGN
#endif // defined HAVE_MACOSX && OS_VERSION_MAJOR <= 9
])

# Adds the module to UltraGrid build system.
# @param $1 name of the module
# @param $2 object files
# @param $3 libraries
AC_DEFUN([ADD_MODULE], [
          TARGET="lib/ultragrid/module_"$1".so"
          LIB_OBJS=$LIB_OBJS" "$2
          LIB_MODULES=$LIB_MODULES" "$3
	  AM_CONDITIONAL([IS_TARGET], [test x$1 != x])
	  AM_COND_IF([IS_TARGET],
		                [
				 MODULES="$MODULES $TARGET"
				 TARGETS="$TARGETS
$TARGET: "$2"
	\$(LINKER) \$(LDFLAGS) -shared -Wl,-soname,module."$1.so" "$2" -o lib/ultragrid/module_"$1".so "$3"
"
				 ])
          ])

# -------------------------------------------------------------------------------------------------
# Licensing
# -------------------------------------------------------------------------------------------------
bsd=no
AC_ARG_ENABLE(bsd-build,
              AS_HELP_STRING([--enable-bsd-build], [build UltraGrid as a BSD binary (default is GPL)]),
	[bsd=$enableval],
        )

AC_ARG_ENABLE(gpl-build,
              AS_HELP_STRING([--enable-gpl-build], [build UltraGrid as a GPL binary (default)]),
	[bsd=`test $enableval = yes && echo no || echo yes`],
        )

if test $bsd = no
then
        AC_DEFINE([HAVE_GPL], 1, [We can link with GPL software])
        license="GPLv2"
        COPYRIGHT="COPYRIGHT.GPL-2"
else
        license="BSD License"
        COPYRIGHT="COPYRIGHT.BSD"
fi

AC_SUBST(COPYRIGHT)

# -------------------------------------------------------------------------------------------------
# Additional macros
# -------------------------------------------------------------------------------------------------
AC_DEFUN([CUDA_MESSAGE], [
          if test -z "$cuda_msg_defined"; then
                  POST_COMPILE_MSG="$POST_COMPILE_MSG\n***\nYou have compiled in sort of CUDA code.\nIn order to use use it compression and \
decompression, you will need to have CUDA libraries visible to your OS.\n\
If not done so, you can accomplish this by adding line:\n\
        export LD_LIBRARY_PATH=$CUDA_LIB_PATH:\\\$\$LD_LIBRARY_PATH\n\
to your .bashrc file (in home directory). To take effect immediatelly, you will need to enter:\n\
        exec bash\n***\n"
                  cuda_msg_defined=yes
          fi
        ])

AC_DEFUN([DEFINE_CUDA], [
          if test -z "$cuda_var_defined"; then
                  AC_DEFINE([HAVE_CUDA], [1], [CUDA is present on the system])
                  if test $system = Windows; then
                          # It is twice by intent - as an object to force dependency
                          # (== build the object), as a lib to be at the end of the
                          # link list (it is a library) in MSW. TODO: make it prettier
                          # somehow. The same applies also for other CUDA objs/libs.
                          CUDA_COMMON_OBJ=src/cuda_wrapper.$CU_OBJ_SUFFIX
                          CUDA_COMMON_LIB=src/cuda_wrapper.$CU_OBJ_SUFFIX
                          DLL_LIBS="$DLL_LIBS src/cuda_wrapper.cu.dll"
                  else
                          CUDA_COMMON_OBJ=src/cuda_wrapper.$CU_OBJ_SUFFIX
                          CUDA_COMMON_LIB=
                  fi
                  cuda_var_defined=yes
          fi
        ])
AC_SUBST(DLL_LIBS)

if test $system = Windows
then
        AC_MSG_CHECKING([if_nametoindex])
        AC_COMPILE_IFELSE([AC_LANG_PROGRAM([[
                           #include <windows.h>
                           #include <iphlpapi.h>
                           ]], [[
                                if_nametoindex("eth");]]
                           )], HAVE_IF_NAMETOINDEX=yes, HAVE_IF_NAMETOINDEX=no)
        AC_MSG_RESULT([$HAVE_IF_NAMETOINDEX])
        if test $HAVE_IF_NAMETOINDEX = yes; then
                AC_DEFINE([HAVE_IF_TONAMEINDEX], 1, [Function if_nametoindex is present.])
        fi
else
        AC_CHECK_FUNCS(if_nametoindex)
fi

AC_CHECK_FUNCS(strtok_r)

AC_CHECK_FUNCS(drand48)
if test $ac_cv_func_drand48 = no
then
	AC_DEFINE([NEED_DRAND48], 1, [We need custom implementation of drand48.])
fi

# -------------------------------------------------------------------------------------------------
# Check for standard size types.  The defaults are only valid on some
# systems so we hope that <inttypes.h> exists when they're wrong.

AC_CHECK_TYPE(int8_t,  signed char)
AC_CHECK_TYPE(int16_t, short)
AC_CHECK_TYPE(int32_t, long)
AC_CHECK_TYPE(int64_t, long long)

# Some systems have these in <stdint.h>, just to be difficult...
AC_CACHE_CHECK(for uint8_t in <stdint.h>, ucl_cv_uint8_t_in_stdint_h,
	AC_EGREP_HEADER(uint8_t,
			stdint.h,
			ucl_cv_uint8_t_in_stdint_h=yes,
			ucl_cv_uint8_t_in_stdint_h=no))
if test $ucl_cv_uint8_t_in_stdint_h = "no"
then
	 AC_CHECK_TYPE(uint8_t,  unsigned char)
fi

AC_CACHE_CHECK(for uint16_t in <stdint.h>, ucl_cv_uint16_t_in_stdint_h,
	AC_EGREP_HEADER(uint16_t,
			stdint.h,
			ucl_cv_uint16_t_in_stdint_h=yes,
			ucl_cv_uint16_t_in_stdint_h=no))
if test $ucl_cv_uint16_t_in_stdint_h = "no"
then
	 AC_CHECK_TYPE(uint16_t,  unsigned short)
fi

AC_CACHE_CHECK(for uint32_t in <stdint.h>, ucl_cv_uint32_t_in_stdint_h,
	AC_EGREP_HEADER(uint32_t,
			stdint.h,
			ucl_cv_uint32_t_in_stdint_h=yes,
			ucl_cv_uint32_t_in_stdint_h=no))
if test $ucl_cv_uint32_t_in_stdint_h = "no"
then
	 AC_CHECK_TYPE(uint32_t,  unsigned int)
fi

# -------------------------------------------------------------------------------------------------
# GCC-specific warning flags
if test "$GCC" = yes
then
    CFLAGS="$CFLAGS -pipe -W -Wcast-qual -Wcast-align -Wbad-function-cast -Wmissing-prototypes -Wmissing-declarations"
    CXXFLAGS="$CXXFLAGS -pipe -W -Wcast-qual -Wcast-align -Wmissing-declarations"
fi

# ------------------------------------------------------------------------------------------------
# Dynamic libraries stuff
#
build_libraries=no
AC_ARG_ENABLE(plugins, AS_HELP_STRING([--enable-plugins], [build modules as libraries (default is off)]),
	[build_libraries=$enableval])

if test "$build_libraries" = yes
then
        if test "$system" = "Linux"
        then
                LIBS="$LIBS -ldl"
                LDFLAGS="$LDFLAGS -rdynamic"
        else
                AC_MSG_WARN([*** Building libraries is not supported with other system than Linux])
                build_libraries=no
        fi
        AC_DEFINE([BUILD_LIBRARIES], [1], [Build drivers as a standalone libraries])
fi


# -------------------------------------------------------------------------------------------------
# Check for libraries

AC_SEARCH_LIBS(socket, socket)
AC_SEARCH_LIBS(inet_addr, nsl)
AC_CHECK_LIB(rt, timer_create)

AC_CHECK_FUNC(sin, MATHLIBS="", MATHLIBS="-lm")
AC_CHECK_LIB(ieee, main, [MATHLIBS="-lieee $MATHLIBS"])
AC_SUBST(MATHLIBS)

# -------------------------------------------------------------------------------------------------
# See if this system supports sched_setscheduler()

AC_CHECK_FUNCS(sched_setscheduler)
use_rt=no
AC_ARG_ENABLE(rt,
              AS_HELP_STRING([--enable-rt], [enable RT priority]),
	[use_rt=$enableval])
if test "$use_rt" = "yes"; then
        AC_DEFINE([USE_RT], [1], [We use RT priority])
fi

# -------------------------------------------------------------------------------------------------
# Try to find the pthread library...

case "$host" in
	*-*-freebsd4*)
		CFLAGS="$CFLAGS -pthread"
		;;
	*)
		AC_CHECK_LIB(pthread, pthread_create, LIBS="$LIBS -lpthread", AC_MSG_ERROR([Require POSIX thread]))
		;;
esac

# -------------------------------------------------------------------------------------------------
debug_output=no
profile=no
ipv6=yes

AC_ARG_ENABLE(profile,
	[  --enable-profile        enable profiling],
	[if test $enableval = yes
	then
		if test "$GCC" = yes
		then
			CFLAGS="$CFLAGS -pg"
                        profile=yes
		else
			AC_MSG_ERROR([Do not know how to enable profiling for $CC])
		fi
	fi])

AC_ARG_ENABLE(debug,
	[  --enable-debug          enable debug messages and code],
	[if test $enableval = yes
	then
		AC_DEFINE([DEBUG], [1], [We build with debug messages])
                debug_output=yes
                DEBUG_FLAGS="-Werror -Wno-error=cast-qual -Wno-error=cast-align -Wno-error=strict-aliasing"
                CFLAGS="$CFLAGS $DEBUG_FLAGS"
                CXXFLAGS="$CXXFLAGS $DEBUG_FLAGS"
	fi])

AC_ARG_ENABLE(ipv6,
              AS_HELP_STRING([--disable-ipv6], [disable ipv6]),
              [if test $enableval = no
               then
                       ipv6=no
               fi])

if test "$ipv6" != no
then
        AC_DEFINE([HAVE_IPv6], [1], [Enable IPv6 support])
fi

# ------------------------------------------------------------------------------------------------
# environment variables
#
AC_ARG_VAR([CUDA_PATH], [Directory of your Nvidia toolkit instalation.])
AC_ARG_VAR([SAGE_DIRECTORY], [Directory of your SAGE installation.])
AC_ARG_VAR([DVS_DIRECTORY], [Path to DVS installation.])
AC_ARG_VAR([DELTACAST_DIRECTORY], [Placement of VideoMasterHD directory (Deltacast).])
AC_ARG_VAR([BLUE_LATEST_SDK], [Placement of Bluefish444 SDK.])
AC_ARG_VAR([NTV2_ROOT], [Directory to AJA NTV2 SDK (ends with ntv2projects).])
AC_ARG_VAR([AJA_DIRECTORY], [Directory to AJA NTV2 SDK.])

# -------------------------------------------------------------------------------------------------
# X Window System
#
# Use autoconf inbuilt X location.  Works v. nicely.  Substitution of X vars
# comes after broken X11 header check and attempted fix.
X_LIBS=
X_OBJ=

case "$host_os" in
	*darwin*)
        ;;
        *)
        AC_PATH_XTRA

        if test ! $no_x ; then
                # Check if X headers are broken.  GCC 2.95 and up reject headers that don't
                # have omit types, X11 headers have implicit int declarations on some systems
                # (e.g. Solaris).
                AC_CACHE_CHECK(whether X11 headers are broken, x11_cv_broken_headers, [
                        SAVED_CFLAGS=$CFLAGS
                        CFLAGS="$X_CFLAGS $CFLAGS"
                        AC_COMPILE_IFELSE([AC_LANG_PROGRAM([[#include <X11/Xlib.h>
                        #include <X11/Xutil.h>]], [[return 0]])],[x11_cv_broken_headers=no],[x11_cv_broken_headers=yes])
                        CFLAGS=$SAVED_CFLAGS
                ]);

                # If X headers look broken, check if we can use -istdinc.  If so replace
                # -IXDIR with -istdincXDIR to suppress warnings.  NB it is possible to use
                # -fpermissive, but not in conjunction with -Werror since warnings are still
                # generated.  Could pull local headers through:
                #			 's/^\(extern\) \([[A-Za-z0-9]]*($\)/\1 int \2/'
                if test $x11_cv_broken_headers = yes -a "$GCC" = "yes" ; then
                        SAVED_X_CFLAGS=$X_CFLAGS
                        X_CFLAGS=`echo $X_CFLAGS | sed 's%-I%-istdinc%'`
                        AC_CACHE_CHECK(whether -istdinc fixes X11 headers, x11_cv_gcc_istdinc_works, [
                                SAVED_CFLAGS=$CFLAGS
                                CFLAGS="$X_CFLAGS $CFLAGS"
                                AC_COMPILE_IFELSE([AC_LANG_PROGRAM([[#include <X11/Xlib.h>
                                #include <X11/Xutil.h>]], [[return 0]])],[x11_cv_gcc_istdinc_works=yes],[x11_cv_gcc_istdinc_works=no])
                                CFLAGS=$SAVED_CFLAGS
                        ])
                        if test $x11_cv_gcc_istdinc_works = no ; then
                                X_CFLAGS=$SAVED_X_CFLAGS
                        fi
                fi
                X_OBJ="src/x11_common.o"
                LIBS="$LIBS -ldl"
                CFLAGS="$CFLAGS"
                AC_DEFINE([HAVE_X], [1], [Build with X11 support])
        fi
        ;;
esac

AC_SUBST(X_CFLAGS)
AC_SUBST(X_EXTRA_LIBS)
AC_SUBST(X_PRE_LIBS)
AC_SUBST(X_OBJ)

# -------------------------------------------------------------------------------------------------
# Do we have FireWire/DV support?

case "$host_os" in
*freebsd*)
        AC_CHECK_HEADER(dev/firewire/firewire.h,[
                AC_DEFINE([HAVE_FIREWIRE_DV_FREEBSD], [1], [We have Firewire DV])
        ])
	;;
esac

# This should be conditional on finding libdv
AC_DEFINE([HAVE_DV_CODEC], [1], [We have libdv])

# -------------------------------------------------------------------------------------------------
# Try to find the SDK for the DVS cards
dvs=no
dvs_req=auto
AC_ARG_ENABLE(dvs,
[  --disable-dvs           disable DVS (default is auto)]
[                          Requires: DVS_SDK],
	[dvs_req=$enableval])

case "$system" in
	MacOSX)
		DVS_SDK_SUBDIR="universal"
	;;
  	Linux)
		DVS_SDK_SUBDIR="linux-x86_64"
	;;
	Windows)
		DVS_SDK_SUBDIR="win32"
        ;;
esac

if test -n "$DVS_DIRECTORY"
then
        DVS_HDR_PATH=$DVS_DIRECTORY/development/header
        DVS_LIB=$DVS_DIRECTORY/${DVS_SDK_SUBDIR}/lib
else
        DVS_HDR_PATH=sdk4.0.1.17/development/header
	DVS_LIB=sdk4.0.1.17/${DVS_SDK_SUBDIR}/lib
fi

AC_ARG_WITH(dvs,
	[  --with-dvs=DIR    specify location of DVS SDK],
	[DVS_HDR_PATH=$withval/development/header
	 DVS_LIB=$withval/${DVS_SDK_SUBDIR}/lib],
        )

SAVED_CFLAGS=$CFLAGS
SAVED_CPPFLAGS=$CPPFLAGS
CFLAGS="$CFLAGS -I${DVS_HDR_PATH}"
CPPFLAGS="$CPPFLAGS -I${DVS_HDR_PATH}"
AC_CHECK_HEADER(dvs_clib.h, FOUND_DVS_H=yes, FOUND_DVS_H=no)
CFLAGS=$SAVED_CFLAGS
CPPFLAGS=$SAVED_CPPFLAGS

SAVED_LIBS=$LIBS
if test $system = MacOSX
then
	LIBS="$LIBS -framework IOKit"
fi
AC_CHECK_LIB(dvsoem, sv_open, FOUND_DVS_L=yes, FOUND_DVS_L=no, -L${DVS_LIB})
LIBS=$SAVED_LIBS

if test $dvs_req != no -a $FOUND_DVS_H = yes -a $FOUND_DVS_L = yes
then
	DVS_INC=-I${DVS_HDR_PATH}
	DVS_LIB="-L${DVS_LIB} -ldvsoem"
        if test $system = Linux; then
                DVS_LIB="$DVS_LIB -ldl"
        fi
	DVS_CAP_OBJ="src/video_capture/dvs.o"
	DVS_DISP_OBJ="src/video_display/dvs.o"
        AC_DEFINE([HAVE_DVS], [1], [Build with DVS support])
        DVS_LIB="$DVS_LIB"
	if test $system = MacOSX
	then
		DVS_LIB="$DVS_LIB -framework IOKit"
	fi
        ADD_MODULE("vidcap_dvs", "$DVS_CAP_OBJ", "$DVS_LIB")
        ADD_MODULE("display_dvs", "$DVS_DISP_OBJ", "$DVS_LIB")
	INC="$INC $DVS_INC"
        dvs=yes
fi

if test $dvs_req = yes -a $dvs = no; then
        AC_MSG_ERROR([DVS not found.])
fi

# -------------------------------------------------------------------------------------------------
# Blackmagic stuff

DECKLINK_OBJ=
DECKLINK_INC=
DECKLINK_LIB=
DECKLINK_PATH=
decklink=no
decklink_req=auto

AC_ARG_ENABLE(decklink,
[  --disable-decklink      disable DeckLink (default is auto)]
[                          Requires: DesktopVideo],
	[decklink_req=$enableval])
DECKLINK_INC=

case "$system" in
	MacOSX)
                if test -z $DECKLINK_INC; then
                        DECKLINK_INC=$srcdir/DeckLink/Mac
                fi
                OLD_LIBS=$LIBS
                LIBS="$LIBS -framework CoreFoundation"
                AC_LANG_PUSH(C++)
		AC_COMPILE_IFELSE([AC_LANG_PROGRAM([[#include "DeckLink/Mac/DeckLinkAPI.h"
                                   ]],
		[[IDeckLinkIterator *deckLinkIter = CreateDeckLinkIteratorInstance();]])],FOUND_DECKLINK=yes,FOUND_DECKLINK=no)
                LIBS=$OLD_LIBS
                if test $FOUND_DECKLINK = yes; then
                        DECKLINK_LIB="$DECKLINK_LIB -framework CoreFoundation"
                fi
                AC_LANG_POP(C++)
                ;;
	Windows)
                if test -z $DECKLINK_INC; then
                        DECKLINK_INC=$srcdir/DeckLink/Windows
                fi
                SAVED_LIBS=$LIBS
                LIBS="$LIBS -lOle32"
                AC_LANG_PUSH(C++)
		AC_MSG_CHECKING([DeckLink usability])
		AC_COMPILE_IFELSE([AC_LANG_PROGRAM([[
#include "DeckLink/Windows/DeckLinkAPI_h.h"
#include "DeckLink/Windows/DeckLinkAPIVersion.h"
#include <objbase.h>
                                   ]],
		[[IDeckLinkIterator *deckLinkIter; CoCreateInstance(CLSID_CDeckLinkIterator, NULL, CLSCTX_ALL, IID_IDeckLinkIterator, (void **) deckLinkIter);]])],FOUND_DECKLINK=yes,FOUND_DECKLINK=no)
                LIBS=$SAVED_LIBS
                if test $FOUND_DECKLINK = yes; then
                        DECKLINK_LIB="$DECKLINK_LIB -lOle32"
                fi
		AC_MSG_RESULT([$FOUND_DECKLINK])
                AC_LANG_POP(C++)
                ;;
        *)
                if test -z $DECKLINK_INC; then
                        DECKLINK_INC=$srcdir/DeckLink/Linux
                fi

                AC_CHECK_FILE(${DECKLINK_INC}/DeckLinkAPI.h, FOUND_DECKLINK_H=yes, FOUND_DECKLINK_H=no)
                AC_CHECK_FILE(${DECKLINK_INC}/DeckLinkAPIDispatch.cpp, FOUND_DECKLINK_SRC=yes, FOUND_DECKLINK_SRC=no)
                AC_CHECK_LIB(DeckLinkAPI, main, FOUND_DECKLINK_L=yes, FOUND_DECKLINK_L=no)
                #if test $FOUND_DECKLINK_H = yes -a $FOUND_DECKLINK_SRC = yes -a $FOUND_DECKLINK_L = yes; then
                if test $FOUND_DECKLINK_H = yes -a $FOUND_DECKLINK_SRC = yes; then
                        FOUND_DECKLINK=yes
                        DECKLINK_LIB="$DECKLINK_LIB -ldl"
                else
                        FOUND_DECKLINK=no
                fi
                ;;
esac

if test $decklink_req != no -a $FOUND_DECKLINK = yes
then
    DECKLINK_PATH=${DECKLINK_INC}
    DECKLINK_INC=-I${DECKLINK_INC}
    DECKLINK_CAP_OBJ="src/blackmagic_common.o src/video_capture/decklink.o"
    DECKLINK_DISP_OBJ="src/blackmagic_common.o src/video_display/decklink.o"
    DECKLINK_SOUND_PLAY_OBJ="src/blackmagic_common.o src/audio/playback/decklink.o"
    if test $system = "Windows"; then
        OBJS="$OBJS src/video_capture/DeckLinkAPI_i.o"
    else
        OBJS="$OBJS src/video_capture/DeckLinkAPIDispatch.o"
    fi
    AC_DEFINE([HAVE_DECKLINK], [1], [Build with DeckLink support])
    ADD_MODULE("vidcap_decklink", "$DECKLINK_CAP_OBJ", "$DECKLINK_LIB")
    ADD_MODULE("display_decklink", "$DECKLINK_DISP_OBJ", "$DECKLINK_LIB")
    ADD_MODULE("aplay_decklink", "$DECKLINK_SOUND_PLAY_OBJ", "$DECKLINK_LIB")
    decklink=yes
    INC="$INC $DECKLINK_INC"
else
    DECKLINK_PATH=
fi

if test $decklink_req = yes -a $decklink = no; then
        AC_MSG_ERROR([DeckLink not found.])
fi

AC_SUBST(DECKLINK_PATH)

# -------------------------------------------------------------------------------------------------
# Bluefish444 stuff
# -------------------------------------------------------------------------------------------------
BLUEFISH444_PATH=
BLUEFISH444_CAP_OBJ=
BLUEFISH444_DISP_OBJ=
BLUEFISH444_INC=
BLUEFISH444_LIB=
bluefish444_req=auto
bluefish444=no
blue_audio_req=auto
blue_audio=no

AC_ARG_ENABLE(bluefish444,
[  --disable-bluefish444   disable Bluefish444 suppport (default is auto)]
[                          Requires: bluefish444_SDK],
              [bluefish444_req=$enableval],
              [bluefish444_req=auto]
              )
AC_ARG_ENABLE(blue-audio,
              AS_HELP_STRING([--disable-blue-audio], [disable Bluefish444 audio suppport (default is auto)]),
              [blue_audio_req=$enableval],
              [blue_audio_req=auto]
              )
BLUEFISH444_PATH=$BLUE_LATEST_SDK

AC_ARG_WITH(bluefish444,
            [  --with-bluefish444=DIR         specify location of Bluefish444],
            [BLUEFISH444_PATH=$withval
             ])


SAVED_LIBS=$LIBS
SAVED_CXXFLAGS=$CXXFLAGS
SAVED_CPPFLAGS_SAVE=$CPPFLAGS
if test -n "$BLUEFISH444_PATH"; then
        if test $system = Linux; then
                BLUEFISH444_INC="-I$BLUEFISH444_PATH/release/driver/inc"
        else
                BLUEFISH444_INC="-I$BLUEFISH444_PATH/Inc -IBlueVelvetC/BlueVelvetC"
        fi
        
        CXXFLAGS="$CXXFLAGS $BLUEFISH444_INC "
        CPPFLAGS="$CPPFLAGS $BLUEFISH444_INC"
        if test $system = Windows; then
                BLUEFISH444_LIB="-L$BLUEFISH444_PATH/Lib -LBlueVelvetC/Release $BLUEFISH444_LIB"
        fi
	LIBS="$LIBS $BLUEFISH444_LIB"
fi

AC_LANG_PUSH(C++)

BLUE_L=no
BLUE_H=no

if test $system = Windows
then
        AC_CHECK_HEADERS([BlueVelvetC_UltraGrid.h],
                        [BLUE_H=yes], [BLUE_H=no],
                        [[
#include <objbase.h>
                        ]]
                        )
        if test $WORD_LEN -eq 64; then
                BLUE_AUDIO_LIB="BlueHancUtils64"
                BLUEFISH444_LIB_NAME=BlueVelvetC64
                BLUE_AUX=BlueVelvet64
        else
                BLUE_AUDIO_LIB="BlueHancUtils"
                BLUEFISH444_LIB_NAME=BlueVelvetC_UltraGrid
                BLUE_AUX=BlueVelvet3
        fi
        
        AC_CHECK_LIB($BLUEFISH444_LIB_NAME, bfcFactory, [BLUE_L=yes],
                        [BLUE_L=no])
        BLUEFISH444_LIB="$BLUEFISH444_LIB -l$BLUE_AUX -l$BLUEFISH444_LIB_NAME"
else
if test $system = Linux
then
        AC_CHECK_HEADERS([BlueVelvet.h], [BLUE_H=yes], [BLUE_H=no])
        if test $WORD_LEN -eq 64; then
                AC_CHECK_LIB(BlueVelvet64, BlueVelvetFactory, [BLUE_L=yes], [BLUE_L=no])
                BLUE_AUDIO_LIB="BlueANCUtils64"
                BLUEFISH444_LIB="$BLUEFISH444_LIB -lBlueVelvet64"
        else
                AC_CHECK_LIB(BlueVelvet, BlueVelvetFactory, [BLUE_L=yes], [BLUE_L=no])
                BLUE_AUDIO_LIB="BlueANCUtils"
                BLUEFISH444_LIB="$BLUEFISH444_LIB -lBlueVelvet"
        fi
fi
fi

if test $system = Windows -o $system = Linux;then
        AC_CHECK_LIB($BLUE_AUDIO_LIB, hanc_decoder_ex, [HAVE_BLUE_AUDIO_L=yes],
                     [HAVE_BLUE_AUDIO_L=no])
        if test $HAVE_BLUE_AUDIO_L = yes -a $blue_audio_req != no; then
                BLUEFISH444_LIB="$BLUEFISH444_LIB -l$BLUE_AUDIO_LIB"
                blue_audio=yes
        fi
fi

if test $BLUE_H = yes -a $BLUE_L = yes -a $bluefish444_req != no
then
        BLUEFISH444_CAP_OBJ="src/video_capture/bluefish444.o"
        BLUEFISH444_DISP_OBJ="src/video_display/bluefish444.o"
        AC_DEFINE([HAVE_BLUEFISH444], [1], [Build with Bluefish444 support])
        ADD_MODULE("vidcap_bluefish444", "$BLUEFISH444_CAP_OBJ", "$BLUEFISH444_LIB")
        ADD_MODULE("display_bluefish444", "$BLUEFISH444_DISP_OBJ", "$BLUEFISH444_LIB")
        if test x$blue_audio = xyes; then
                AC_DEFINE([HAVE_BLUE_AUDIO], [1], [Build with Bluefish444 audio support])
        fi
	INC="$INC $BLUEFISH444_INC"
        bluefish444=yes
fi
AC_LANG_POP(C++)

LIBS=$SAVED_LIBS
CXXFLAGS=$SAVED_CXXFLAGS
CPPFLAGS=$SAVED_CPPFLAGS_SAVE

if test $bluefish444_req = yes -a $bluefish444 = no; then
        AC_MSG_ERROR([Bluefish444 not found]);
fi

# -------------------------------------------------------------------------------------------------
# AJA stuff
# -------------------------------------------------------------------------------------------------
AJA_CXXFLAGS=
AJA_INC=
AJA_LIB=
AJA_CAP_OBJ=
AJA_PATH=
aja=no

AC_ARG_ENABLE(aja,
              [  --disable-aja     disable AJA suppport (default is auto)]
              [                          Requires: NTV2_SDK],
              [aja_req=$enableval],
              [aja_req=auto]
              )

if test -n "$NTV2_ROOT"; then
        AJA_PATH=$NTV2_ROOT/..
fi

if test -n "$AJA_DIRECTORY"; then
        AJA_PATH=$AJA_DIRECTORY
fi

AC_ARG_WITH(aja,
            [  --with-aja=DIR         specify location of NTV2],
            [AJA_PATH=$withval
             ])

# In lines below, there is a compatibility check for NTV2 12.x (Linux only).
# For macOS, only NTV2 13 is checked/supported.
if test $system = Linux
then
        if test -n "$AJA_PATH"
        then
                # NTV2 SDK 12.x
                AC_CHECK_FILES(${AJA_PATH}/lib/libaja.a ${AJA_PATH}/lib/libajastuff.a, FOUND_LIBAJA=yes, FOUND_LIBAJA=no)
                # NTV2 SDK 13.x
                if test "$FOUND_LIBAJA" = no; then
                        AC_CHECK_FILES(${AJA_PATH}/lib/libajantv2.a, FOUND_LIBAJA=yes, FOUND_LIBAJA=no)
                        NTV2_13=yes
                fi
        fi
else
if test $system = Windows
then
        if test "$aja_req" = yes
        then
                ADD_MODULE("vidcap_aja", "src/video_capture/aja_win32_stub.o", "-laja")
                aja=yes
        fi
else # MacOSX
        AC_CHECK_LIB(ajantv2, main, [FOUND_LIBAJA=yes], [FOUND_LIBAJA=no])
        if test "$FOUND_LIBAJA" = yes; then
                AC_CHECK_FILE(${AJA_PATH}/ajalibraries/ajantv2/includes/ajatypes.h, FOUND_LIBAJA=yes, FOUND_LIBAJA=no)
        fi
fi
fi

# this is used only for Mac and Linux
if test "$aja_req" != no -a "$FOUND_LIBAJA" = yes
then
        aja=yes
        if test $system = Linux -a "$NTV2_13" != yes
	then
                AJA_INC="$AJA_INC -I${AJA_PATH}/ntv2projects/classes -I${AJA_PATH}/ajaapi -I${AJA_PATH}/ntv2projects/includes -I${AJA_PATH}/ntv2projects/democlasses"
                AJA_LIB="${AJA_PATH}/lib/libaja.a ${AJA_PATH}/lib/libajastuff.a"
        else # ntv2 13.x
                AJA_INC="$AJA_INC -I${AJA_PATH}/ajalibraries/ajantv2/includes -I${AJA_PATH}/ajalibraries/ajantv2/src/mac -I${AJA_PATH}/ajaapps/crossplatform/demoapps -I${AJA_PATH}/ajalibraries -I${AJA_PATH}/ajaapps/crossplatform/demoapps/ntv2capture"
        fi
        if test $system = Linux
        then
                AJA_CXXFLAGS="-DAJALinux -DAJA_LINUX"
                if test "$NTV2_13" = yes
                then
                        AJA_INC="$AJA_INC -I${AJA_PATH}/ajalibraries/ajantv2/src/lin"
                        AJA_LIB="${AJA_PATH}/lib/libajantv2.a"
                fi
        else # mac
                AJA_CXXFLAGS="-DAJAMac -DAJA_MAC"
                AJA_LIB="-lajantv2"
        fi
        AJA_CAP_OBJ="src/video_capture/aja.o"
        AC_DEFINE([HAVE_AJA], [1], [Build with AJA support])

        ADD_MODULE("vidcap_aja", "$AJA_CAP_OBJ", "$AJA_LIB")
        INC="$INC $AJA_INC"
        CXXFLAGS="$CXXFLAGS $AJA_CXXFLAGS"
fi

if test $aja_req = yes -a $aja = no; then
        AC_MSG_ERROR([AJA not found]);
fi

# -------------------------------------------------------------------------------------------------
# DELTACAST stuff

DELTACAST_PATH=
DELTACAST_CAP_OBJ=
DELTACAST_DISP_OBJ=
DELTACAST_INC=
DELTACAST_LIB=
deltacast=no
deltacast_found=no

AC_ARG_ENABLE(deltacast,
[  --disable-deltacast     disable DELTACAST suppport (default is auto)]
[                          Requires: VideoMasterHD_SDK],
              [deltacast_req=$enableval],
              [deltacast_req=auto]
              )
DELTACAST_PATH=$DELTACAST_DIRECTORY

AC_ARG_WITH(deltacast,
            [  --with-deltacast=DIR         specify location of DELTACAST],
            [DELTACAST_PATH=$withval
             ])

if test $system = Linux -o $system = Windows
then
        AC_LANG_PUSH(C++)

	if test $system = Windows; then
		HEADER_SUBDIR="Header"
	else
		HEADER_SUBDIR="Include"
	fi

        if test -n "$DELTACAST_PATH"
        then
                CXXFLAGS_SAVE=$CXXFLAGS
                CXXFLAGS="$CXXFLAGS -I$DELTACAST_PATH/$HEADER_SUBDIR"
                CPPFLAGS_SAVE=$CPPFLAGS
                CPPFLAGS="$CPPFLAGS -I$DELTACAST_PATH/$HEADER_SUBDIR"
        fi

	if test $system = Windows; then
		EXTRA_HEADERS="#include <windows.h>"
	else
		EXTRA_HEADERS=
	fi

        AC_CHECK_HEADERS([VideoMasterHD_Core.h VideoMasterHD_Sdi.h VideoMasterHD_Sdi_Audio.h],
                         [], [],
                         [[$EXTRA_HEADERS
			#ifdef HAVE_VIDEOMASTERHD_CORE_H
                          # include <VideoMasterHD_Core.h>
                          #endif
                          #ifdef HAVE_VIDEOMASTERHD_SDI_H
                          # include <VideoMasterHD_Sdi.h>
                          #endif
                          ]])

        SAVED_LIBS=$LIBS
        DELTACAST_LIB="-lvideomasterhd_audio -lvideomasterhd"
        if test -n "$DELTACAST_PATH"; then
		if test $ac_cv_sizeof_int_p -eq 8 -a $system = Linux
		then
			DELTACAST_LIB="$DELTACAST_LIB -L$DELTACAST_PATH/Library/x64"
		else
			DELTACAST_LIB="$DELTACAST_LIB -L$DELTACAST_PATH/Library/x86"
		fi
	fi
        LIBS="$LIBS $DELTACAST_LIB"
		
        AC_LINK_IFELSE([AC_LANG_PROGRAM([[$EXTRA_HEADERS
			  # include <VideoMasterHD_Core.h>
                          # include <VideoMasterHD_Sdi.h>
                          # include <VideoMasterHD_Sdi_Audio.h>
                           ]],
                           [[
			    VHD_OpenBoardHandle(0, (void **) 0, (void *) 0, 0);
			    VHD_SlotExtractAudio(0, 0);
                            VHD_LockSlotHandle(0, 0);
                            ]])],FOUND_VHD_L=yes,FOUND_VHD_L=no)
        #AC_CHECK_LIB(videomasterhd_audio, VHD_GetNbSamples, [], [], [-lvideomasterhd])
        LIBS=$SAVED_LIBS
        if test -n "$DELTACAST_PATH"
        then
                CXXFLAGS=$CXXFLAGS_SAVE
                CPPFLAGS=$CPPFLAGS_SAVE
        fi

        AC_LANG_POP(C++)

        if test "$ac_cv_header_VideoMasterHD_Core_h" = yes -a "$ac_cv_header_VideoMasterHD_Sdi_h" = yes -a "$ac_cv_header_VideoMasterHD_Sdi_Audio_h" = yes \
                -a "$FOUND_VHD_L" = yes; then
		deltacast_found=yes
	fi
else # OS X
	m4_defun([MY_CHECK_FRAMEWORK],
		[AC_CACHE_CHECK([if -framework ]$1[ works],[my_cv_framework_]$1,
			[save_LIBS="$LIBS"
			LIBS="$LIBS -framework ]$1["
			AC_LINK_IFELSE([AC_LANG_PROGRAM([],[])],
				[my_cv_framework_]$1[=yes],
				[my_cv_framework_]$1[=no])
			])
		LIBS="$save_LIBS"
		if test "$my_cv_framework_]$1["="yes"; then
		AC_DEFINE(AS_TR_CPP([HAVE_FRAMEWORK_]$1),1,
			[Define if you have the ] $1 [ framework])
		AS_TR_CPP([FRAMEWORK_]$1)="-framework ]$1["
		AC_SUBST([FRAMEWORK_]AS_TR_CPP($1))
		fi])
	MY_CHECK_FRAMEWORK([VideoMasterHD])
	MY_CHECK_FRAMEWORK([VideoMasterHD_Audio])
        AC_CHECK_HEADERS([VideoMasterHD/VideoMasterHD_Core.h])
	if test "$ac_cv_header_VideoMasterHD_VideoMasterHD_Core_h" = yes -a $my_cv_framework_VideoMasterHD = yes -a $my_cv_framework_VideoMasterHD = yes; then
		deltacast_found=yes
		DELTACAST_LIB="$FRAMEWORK_VIDEOMASTERHD $FRAMEWORK_VIDEOMASTERHD_AUDIO"
	fi
fi

if test $deltacast_req != no -a $deltacast_found = yes
then
	if test -n "$DELTACAST_PATH"
	then
		DELTACAST_INC="-I$DELTACAST_PATH/$HEADER_SUBDIR"
	fi
	DELTACAST_CAP_OBJ="src/video_capture/deltacast.o src/video_capture/deltacast_dvi.o"
	DELTACAST_DISP_OBJ="src/video_display/deltacast.o"
	AC_DEFINE([HAVE_DELTACAST], [1], [Build with DELTACAST support])
	ADD_MODULE("vidcap_deltacast", "$DELTACAST_CAP_OBJ", "$DELTACAST_LIB")
        ADD_MODULE("display_deltacast", "$DELTACAST_DISP_OBJ", "$DELTACAST_LIB")
	INC="$INC $DELTACAST_INC"
	deltacast=yes
fi

if test $deltacast_req = yes -a $deltacast = no; then
        AC_MSG_ERROR([Deltacast not found]);
fi

# -------------------------------------------------------------------------------------------------
# QuickTime Stuff
# -------------------------------------------------------------------------------------------------
QUICKTIME_INC=
QUICKTIME_LIB=
QUICKTIME_OBJ=
quicktime=no

AC_ARG_ENABLE(quicktime,
      AS_HELP_STRING([--disable-quicktime], [enable QuickTime support(default is disable)]),
    [quicktime_req=$enableval],
    [quicktime_req=no]
    )

if test $WORD_LEN = 64 -a $quicktime_req = yes; then
        AC_MSG_ERROR([QuickTime not supported in 64-bit builds, please build 32-bit UltraGrid (CFLAGS/CXXFLAGS/LDFLAGS/CUDA_FLAGS=-m32)]);
fi

case $host_os in
	*darwin*)
		AC_CHECK_HEADERS([QuickTime/QuickTime.h], [FOUND_QUICKTIME_H=yes], [echo "QuickTime headers not found."])
		AC_CHECK_HEADERS([Carbon/Carbon.h], [FOUND_CARBON_H=yes], [echo "Carbon headers not found."])

		if test $quicktime_req != no -a $FOUND_QUICKTIME_H = yes -a $FOUND_CARBON_H = yes -a $WORD_LEN = 32
		then
                        AC_DEFINE([HAVE_QUICKTIME], [1],  [Build with QuickTime support])
			QUICKTIME_INC=
			QUICKTIME_LIB="-framework QuickTime -framework Carbon -framework AppKit -framework CoreAudio -framework AudioUnit"
			QUICKTIME_OBJ="src/video_capture/quicktime.o src/video_display/quicktime.o"
                        ADD_MODULE("", "$QUICKTIME_OBJ", "$QUICKTIME_LIB")
			INC="$INC $QUICKTIME_INC"
                        quicktime=yes
		fi
    ;;
esac

if test $quicktime_req = yes -a $quicktime = no; then
        AC_MSG_ERROR([QuickTime not found]);
fi

# -------------------------------------------------------------------------------------------------
# AV Foundation capture
# -------------------------------------------------------------------------------------------------
avfoundation=no

if test $system = MacOSX
then
	AVFOUNDATION_LIB="-framework AppKit -framework AVFoundation -framework CoreMedia -framework CoreVideo"
	AC_DEFINE([HAVE_AVFOUNDATION], [1],  [Build with AV Foundation support])
	AVFOUNDATION_OBJ="src/video_capture/avfoundation.o"
	ADD_MODULE("", "$AVFOUNDATION_OBJ", "$AVFOUNDATION_LIB")
	avfoundation=yes
fi

# -------------------------------------------------------------------------------------------------
# SDL Stuff
SDL_OBJ=
SDL_LIBS=
sdl=no

AC_ARG_ENABLE(sdl,
[  --disable-sdl           enable SDL (default is enable)]
[                          Requires: sdl >= 1.2.14 ],
    [sdl_req=$enableval],
    [sdl_req=auto]
    )

PKG_CHECK_MODULES([SDL], [sdl], [found_sdl=yes], [found_sdl=no])

if test $sdl_req != no -a $found_sdl = yes
then
        SDL_OBJ="$SDL_OBJ src/video_display/sdl.o"
        AC_DEFINE([HAVE_SDL], [1],  [Build with SDL support])
        ADD_MODULE("display_sdl", "$SDL_OBJ", "$SDL_LIBS")
        sdl=yes
fi

if test $sdl_req = yes -a $sdl = no; then
        AC_MSG_ERROR([SDL not found]);
fi

# -------------------------------------------------------------------------------------------------
# OpenCV version detection
# -------------------------------------------------------------------------------------------------

OPENCV_MAJOR=

PKG_CHECK_MODULES([OPENCV_3], [opencv > 3.0], [
		AC_DEFINE([HAVE_OPENCV_3], [1], [Use OpenCV version 3])
		OPENCV_MAJOR=3
	], [
		PKG_CHECK_MODULES([OPENCV_2], [opencv > 2.3], [
			AC_DEFINE([HAVE_OPENCV_2], [1], [Use OpenCV version 2])
			OPENCV_MAJOR=2
			], [
			]
		)
	],[
	]
)

# -------------------------------------------------------------------------------------------------
# RTSP capture stuff
# -------------------------------------------------------------------------------------------------
RTSP_INC=
RTSP_LIBS=
RTSP_OBJ=
rtsp=no

define(rtsp_deps, [glib-2.0 >= 2.24.1 libcurl])

AC_ARG_ENABLE(rtsp,
[  --disable-rtsp          disable RTSP support (default is auto)]
[                          Requires: rtsp_deps],
    [rtsp_req=$enableval],
    [rtsp_req=auto]
    )

PKG_CHECK_MODULES([RTSP], [rtsp_deps], FOUND_RTSP_DEPS=yes, FOUND_RTSP_DEPS=no)

if test $rtsp_req != no -a $FOUND_RTSP_DEPS = yes
then
        AC_DEFINE([HAVE_RTSP], [1], [RTSP capture build with curl ang glib support])
        SAVED_CFLAGS=$CFLAGS
        CFLAGS="$CFLAGS ${RTSP_CFLAGS}"
        SAVED_CXXFLAGS=$CXXFLAGS
        CXXFLAGS="$CXXFLAGS ${RTSP_CFLAGS}"
        RTSP_INC=
        RTSP_OBJ="src/utils/h264_stream.o src/video_capture/rtsp.o src/rtp/rtpdec_h264.o"
        ADD_MODULE("vidcap_rtsp", "$RTSP_OBJ", "$RTSP_LIBS")
	INC="$INC $RTSP_INC"
        rtsp=yes
fi

if test $rtsp_req = yes -a $rtsp = no; then
        AC_MSG_ERROR([rtsp not found, check curl or glib dependencies...]);
fi

# -------------------------------------------------------------------------------------------------
# -------------------------------------------------------------------------------------------------
# RTSP server stuff
# TODO: create pkg-config search path for liblivemedia-dev (create live555.pc file)
# -------------------------------------------------------------------------------------------------
RTSP_SERVER_INC=
RTSP_SERVER_OBJ=
rtsp_server=no
livemedia=no
livemedia_prefix=/usr

AC_ARG_ENABLE(rtsp_server,
[  --enable-rtsp-server    enables RTSP server support (default is disable)]
[                          Requires: live555],
    [rtsp_server_req=$enableval],
    [rtsp_server_req=no]
    )

AC_ARG_WITH(live555,
            [  --with-live555=DIR         specify location of live555],
            [livemedia_prefix=$withval
            ])


AC_CHECK_FILE($livemedia_prefix/include/liveMedia/liveMedia.hh, [FOUND_LIVE_H=yes], [echo "liveMedia (live555 library) headers not found; may apt-get install liblivemedia-dev"; FOUND_LIVE_H=no])

if test $rtsp_server_req != no -a $FOUND_LIVE_H = yes
then
        AC_DEFINE([HAVE_RTSP_SERVER], [1], [RTSP server build with live555 support])
        RTSP_SERVER_FLAGS="-I$livemedia_prefix/include/groupsock -I$livemedia_prefix/include/liveMedia -I$livemedia_prefix/include/BasicUsageEnvironment -I$livemedia_prefix/include/UsageEnvironment"
        CFLAGS="$CFLAGS $RTSP_SERVER_FLAGS"
        CXXFLAGS="$CXXFLAGS $RTSP_SERVER_FLAGS"
        RTSP_SERVER_LIBS="-lliveMedia -lBasicUsageEnvironment -lUsageEnvironment -lgroupsock"
        RTSP_SERVER_OBJ="src/rtsp/c_basicRTSPOnlyServer.o src/rtsp/BasicRTSPOnlyServer.o src/rtsp/BasicRTSPOnlySubsession.o src/video_rxtx/h264_rtp.o"
        ADD_MODULE("video_rxtx_h264", "$RTSP_SERVER_OBJ", "$RTSP_SERVER_LIBS")
        rtsp_server=yes
        livemedia=yes
fi

if test $rtsp_server_req = yes -a $rtsp_server = no; then
        AC_MSG_ERROR([rtsp server not found, check live555 -livemedia lib- dependencies...]);
fi

# -------------------------------------------------------------------------------------------------
# Resize stuff
# -------------------------------------------------------------------------------------------------
RESIZE_LIBS=
RESIZE_OBJ=
resize=no

define(resize_dep, opencv > 2.3.1) # TODO: supply correct version requirement

AC_ARG_ENABLE(resize,
[  --disable-resize        disable resize capture filter (default is auto)]
[                          Requires: resize_dep],
    [resize_req=$enableval],
    [resize_req=auto]
    )

PKG_CHECK_MODULES([RESIZE], [resize_dep], FOUND_RESIZE_DEP=yes, FOUND_RESIZE_DEP=no)

if test $resize_req != no -a $FOUND_RESIZE_DEP = yes -a $system = Linux
then
        CFLAGS="$CFLAGS ${RESIZE_CFLAGS}"
        CXXFLAGS="$CXXFLAGS ${RESIZE_CFLAGS}"
        RESIZE_OBJ="src/capture_filter/resize.o src/capture_filter/resize_utils.o"
        ADD_MODULE("vcapfilter_resize", "$RESIZE_OBJ", "$RESIZE_LIBS")
        resize=yes
fi

if test $resize_req = yes -a $resize = no; then
        AC_MSG_ERROR([OpenCV not found, may install OpenCV...?]);
fi

# -------------------------------------------------------------------------------------------------
# Blank stuff
# -------------------------------------------------------------------------------------------------
BLANK_LIBS=
BLANK_OBJ=
blank=no

define(blank_dep, libswscale)

AC_ARG_ENABLE(blank,
[  --disable-blank        disable blank capture filter (default is auto)]
[                          Requires: blank_dep],
    [blank_req=$enableval],
    [blank_req=auto]
    )

PKG_CHECK_MODULES([BLANK], [blank_dep], FOUND_BLANK_DEP=yes, FOUND_BLANK_DEP=no)

if test $blank_req != no -a $FOUND_BLANK_DEP = yes
then
        CFLAGS="$CFLAGS ${BLANK_CFLAGS}"
        CXXFLAGS="$CXXFLAGS ${BLANK_CFLAGS}"
        BLANK_OBJ="src/capture_filter/blank.o"
        ADD_MODULE("vcapfilter_blank", "$BLANK_OBJ", "$BLANK_LIBS")
        blank=yes
fi

if test $blank_req = yes -a $blank = no; then
        AC_MSG_ERROR([Blank dep not found (libswscale)]);
fi

# -------------------------------------------------------------------------------------------------
# Testcard stuff
# -------------------------------------------------------------------------------------------------
AC_ARG_ENABLE(testcard-extras,
      AS_HELP_STRING([--enable-testcard-extras], [enable testcard addons - audio and testcard2 (default is disabled)]),
    [testcard_extras_req=$enableval],
    [testcard_extras_req=no]
    )

TESTCARD_OBJ="src/video_capture/testcard.o"
TESTCARD_LIB=
TESTCARD2_OBJ=
TESTCARD2_LIB=

TESTCARD_COMMON="src/video_capture/testcard_common.o"

if test $testcard_extras_req != no
then
        SAVED_LIBS=$LIBS
        AC_CHECK_LIB(SDL_mixer, Mix_PlayMusic)
        LIBS=$SAVED_LIBS
        if test "$ac_cv_lib_SDL_mixer_Mix_PlayMusic" = yes
        then
                TESTCARD_LIB="-lSDL_mixer"
        fi

        TESTCARD2_OBJ=
        if test $sdl = yes
        then
                TESTCARD2_OBJ="$TESTCARD_COMMON src/video_capture/testcard2.o"
                TESTCARD2_LIB="$TESTCARD2_LIB $SDL_LIB $X11_LIB"
                SAVED_LIBS=$LIBS
                AC_CHECK_LIB(SDL_ttf, TTF_Init)
                LIBS=$SAVED_LIBS
                if test "$ac_cv_lib_SDL_ttf_TTF_Init" = yes
                then
                        TESTCARD2_LIB="$TESTCARD2_LIB -lSDL_ttf"
                        AC_DEFINE([HAVE_LIBSDL_TTF], [1], [Build testcard2 with TTF support])
                fi
                AC_DEFINE([HAVE_TESTCARD2], [1], [Build with testcard2 capture])
                ADD_MODULE("vidcap_testcard2", "$TESTCARD2_OBJ", "$TESTCARD2_LIB")
        fi
        testcard_extras=yes
else
        testcard_extras=no
fi

TESTCARD_OBJ="$TESTCARD_COMMON src/video_capture/testcard.o"
ADD_MODULE("vidcap_testcard", "$TESTCARD_OBJ", "$TESTCARD_LIB")

if test $testcard_extras_req = yes -a $testcard_extras = no; then
        AC_MSG_ERROR([Testcard2 not found]);
fi

# -------------------------------------------------------------------------------------------------
# OpenGL stuff
# -------------------------------------------------------------------------------------------------
GL_INC=
GL_OBJ=$GL_COMMON_OBJ
GL_LIB=
gl=no

AC_ARG_ENABLE(gl,
[  --disable-gl            disable OpenGL (default is auto]
[                          Requires:  glew GLUT gl],
    [gl_req=$enableval],
    [gl_req=auto]
    )

# this variable is shared multiple times in code, so make sure that change in this
# lines does not inferre with something below
SAVED_LIBS=$LIBS
if test $system = Windows; then
	AC_MSG_CHECKING([GLEW presence (library and headers)])
	SAVED_LIBS=$LIBS
	LIBS="$LIBS -lglew32"
	AC_LINK_IFELSE([ AC_LANG_PROGRAM([
#define _STDCALL_SUPPORTED 1
#include <GL/glew.h>
], [
glewInit();
		])],
		[FOUND_GLEW=yes],[FOUND_GLEW=no])
	LIBS=$SAVED_LIBS
	AC_MSG_RESULT([$FOUND_GLEW])
        #AC_CHECK_HEADERS([GL/glew.h], AC_CHECK_LIB(GLEW, glewInit, FOUND_GLEW=yes, FOUND_GLEW=no), FOUND_GLEW=no)
else
        AC_CHECK_HEADERS([GL/glew.h], AC_CHECK_LIB(GLEW, glewInit, FOUND_GLEW=yes, FOUND_GLEW=no), FOUND_GLEW=no)
        #PKG_CHECK_MODULES([GLEW], [glew >= 1.5.2 ], [FOUND_GLEW=yes], [FOUND_GLEW=no])
fi
AC_SUBST(FOUND_GLEW)
LIBS=$SAVED_LIBS

case "$system" in
	MacOSX)
	AC_CHECK_HEADERS([OpenGL/gl.h OpenGL/glext.h],
			 [FOUND_GL_H=yes],
			 [FOUND_GL_H=no],
			 [
		 	  #include <OpenGL/gl.h>
			  #include <OpenGL/glext.h>
			 ]
			)

	if test $FOUND_GL_H = yes
	then
                AC_CHECK_FILE(/System/Library/Frameworks/OpenGL.framework/OpenGL, FOUND_GL_L=yes, echo "OpenGL framework not found.")

		if test $gl_req != no -a $FOUND_GL_L = yes
		then
			case "$host_os" in
			*darwin8*)
				GL_LIB="-framework GLUT -framework OpenGL -framework Cocoa"
			;;
			*darwin9*)
				GL_LIB="-framework GLUT -framework OpenGL -framework Cocoa -dylib_file /System/Library/Frameworks/OpenGL.framework/Versions/A/Libraries/libGL.dylib:/System/Library/Frameworks/OpenGL.framework/Versions/A/Libraries/libGL.dylib"
			;;
			*)
				GL_LIB="-framework GLUT -framework OpenGL -framework Cocoa"
			;;
			esac

			#FOUND_GLEW_L=no
			#AC_CHECK_HEADERS([/opt/local/include/GL/glew.h],
			#		 [AC_CHECK_LIB(GLEW, main, FOUND_GLEW_L=yes , echo "GLEW library not found or not usable.", -L/opt/local/lib)],
			#		 [echo "GL/glew.h not found."]
			#		)
			AC_CHECK_HEADERS([GLUT/glut.h],
					 [AC_CHECK_FILE(/System/Library/Frameworks/GLUT.framework/GLUT, FOUND_GLUT=yes, echo "GLUT framework not found.")],
					 [echo "GLUT/glut.h not found."]
					)
			if test "$FOUND_GLUT" = yes
			then
				GL_OBJ="$GL_OBJ src/video_display/gl.o"
				AC_DEFINE([HAVE_GL], [1], [Build with OpenGL output])
                                gl=yes
			else
                                GL_LIB=
				echo "OpenGL (GLUT) libraries not found or not usable."
			fi
		else
			echo "OpenGL libraries not found or not usable."
		fi

	else
		echo "OpenGL headers not found or not usable."
	fi
	;;
	Windows)
	AC_MSG_CHECKING([OpenGL support])
	SAVED_LIBS=$LIBS
	LIBS="$LIBS -lfreeglut -lglew32 -lopengl32"
	AC_LINK_IFELSE([ AC_LANG_PROGRAM([
#define _STDCALL_SUPPORTED 1
#include <GL/glew.h>
#include <GL/glut.h>
], [glutMainLoop();
glewInit();
glBindTexture(GL_TEXTURE_2D, 0);
		])],
		[HAVE_GL=yes],[HAVE_GL=no])
	LIBS=$SAVED_LIBS
	AC_MSG_RESULT([$HAVE_GL])

	if test $gl_req != no -a "$HAVE_GL" = yes; then
		GL_LIB="$GL_LIB -lfreeglut -lglew32 -lopengl32"
		GL_OBJ="$GL_OBJ src/video_display/gl.o"
		AC_DEFINE([HAVE_GL], [1], [Build with OpenGL output])
		gl=yes	
	fi
	;;
	*)
	AC_CHECK_HEADERS([GL/gl.h GL/glx.h ],
			 [FOUND_GL_H=yes],
			 [FOUND_GL_H=no],
			 [
		 	  #include <GL/gl.h>
			  #include <GL/glx.h>
			 ]
			)

	if test $FOUND_GL_H = yes
	then
		AC_CHECK_LIB(GL, glBindTexture, FOUND_GL_L=yes, FOUND_GL_L=no)

		if test $gl_req != no -a $FOUND_GL_L = yes
		then
			GL_LIB="$GL_LIB -lGL"

			AC_CHECK_HEADERS([GL/glut.h],
					 [AC_CHECK_LIB(glut, glutInit, FOUND_GLUT=yes , echo "GLUT library not found or not usable.")],
					 [echo "GL/glut.h not found."]
					)
			if test "$FOUND_GLUT" = yes -a $FOUND_GLEW = yes
			then
				GL_LIB="$GL_LIB -lglut -lGLEW"
				GL_OBJ="$GL_OBJ src/video_display/gl.o"
				AC_DEFINE([HAVE_GL], [1], [Build with OpenGL output])
                                gl=yes
			else
                                if test "$FOUND_GLUT" = no
                                then
                                        AC_MSG_WARN([OpenGL (GLUT) libraries not found or not usable.])
                                fi

                                if test $FOUND_GLEW = no
                                then
                                        AC_MSG_WARN([OpenGL GLEW libraries or headers not found or not usable.])
                                fi
			fi
		else
			AC_MSG_WARN([OpenGL libraries not found or not usable.])
		fi

	else
		AC_MSG_WARN([OpenGL headers (gl.h, glx.h) not found or not usable.])
	fi
	;;
esac

if test $gl = yes
then
	INC="$INC $GL_INC"
        ADD_MODULE("display_gl", "$GL_OBJ", "$GL_LIB")
fi

if test $gl_req = yes -a $gl = no; then
        AC_MSG_ERROR([OpenGL not found]);
fi

# -------------------------------------------------------------------------------------------------
# These tests are shared for OpenGL processing
# -------------------------------------------------------------------------------------------------
SAVED_LIBS=$LIBS

AC_CHECK_HEADER(GL/glx.h, FOUND_GLX_H=yes)
AC_CHECK_HEADER(GL/gl.h, FOUND_GL_H=yes)
AC_CHECK_LIB(GL, glBindTexture)
AC_CHECK_LIB(GL, glXCreateNewContext, FOUND_GLX_L=yes)
AC_CHECK_LIB(X11, XCreateWindow)

LIBS=$SAVED_LIBS

OPENGL=no

# Linux
if test "$ac_cv_lib_X11_XCreateWindow" = yes -a $FOUND_GLEW = yes -a "$FOUND_GLX_L" = yes -a "$FOUND_GLX_H" = yes \
        -a "$FOUND_GL_H" = yes -a $ac_cv_lib_GL_glBindTexture = yes -a "$system" = Linux
then
        OPENGL=yes
        OPENGL_LIB="-lGLEW -lGL -lX11"
fi

# Mac
if test "$system" = MacOSX
then
        OPENGL=yes
        OPENGL_LIB="-framework OpenGL -framework Cocoa"
fi

# Win32
if test "$system" = Windows -a "$FOUND_GLEW" = yes
then
        OPENGL=yes
        OPENGL_LIB="-lopengl32 -lglew32 -lgdi32"
fi


# -------------------------------------------------------------------------------------------------
# SW Mix Stuff
# -------------------------------------------------------------------------------------------------
SWMIX_INC=
SWMIX_LIB=
SWMIX_OBJ=
swmix=no

AC_ARG_ENABLE(swmix,
[  --disable-swmix         disable SW mix (default is auto)]
[                          Requires: gl],
    [swmix_req=$enableval],
    [swmix_req=auto]
    )

if test $swmix_req != no -a $OPENGL = yes
then
        swmix=yes
        SWMIX_LIB="$OPENGL_LIB $X11_LIB"
        SWMIX_OBJ="$SWMIX_OBJ $GL_COMMON_OBJ src/video_capture/swmix.o"
        ADD_MODULE("vidcap_swmix", "$SWMIX_OBJ", "$SWMIX_LIB")
        AC_DEFINE([HAVE_SWMIX], [1], [Build SW mix capture])
fi

if test $swmix_req = yes -a $swmix = no; then
        AC_MSG_ERROR([SW mix was not found (OpenGL libraries missing)]);
fi

# -------------------------------------------------------------------------------------------------
# Screen capture stuff
# -------------------------------------------------------------------------------------------------
SCREEN_CAP_INC=
SCREEN_CAP_OBJ=
SCREEN_CAP_LIB=
screen_cap=no

AC_ARG_ENABLE(screen,
[  --disable-screen        disable screen capture (default is auto)]
[                          Requires: none (OSX) x11 (Linux)],
    [screen_cap_req=$enableval],
    [screen_cap_req=auto]
    )

case "$system" in
	MacOSX)
		if test $screen_cap_req != no -a $os_version_major -ge 10
		then
                        screen_cap=yes
                        SCREEN_CAP_LIB="-framework CoreFoundation"
		else
                        if test $screen_cap_req != no
                        then
                                AC_MSG_WARN([*** Screen capture supported for Mac version 10.6 and higher.])
                        fi
                        screen_cap=no
		fi

	;;
        Windows)
                screen_cap=no
        ;;
	*)
                # Linux
                SAVED_LIBS=$LIBS
                AC_CHECK_HEADER(X11/Xlib.h)
                AC_CHECK_HEADER(X11/Xutil.h)
                AC_CHECK_LIB(X11, XGetImage)
                #PKG_CHECK_MODULES([XFIXES], [xfixes], 
                #                  [AC_DEFINE([HAVE_XFIXES], [1], [Build with XFixes support])],
                #                  [HAVE_XFIXES=no]
                #                  )
                AC_CHECK_LIB(Xfixes, XFixesGetCursorImage)
                AC_CHECK_HEADER(X11/extensions/Xfixes.h)
                LIBS=$SAVED_LIBS

		if test $screen_cap_req != no -a $ac_cv_lib_X11_XGetImage = yes -a \
                         $ac_cv_header_X11_Xlib_h = yes -a $ac_cv_header_X11_Xutil_h = yes
		then
                        screen_cap=yes
                        SCREEN_CAP_LIB="$SCREEN_CAP_LIB -lX11"
                        if test $ac_cv_lib_Xfixes_XFixesGetCursorImage = yes -a \
                                $ac_cv_header_X11_extensions_Xfixes_h = yes
                        then
                                AC_DEFINE([HAVE_XFIXES], [1], [Build with XFixes support])
                                SCREEN_CAP_LIB="$SCREEN_CAP_LIB -lXfixes"
                        fi

		else
                        screen_cap=no
		fi
	;;
esac

if test $screen_cap = yes
then
        AC_DEFINE([HAVE_SCREEN_CAP], [1], [Build with screen capture])
        if test $system = MacOSX; then
                SCREEN_CAP_OBJ="src/video_capture/screen_osx.o"
        else if test $system = Linux; then
                SCREEN_CAP_OBJ="src/video_capture/screen_x11.o"
        fi
        fi
        ADD_MODULE("vidcap_screen", "$SCREEN_CAP_OBJ", "$SCREEN_CAP_LIB")
fi

if test $screen_cap_req = yes -a $screen_cap = no; then
        AC_MSG_ERROR([Screen capture not found]);
fi

# -------------------------------------------------------------------------------------------------
# GLSL DXT
# -------------------------------------------------------------------------------------------------
rtdxt=no

AC_ARG_ENABLE(rtdxt,
[  --disable-rtdxt         disable Real-Time OpenGL DXT compression (default is auto)]
[                          Requires: gl],
	[rtdxt_req=$enableval],
        [rtdxt_req=auto])


AC_DEFINE([USE_PBO_DXT_ENCODER], [1], [We want to use OpenGL pixel buffer objects])
# We probably want this only if there is need to maximalize bandwidth
# With NVidia cards, it increases latency up about 1.5x frame time
#AC_DEFINE([USE_PBO_DXT_ECODER], [1], [We want to use OpenGL pixel buffer objects])

# Linux
if test $rtdxt_req != no -a $OPENGL = yes
then
        rtdxt=yes
        RTDXT_LIB="$OPENGL_LIB $X_LIBS"
        AC_DEFINE([HAVE_DXT_GLSL], [1], [Build with DXT_GLSL support])
        RTDXT_COMMON_OBJ="$RTDXT_COMMON_OBJ $GL_COMMON_OBJ dxt_compress/dxt_util.o"
        RTDXT_COMMON_HEADERS="$RTDXT_COMMON_HEADERS dxt_compress/dxt_glsl.h"
        RTDXT_COMPRESS_OBJ="$RTDXT_COMMON_OBJ dxt_compress/dxt_encoder.o src/video_compress/dxt_glsl.o"
        RTDXT_DECOMPRESS_OBJ="$RTDXT_COMMON_OBJ dxt_compress/dxt_decoder.o src/video_decompress/dxt_glsl.o"
        DXT_GLSL_CFLAGS="-std=gnu99"
        ADD_MODULE("vcompress_rtdxt", "$RTDXT_COMPRESS_OBJ ",
                  "$RTDXT_LIB")
        ADD_MODULE("vdecompress_rtdxt", "$RTDXT_DECOMPRESS_OBJ ",
                  "$RTDXT_LIB")
        LIB_GENERATED_HEADERS="$RTDXT_COMMON_HEADERS"
fi

if test $rtdxt_req = yes -a $rtdxt = no; then
        AC_MSG_ERROR([RTDXT not found]);
fi

AC_SUBST(DXT_GLSL_CFLAGS)

# -------------------------------------------------------------------------------------------------
# UYVY
uyvy=no

AC_ARG_ENABLE(uyvy,
[  --disable-uyvy          disable dummy RGB to UYVY compression (default is auto)]
[                          Requires: CUDA],
	[uyvy_req=$enableval],
        [uyvy_req=auto])

SAVED_LIBS=$LIBS

# Linux
if test $uyvy_req != no -a "$ac_cv_lib_X11_XCreateWindow" = yes -a $FOUND_GLEW = yes -a "$FOUND_GLX_L" = yes -a "$FOUND_GLX_H" = yes \
        -a "$FOUND_GL_H" = yes -a "$system" = Linux
then
        UYVY_LIB=" -lGLEW -lGL -lX11"
        uyvy=yes
fi

# Mac
if test $uyvy_req != no -a "$system" != Linux -a "$gl" = yes
then
        uyvy=yes
fi

# common
if test $uyvy = yes
then
        AC_DEFINE([HAVE_COMPRESS_UYVY], [1], [Build with dummy UYVY compression])
        UYVY_COMPRESS_OBJ="$GL_COMMON_OBJ src/video_compress/uyvy.o"
        ADD_MODULE("vcompress_uyvy", "$UYVY_COMPRESS_OBJ", "$UYVY_LIB")
fi

if test $uyvy_req = yes -a $uyvy = no; then
        AC_MSG_ERROR([UYVY not found]);
fi

# -------------------------------------------------------------------------------------------------
# CUDA stuff
#
# CUDA compiler choice - defaults to nvcc
# 
# CUDA lookup order:
# 1) --with-cuda
# 2) CUDA_DIRECTORY env variable
# 3) default system path (PATH, LD_LIBRARY_PATH, C_INCLUDE_PATH/CPATH)
# 4) default CUDA path

CUDA_COMPUTE_ARGS=""
CUDA_COMPILER=""

CUDA_INC=
CUDA_LIB=
NVCC=
CUDA_LIB_PATH=
FOUND_CUDA=no
CUDA_PATH=$CUDA_DIRECTORY

AC_ARG_ENABLE(cuda,
              AS_HELP_STRING([--disable-cuda], [disable all CUDA code]),
              [cuda_req=$enableval],
              [cuda_req=auto])

AC_ARG_WITH(cuda,
            [  --with-cuda=DIR         specify location of CUDA Toolkit],
            [CUDA_PATH=$withval
            ])

# nvcc is intentional here
AC_PATH_PROG(NVCC, nvcc, [], [$CUDA_PATH/bin$PATH_SEPARATOR$PATH]dnl
        [$PATH_SEPARATOR/opt/cuda/bin$PATH_SEPARATOR/usr/local/cuda/bin])

if test -n "$NVCC" -a $cuda_req != no
then
        CUDA_PATH=`dirname "$NVCC"`
        CUDA_PATH=`dirname "$CUDA_PATH"`

        if test $system = Windows; then
                AC_CHECK_PROG([CL], [cl], [cl],
                              [])
                if test -n "$CL"; then
                        FOUND_CUDA=yes
                fi
        else
                FOUND_CUDA=yes
        fi
	AC_MSG_CHECKING([CUDA Toolkit version - major])
        nvcc_major=`"$NVCC" --version |grep release|sed  's/^.*release \(@<:@0-9@:>@@<:@0-9@:>@*\).*$/\1/'`
	AC_MSG_RESULT($nvcc_major)
	AC_MSG_CHECKING([CUDA Toolkit version - minor])
        nvcc_minor=`"$NVCC" --version |grep release|sed  's/^.*release @<:@0-9@:>@@<:@0-9@:>@*\.\(@<:@0-9@:>@@<:@0-9@:>@*\).*$/\1/'`
	AC_MSG_RESULT($nvcc_minor)

        CUDA_INC="\"-I$CUDA_PATH/include\""
	CUDA_COMPILER="$NVCC"

        if test $ac_cv_sizeof_int_p -eq 8 -a $system = Linux
        then
                CUDA_LIB_PATH="$CUDA_PATH/lib64"
        else
                CUDA_LIB_PATH="$CUDA_PATH/lib"
        fi

        if test $system = Windows -a $nvcc_major -ge 9;
        then
                if test $WORD_LEN = 64; then
                        CUDA_LIB_PATH="$CUDA_LIB_PATH/x64"
                else
                        CUDA_LIB_PATH="$CUDA_LIB_PATH/Win32"
                fi
        fi

        CUDA_LIB="-L\"$CUDA_LIB_PATH\" -lcudart"
fi

# Pick compiler for cuda device code
AC_ARG_WITH(cuda-compiler,
              AS_HELP_STRING([--with-cuda-compiler=compiler], [select compiler to compile cuda code with; suported: clang, nvcc; default: nvcc]),
              [CUDA_COMPILER="$withval"],
              [])

HOST_CC_REPORT=" ("
case "$CUDA_COMPILER" in
	*nvcc*)
		CUDA_COMPUTE_ARGS="-gencode arch=compute_30,code=sm_30 -gencode arch=compute_35,code=sm_35 -gencode arch=compute_35,code=compute_35"
		;;
	*clang*)
		CUDA_COMPUTE_ARGS="--cuda-gpu-arch=sm_30 --cuda-gpu-arch=sm_35"
		;;
	*)
		AC_MSG_WARN([Unsupported cuda compiler $CUDA_COMPILER])
		;;
esac
HOST_CC_REPORT="$HOST_CC_REPORT"$(basename "$CUDA_COMPILER")

# CUDA host compiler
AC_ARG_WITH(cuda-host-compiler,
	AC_HELP_STRING([--with-cuda-host-compiler=BINARY], [specify compiler used for building cuda host code]))
if test "x${with_cuda_host_compiler}" != "x" ; then
	AC_CHECK_PROG([cuda_host_cc], [${with_cuda_host_compiler}],[yes])
	if test "x${cuda_host_cc}" = "xyes" ; then
		CUDA_FLAGS+=" -ccbin ${with_cuda_host_compiler}"
	else
		AC_MSG_FAILURE([Binary ${with_cuda_host_compiler} given as cuda host compiler, yet not found!])
	fi
else
	with_cuda_host_compiler="default"
fi

if test "x$NVCC" != "X" ; then
	HOST_CC_REPORT="$HOST_CC_REPORT, ${with_cuda_host_compiler})"
else
	HOST_CC_REPORT=""
fi

AC_SUBST(FOUND_CUDA)
AC_SUBST(CUDA_PATH)
AC_SUBST(CUDA_LIB)
AC_SUBST(CUDA_INC)
AC_SUBST(CUDA_COMPILER)
AC_SUBST(CUDA_COMPUTE_ARGS)

# -------------------------------------------------------------------------------------------------
# JPEG
JPEG_OBJ=
JPEG_COMPRESS_OBJ=
JPEG_DECOMPRESS_OBJ=
JPEG_INC=
JPEG_LIB=

jpeg=no

AC_ARG_ENABLE(jpeg,
[  --disable-jpeg          disable JPEG compression (auto)]
[                          Requires: libgpujpeg ],
	[jpeg_req=$enableval],
        [jpeg_req=auto])

SAVED_CXXFLAGS=$CXXFLAGS
SAVED_CPPFLAGS=$CPPFLAGS
CXXFLAGS="$CXXFLAGS $CUDA_INC"
CPPFLAGS="$CPPFLAGS $CUDA_INC"
SAVED_CFLAGS=$CFLAGS
CFLAGS="$CFLAGS $CUDA_INC"
CFLAGS=$SAVED_CFLAGS
#AC_CHECK_FILE(libgpujpeg/libgpujpeg.a)
CXXFLAGS=$SAVED_CXXFLAGS
CPPFLAGS=$SAVED_CPPFLAGS

if test $system = Windows
then
        JPEG_LIB="$JPEG_LIB -Lgpujpeg/Release -lgpujpeg"
        SAVED_LIBS=$LIBS
        LIBS="$LIBS $JPEG_LIB"
        AC_CHECK_LIB([gpujpeg], [gpujpeg_encoder_create])
        AC_CHECK_HEADER([libgpujpeg/gpujpeg_decoder.h])
        LIBS=$SAVED_LIBS
        if test "$ac_cv_lib_gpujpeg_gpujpeg_encoder_create" = yes -a \
                "$ac_cv_header_libgpujpeg_gpujpeg_decoder_h" = yes
        then
                found_gpujpeg=yes
        else
                found_gpujpeg=no
        fi
else
        PKG_CHECK_MODULES([LIBGPUJPEG], [libgpujpeg >= 0.0.2 ], [found_gpujpeg=yes], [found_gpujpeg=no])
fi

if test "$jpeg_req" != no -a \
        "$found_gpujpeg" = yes
then
        jpeg=yes

        JPEG_INC="$JPEG_INC $LIBGPUJPEG_CFLAGS"
        JPEG_LIB="$JPEG_LIB $LIBGPUJPEG_LIBS"
        JPEG_COMPRESS_OBJ="src/video_compress/jpeg.o"
        JPEG_DECOMPRESS_OBJ="src/video_decompress/jpeg.o "
        AC_DEFINE([HAVE_JPEG], [1], [Build with JPEG support])
        ADD_MODULE("vcompress_jpeg", "$JPEG_COMPRESS_OBJ", "$JPEG_LIB")
        ADD_MODULE("vdecompress_jpeg", "$JPEG_DECOMPRESS_OBJ", "$JPEG_LIB")

	INC="$INC $JPEG_INC"
        CUDA_MESSAGE
fi

if test $jpeg_req = yes -a $jpeg = no; then
        AC_MSG_ERROR([JPEG not found]);
fi

# -------------------------------------------------------------------------------------------------
# CUDA DXT
# -------------------------------------------------------------------------------------------------
CUDA_DXT_OBJ=
CUDA_DXT_INC=
CUDA_DXT_LIB=

cuda_dxt=no

AC_DEFUN([DEFINE_CUDA_DXT], [
          if test -z "$included_shared_cuda_dxt_cu"; then
                  if test $system = Windows; then
                          CUDA_DXT_COMMON_OBJ="cuda_dxt/cuda_dxt.$CU_OBJ_SUFFIX"
                          CUDA_DXT_COMMON_LIB="cuda_dxt/cuda_dxt.$CU_OBJ_SUFFIX"
                          DLL_LIBS="$DLL_LIBS cuda_dxt/cuda_dxt.cu.dll"
                  else
                          CUDA_DXT_COMMON_OBJ="cuda_dxt/cuda_dxt.$CU_OBJ_SUFFIX"
                          CUDA_DXT_COMMON_LIB=
                  fi
                  included_shared_cuda_dxt_cu=yes
          fi
        ])

AC_ARG_ENABLE(cuda-dxt,
[  --disable-cuda-dxt      disable CUDA DXT compression (auto)]
[                          Requires: CUDA],
	[cuda_dxt_req=$enableval],
        [cuda_dxt_req=auto])

LIBS=$SAVED_LIBS

if test "$cuda_dxt_req" != no -a $FOUND_CUDA = yes
then
        cuda_dxt=yes

        DEFINE_CUDA
        DEFINE_CUDA_DXT
        CUDA_DXT_LIB="$CUDA_COMMON_LIB $CUDA_DXT_COMMON_LIB $CUDA_LIB"
        CUDA_DXT_INC=$CUDA_INC
        CUDA_DXT_OBJ="src/video_compress/cuda_dxt.o $CUDA_DXT_COMMON_OBJ $CUDA_COMMON_OBJ"
        AC_DEFINE([HAVE_CUDA_DXT], [1], [Build with CUDA DXT support])
        ADD_MODULE("vcompress_cuda_dxt", $CUDA_DXT_OBJ, "$CUDA_DXT_LIB")
        CUDA_MESSAGE
fi

if test $cuda_dxt_req = yes -a $cuda_dxt = no; then
        AC_MSG_ERROR([CUDA DXT not found]);
fi

# -------------------------------------------------------------------------------------------------
# JPEG to DXT plugin
# -------------------------------------------------------------------------------------------------
jpeg_to_dxt=no
AC_ARG_ENABLE(jpeg_to_dxt,
[  --disable-jpeg-to-dxt   disable JPEG to DXT transcoder (default is auto)]
[                          Requires: CUDA libgpujpeg],
              [jpeg_to_dxt_req=$enableval],
              [jpeg_to_dxt_req=auto])

if test $jpeg_to_dxt_req != no -a $FOUND_CUDA = yes -a \
        "$found_gpujpeg" = yes
then
        DEFINE_CUDA
        DEFINE_CUDA_DXT
        jpeg_to_dxt=yes
        JPEG_TO_DXT_INC=" $CUDA_INC"
        JPEG_TO_DXT_LIB="$CUDA_DXT_COMMON_LIB $CUDA_COMMON_LIB $CUDA_LIB $JPEG_LIB"
        JPEG_TO_DXT_OBJ="src/video_decompress/jpeg_to_dxt.o $CUDA_COMMON_OBJ $CUDA_DXT_COMMON_OBJ"
        ADD_MODULE("vdecompress_jpeg_to_dxt", $JPEG_TO_DXT_OBJ, "$JPEG_TO_DXT_LIB")
        AC_DEFINE([HAVE_JPEG_TO_DXT], [1], [Build with JPEG to DXT transcode support])
        CUDA_MESSAGE
fi


if test $jpeg_to_dxt = no -a $jpeg_to_dxt_req = yes
then
        AC_MSG_ERROR([JPEG to DXT transcoder not found])
fi

# -------------------------------------------------------------------------------------------------
# SAGE stuff

SAGE_OBJ=
SAGE_INC=
SAGE_LIB=
sage=no

AC_ARG_ENABLE(sage,
[  --disable-sage          disable SAGE (default is auto)]
[                          Requires: SAGE],
	[sage_req=$enableval],
        [sage_req=auto])

AC_ARG_ENABLE(sage-native-dxt5ycocg,
      AS_HELP_STRING([--enable-sage-native-dxt5ycocg], [Assume that SAGE supports native DXT5 YCoCg (default is disable)]),
	[native_ycocg=$enableval],
        [native_ycocg=no])

AC_ARG_WITH(sage,
	[  --with-sage=DIR         specify location of SAGE],
	[SAGE_DIRECTORY=$withval])

if test $native_ycocg = yes
then
        AC_DEFINE([SAGE_NATIVE_DXT5YCOCG], [1], [Assume that SAGE supports native DXT5 YCoCg])
fi

# if directory not set manually, use default installation location
if test -z "$SAGE_DIRECTORY"
then
        SAGE_DIRECTORY=/usr/local/sage
fi

SAGE_INC=$SAGE_DIRECTORY/include
SAGE_LIB=$SAGE_DIRECTORY/lib64

AC_CHECK_LIB(sail, main, FOUND_SAGE_L=yes, FOUND_SAGE_L=no, -lquanta -I${SAGE_INC} -L${SAGE_LIB})
# if library not found in lib64/ try lib/
if test $FOUND_SAGE_L = no
then
        SAGE_LIB=$SAGE_DIRECTORY/lib
        AC_CHECK_LIB(sail, main, FOUND_SAGE_L=yes, FOUND_SAGE_L=no, -lquanta -I${SAGE_INC} -L${SAGE_LIB})
fi

AC_CHECK_FILE(${SAGE_INC}/sail.h, FOUND_SAGE_H=yes, FOUND_SAGE_H=no)

if test $sage_req != no -a $FOUND_SAGE_L = yes -a $FOUND_SAGE_H = yes
then
    SAGE_INC=-I${SAGE_INC}
    SAGE_LIB=-"L${SAGE_LIB} -lsail -lquanta"
    SAGE_OBJ="src/video_display/sage.o"
    AC_DEFINE([HAVE_SAGE], [1], [Build with SAGE support])
    CXXFLAGS="$CXXFLAGS -DQUANTA_USE_PTHREADS -DQUANTA_THREAD_SAFE -DGLSL_YUV"
    ADD_MODULE("display_sage", "$SAGE_OBJ", "$SAGE_LIB")
    INC="$INC $SAGE_INC"
    sage=yes
fi

if test $sage_req = yes -a $sage = no; then
        AC_MSG_ERROR([SAGE not found]);
fi

# -------------------------------------------------------------------------------------------------
# AUDIO stuff

portaudio=no

AC_ARG_ENABLE(portaudio,
[  --disable-portaudio     disable Portaudio (default is auto)]
[                          Requires: portaudio-2.0],
	[portaudio_req=$enableval],
        [portaudio_req=auto])


SAVED_LIBS=$LIBS

AC_CHECK_HEADER(portaudio.h)
AC_CHECK_LIB(portaudio, Pa_GetDeviceCount) # present in v19
LIBS=$SAVED_LIBS

if test $ac_cv_lib_portaudio_Pa_GetDeviceCount = yes -a $ac_cv_header_portaudio_h = yes -a $portaudio_req != no
then
        PORTAUDIO_LIB='-lportaudio'
        portaudio=yes
fi


if test $portaudio = yes
then
            PORTAUDIO_CAP_OBJ="src/audio/capture/portaudio.o"
            PORTAUDIO_PLAY_OBJ="src/audio/playback/portaudio.o"
            AC_DEFINE([HAVE_PORTAUDIO], [1], [Build with Portaudio support])
            ADD_MODULE("acap_portaudio", "$PORTAUDIO_CAP_OBJ", "$PORTAUDIO_LIB")
            ADD_MODULE("aplay_portaudio", "$PORTAUDIO_PLAY_OBJ", "$PORTAUDIO_LIB")
fi

if test $portaudio_req = yes -a $portaudio = no; then
        AC_MSG_ERROR([PortAudio not found]);
fi

# -------------------------------------------------------------------------------------------------
# SPEEX

speex=yes
SPEEX_PATH=speex-1.2rc1
SPEEX_INC=-I$srcdir/${SPEEX_PATH}/include
SPEEX_OBJ="src/audio/resample.o src/audio/preprocess.o src/audio/filterbank.o src/audio/fftwrap.o src/audio/smallft.o src/audio/mdf.o"
SPEEX_OBJ="$SPEEX_OBJ src/audio/echo.o"
SPEEX_LIB=
AC_DEFINE([HAVE_SPEEX], [1], [Build with SPEEX support])

AC_SUBST(SPEEX_INC)
AC_SUBST(SPEEX_LIB)
AC_SUBST(SPEEX_OBJ)

# -------------------------------------------------------------------------------------------------
#
# Jack stuff
#

# transport
jack_trans=no
jack=no

AC_ARG_ENABLE(jack-transport,
[  --enable-jack-transport enable JACK transport (default is disable)]
[                          Requires: jack],
	[jack_trans_req=$enableval],
        [jack_trans_req=no])

AC_CHECK_HEADER(jack/jack.h, FOUND_JACK_H=yes, FOUND_JACK_H=no)
AC_CHECK_LIB(jack, jack_client_new, FOUND_JACK_L=yes, FOUND_JACK_L=no)
if test $jack_trans_req != no -a $FOUND_JACK_H = yes -a $FOUND_JACK_L = yes
then
    JACK_TRANS_OBJ="src/audio/jack.o"
    JACK_TRANS_LIB="-ljack"
    AC_DEFINE([HAVE_JACK_TRANS], [1], [Build with JACK transport support])
    jack_trans=yes
fi
AC_SUBST(JACK_TRANS_OBJ)
AC_SUBST(JACK_TRANS_LIB)
AC_SUBST(JACK_TRANS_INC)

# sound system
AC_ARG_ENABLE(jack,
[  --disable-jack          disable JACK (default is auto)]
[                          Requires: jack],
	[jack_req=$enableval],
        [jack_req=auto])

if test $jack_req != no -a $FOUND_JACK_H = yes -a $FOUND_JACK_L = yes
then
    JACK_CAP_OBJ="src/audio/capture/jack.o"
    JACK_PLAY_OBJ="src/audio/playback/jack.o"
    JACK_LIB="-ljack"
    AC_DEFINE([HAVE_JACK], [1], [Build with JACK support])
    jack=yes
    ADD_MODULE("acap_jack", "$JACK_CAP_OBJ", "$JACK_LIB")
    ADD_MODULE("aplay_jack", "$JACK_PLAY_OBJ", "$JACK_LIB")
fi

if test $jack = yes -a $speex = no
then
        AC_MSG_WARN([*** You are going to compile JACK but you do not have SPEEX compiled in.
                     It is recommended to compile also SPEEX library and rerun this script in
                     order to enable resampling (if needed).])
fi

if test $jack_req = yes -a $jack = no; then
        AC_MSG_ERROR([JACK not found]);
fi

# -------------------------------------------------------------------------------------------------
#
# ALSA
#
AC_ARG_ENABLE(alsa,
[  --disable-alsa          disable ALSA (default is auto)]
[                          Requires: alsa],
	[alsa_req=$enableval],
        [alsa_req=auto])
AC_CHECK_HEADER(alsa/asoundlib.h)
SAVED_LIBS=$LIBS
AC_CHECK_LIB(asound, snd_pcm_open)
LIBS=$SAVED_LIBS
if test "$alsa_req" != no -a "$ac_cv_header_alsa_asoundlib_h" = yes -a "$ac_cv_lib_asound_snd_pcm_open" = yes
then
        alsa=yes
        AC_DEFINE([HAVE_ALSA], [1], [Build with ALSA support])
        ALSA_CAP_OBJ="src/audio/capture/alsa.o"
        ALSA_PLAY_OBJ="src/audio/playback/alsa.o"
        ALSA_LIB="-lasound"
        ADD_MODULE("acap_alsa", "$ALSA_CAP_OBJ", "$ALSA_LIB")
        ADD_MODULE("aplay_alsa", "$ALSA_PLAY_OBJ", "$ALSA_LIB")
else
        alsa=no
fi

if test $alsa_req = yes -a $alsa = no; then
        AC_MSG_ERROR([ALSA not found]);
fi

# -------------------------------------------------------------------------------------------------
# CoreAudio Stuff
COREAUDIO_LIB=
COREAUDIO_OBJ=
coreaudio=no

AC_ARG_ENABLE(coreaudio,
      AS_HELP_STRING([--disable-coreaudio], [disable CoreAudio support(default is auto)]),
    [coreaudio_req=$enableval],
    [coreaudio_req=auto]
    )

case $host_os in
	*darwin*)
		AC_CHECK_HEADERS([AudioUnit/AudioUnit.h], [FOUND_AUDIOUNIT_H=yes], [echo "AudioUnit headers not found."])

		if test $coreaudio_req != no -a $FOUND_AUDIOUNIT_H = yes
		then
			COREAUDIO_LIB="-framework CoreAudio -framework AudioUnit"
			COREAUDIO_OBJ="src/audio/capture/coreaudio.o src/audio/playback/coreaudio.o"
                        coreaudio=yes
                        AC_DEFINE([HAVE_COREAUDIO], [1], [Build with CoreAudio support])
		fi
    ;;
esac

if test $coreaudio = yes -a $speex = no
then
        AC_MSG_WARN([*** You are going to compile CoreAudio but you do not have SPEEX compiled in.
                     It is recommended to compile also SPEEX library and rerun this script in
                     order to enable resampling (if needed).])
fi

if test $coreaudio_req = yes -a $coreaudio = no; then
        AC_MSG_ERROR([Core Audio not found]);
fi

AC_SUBST(COREAUDIO_LIB)
AC_SUBST(COREAUDIO_OBJ)


# -------------------------------------------------------------------------------------------------
# Scale Stuff
# -------------------------------------------------------------------------------------------------
SCALE_INC=
SCALE_LIB=
SCALE_OBJ=
scale=no

AC_ARG_ENABLE(scale,
[  --disable-scale         disable scale postprocessor (default is auto)]
[                          Requires: gl],
    [scale_req=$enableval],
    [scale_req=auto]
    )

if test $scale_req != no -a $OPENGL = yes
then
        scale=yes
        SCALE_LIB="$SCALE_LIB $OPENGL_LIB $X11_LIB"
        SCALE_OBJ="$SCALE_OBJ $GL_COMMON_OBJ src/vo_postprocess/scale.o"
        ADD_MODULE("vo_pp_scale", "$SCALE_OBJ", "$SCALE_LIB")
        AC_DEFINE([HAVE_SCALE], [1], [Build scale postprocessor])
fi

if test $scale_req = yes -a $scale = no; then
        AC_MSG_ERROR([Scale not found]);
fi

# -------------------------------------------------------------------------------------------------
# Text Stuff
# -------------------------------------------------------------------------------------------------
TEXT_INC=
TEXT_LIB=
TEXT_OBJ=
text=no

AC_ARG_ENABLE(text,
[  --disable-text         disable text postprocessor (default is auto)],
    [text_req=$enableval],
    [text_req=auto]
    )

PKG_CHECK_MODULES([TEXT], [MagickWand], FOUND_TEXT_DEPS=yes, FOUND_TEXT_DEPS=no)

if test $text_req != no -a "$FOUND_TEXT_DEPS" = yes
then
        text=yes
        COMMON_FLAGS="$COMMON_FLAGS $TEXT_CFLAGS"
        TEXT_LIB="$TEXT_LIBS"
        TEXT_OBJ="$TEXT_OBJ src/vo_postprocess/text.o"
        CFLAGS="$CFLAGS $MAGICKWAND_CFLAGS"
        ADD_MODULE("vo_pp_text", "$TEXT_OBJ", "$TEXT_LIB")
        AC_DEFINE([HAVE_TEXT], [1], [Build text postprocessor])
        PKG_CHECK_MODULES([WAND7], [MagickWand > 7], [FOUND_WAND7=yes], [FOUND_WAND7=NO])
        if test "$FOUND_WAND7" = yes; then
                AC_DEFINE([WAND7], [1], [MagickWand is v7 or later])
        fi
fi

if test $text_req = yes -a $text = no; then
        AC_MSG_ERROR([text not found]);
fi

# -------------------------------------------------------------------------------------------------
# QT GUI

qt_gui=no

GUI_TARGET=
QMAKE=
#qmake # default for most distributions

AC_ARG_ENABLE(qt,
    AS_HELP_STRING([--enable-qt], [build QT GUI (default is disabled)]),
    [qt_req=$enableval],
    [qt_req=no]
    )

# Check for Qt libraries
define(qt_gui_dep, Qt5Core Qt5Widgets libv4l2)
PKG_CHECK_MODULES(QT, [qt_gui_dep], [FOUND_QT_DEP=yes], [FOUND_QT_DEP=no])

if test $qt_req != no -a $FOUND_QT_DEP = yes
then
	# Retrieve Qt compilation and linker flags
	CXXFLAGS="`$PKG_CONFIG --cflags-only-I Qt5Gui ` $CXXFLAGS"
	CFLAGS="`$PKG_CONFIG --cflags-only-I Qt5Gui ` $CFLAGS"
	LDFLAGS="`$PKG_CONFIG --libs-only-L Qt5Gui ` $LDFLAGS"
	LIBS="`$PKG_CONFIG --libs-only-l Qt5Gui ` $LIBS"

	ADD_MODULE("display_preview", "src/video_display/preview.o", "$PREVIEW_DISP_LIBS")

	AC_PATH_PROGS(QMAKE, [qmake-qt5 qmake], [:], [/usr/lib/qt5/bin:$PATH])
	GUI_TARGET=gui/QT/uv-qt

	if test ":" = "$QMAKE"; then
		qt_gui=no
	else
		qt_gui=yes
	fi
fi

AC_SUBST(GUI_TARGET)
AC_SUBST(QMAKE)

if test $qt_req = yes -a $qt_gui = no; then
		AC_MSG_ERROR([Qt libraries are required.])
fi

# -------------------------------------------------------------------------------------------------
# V4L2
# -------------------------------------------------------------------------------------------------
v4l2=no
found_v4l2=no

define(v4l2_deps, libv4l2 libv4lconvert)

AC_ARG_ENABLE(v4l2,
[  --disable-v4l2          disable V4L2 support (default is auto)]
[                          Requires: v4l2_deps],
    [v4l2_req=$enableval],
    [v4l2_req=auto]
    )

if test $system = Linux; then
        PKG_CHECK_MODULES([V4L2], [libv4l2 libv4lconvert], [found_v4l2=yes], [found_v4l2=no])
fi

if test $v4l2_req != no -a $found_v4l2 = yes
then
        V4L2_OBJ="src/video_capture/v4l2.o"
        AC_DEFINE([HAVE_V4L2], [1], [Build with V4L2 support])
        ADD_MODULE("vidcap_v4l2", "$V4L2_OBJ", "$V4L2_LIBS")
        CFLAGS="$CFLAGS $V4L2_CFLAGS"
        v4l2=yes
fi

if test $v4l2_req = yes -a $v4l2 = no; then
        AC_MSG_ERROR([V4L2 not found]);
fi

# -----------------------------------------------------------------------------
# DirectShow
# -----------------------------------------------------------------------------
dshow=no
dshow_req=auto
AC_ARG_ENABLE(dshow,
      AS_HELP_STRING([--disable-dshow], [disable DirectShow support(default is auto)]),
    [dshow_req=$enableval],
    [dshow_req=auto]
    )

if test $system = Windows -a $dshow_req != no; then
        AC_DEFINE([HAVE_DSHOW], [1], [Build with DirectShow support])
        ADD_MODULE("", "src/video_capture/DirectShowGrabber.o",
                   "-lstrmiids -luuid -lole32 -loleaut32") #-lstrmbase -ldxguid -ldmoguids
        dshow=yes
fi

if test $dshow_req = yes -a $dshow = no; then
        AC_MSG_ERROR([DirectShow not found]);
fi

# -------------------------------------------------------------------------------------------------
# libavcodec hw-accelerated decoding support
# -------------------------------------------------------------------------------------------------
lavc_hwacc_common=no
lavc_hwacc_vdpau=no
lavc_hwacc_vaapi=no

define(lavc_hwacc_common_dep, libavutil >= 55.22.1)
define(lavc_hwacc_vdpau_dep, lavc_hwacc_common_dep vdpau)
define(lavc_hwacc_vaapi_dep, lavc_hwacc_common_dep libva)

AC_ARG_ENABLE(lavc-hw-accel-vdpau,
[  --disable-lavc-hw-accel-vdpau   disable lavc-hw-accel-vdpau (default is auto)]
[                          Requires: lavc_hwacc_vdpau_dep],
    [lavc_hwacc_vdpau_req=$enableval],
    [lavc_hwacc_vdpau_req=auto]
    )

AC_ARG_ENABLE(lavc-hw-accel-vaapi,
[  --disable-lavc-hw-accel-vaapi   disable lavc-hw-accel-vaapi (default is auto)]
[                          Requires: lavc_hwacc_vaapi_dep],
    [lavc_hwacc_vaapi_req=$enableval],
    [lavc_hwacc_vaapi_req=auto]
    )

PKG_CHECK_MODULES([LAVC_HWACC_COMMON], [lavc_hwacc_common_dep], [FOUND_HWACC_COMMON_DEP=yes], [FOUND_HWACC_COMMON_DEP=no])
PKG_CHECK_MODULES([LAVC_HWACC_VDPAU], [lavc_hwacc_vdpau_dep], [FOUND_HWACC_VDPAU_DEP=yes], [FOUND_HWACC_VDPAU_DEP=no])
PKG_CHECK_MODULES([LAVC_HWACC_VAAPI], [lavc_hwacc_vaapi_dep], [FOUND_HWACC_VAAPI_DEP=yes], [FOUND_HWACC_VAAPI_DEP=no])

LAVC_HWACC_FLAGS=
LAVC_HWACC_LIBS=
HW_ACC_OBJ=

if test $lavc_hwacc_vdpau_req != no -a $FOUND_HWACC_VDPAU_DEP = yes
then
        lavc_hwacc_vdpau=yes
        lavc_hwacc_common=yes
fi
if test $lavc_hwacc_vaapi_req != no -a $FOUND_HWACC_VAAPI_DEP = yes
then
        lavc_hwacc_vaapi=yes
        lavc_hwacc_common=yes
fi

if test $lavc_hwacc_common = yes
then
        LAVC_HWACC_FLAGS="${LAVC_HWACC_FLAGS} -DHWACC_COMMON"
        HW_ACC_OBJ="${HW_ACC_OBJ} src/hwaccel_libav_common.o"
fi

if test $lavc_hwacc_vdpau = yes
then
        LAVC_HWACC_FLAGS="${LAVC_HWACC_FLAGS} -DHWACC_VDPAU ${LAVC_HWACC_VDPAU_CFLAGS}"
        LAVC_HWACC_LIBS="${LAVC_HWACC_LIBS} ${LAVC_HWACC_VDPAU_LIBS}"
        HW_ACC_OBJ="${HW_ACC_OBJ} src/hwaccel_vdpau.o"
fi

if test $lavc_hwacc_vaapi = yes
then
        LAVC_HWACC_FLAGS="${LAVC_HWACC_FLAGS} -DHWACC_VAAPI ${LAVC_HWACC_VAAPI_CFLAGS}"
        LAVC_HWACC_LIBS="${LAVC_HWACC_LIBS} ${LAVC_HWACC_VAAPI_LIBS}"
        HW_ACC_OBJ="${HW_ACC_OBJ} src/hwaccel_vaapi.o"
fi

<<<<<<< HEAD
if test -n "$HW_ACC_OBJ"
then
        ADD_MODULE("hw_accel", "$HW_ACC_OBJ", "$LAVC_HWACC_LIBS")
fi
=======
COMMON_FLAGS="$COMMON_FLAGS $LAVC_HWACC_FLAGS"

ADD_MODULE("hw_accel", "$HW_ACC_OBJ", "$LAVC_HWACC_LIBS")
>>>>>>> b3358ca6

if test $lavc_hwacc_vdpau_req = yes -a $lavc_hwacc_vdpau = no; then
	AC_MSG_ERROR([Could not find hwacc vdpau dependencies!]);
fi

if test $lavc_hwacc_vaapi_req = yes -a $lavc_hwacc_vaapi = no; then
	AC_MSG_ERROR([Could not find hwacc vaapi dependencies!]);
fi

# -------------------------------------------------------------------------------------------------
# Libav
# -------------------------------------------------------------------------------------------------
libavcodec=no
libavcodec_audio=no
AC_ARG_ENABLE(libavcodec,
[  --disable-libavcodec    disable libavcodec support (default is auto)]
[                          Requires: libavcodec libavutil],
[libavcodec_req=$enableval],
[libavcodec_req=auto]
)

if test $system = Windows; then
AC_CHECK_HEADERS([libavcodec/avcodec.h libavutil/imgutils.h libavutil/opt.h])
AC_CHECK_LIB(avcodec, avcodec_open2)
AC_CHECK_LIB(avutil, av_free)
if test $ac_cv_header_libavcodec_avcodec_h = yes -a \
        $ac_cv_header_libavutil_imgutils_h = yes -a \
        $ac_cv_header_libavutil_opt_h = yes -a \
        $ac_cv_lib_avcodec_avcodec_open2 = yes -a \
        $ac_cv_lib_avutil_av_free = yes
then
        found_libavcodec=yes
        found_libavutil=yes
        libavcodec_ge_55=yes # TODO
        LIBAVCODEC_LIBS="-lavcodec"
        LIBAVUTIL_LIBS="-lavutil"
else
        found_libavcodec=no
        found_libavutil=no
fi
else # Linux, OS X
PKG_CHECK_MODULES([LIBAVCODEC], [libavcodec >= 53.35.0 ], [found_libavcodec=yes], [found_libavcodec=no])
PKG_CHECK_MODULES([LIBAVUTIL], [libavutil >= 51.22.1 ], [found_libavutil=yes], [found_libavutil=no])
fi

if test $libavcodec_req != no -a $found_libavcodec = yes -a $found_libavutil = yes
then
        LIBAVCODEC_OBJ="src/video_compress/libavcodec.o"
        AC_DEFINE([HAVE_LAVC], [1], [Build with LAVC support])
        AC_DEFINE([HAVE_LAVC_AUDIO], [1], [Build with LAVC audio support])
        LIBAVCODEC_AUDIO_CODEC_OBJ=src/audio/codec/libavcodec.o

        LIBAVCODEC_COMPRESS_OBJ=src/video_compress/libavcodec.o
        LIBAVCODEC_DECOMPRESS_OBJ=src/video_decompress/libavcodec.o
        COMMON_FLAGS="$COMMON_FLAGS $LIBAVCODEC_CFLAGS $LIBAVUTIL_CFLAGS"
        libavcodec=yes
        LIBAVCODEC_LIBS="$LIBAVCODEC_LIBS $LIBAVUTIL_LIBS" # added libavutil explicitly
        ADD_MODULE("vcompress_libavcodec", "$LIBAVCODEC_COMPRESS_OBJ", "$LIBAVCODEC_LIBS")
        ADD_MODULE("vdecompress_libavcodec", "$LIBAVCODEC_DECOMPRESS_OBJ", "$LIBAVCODEC_LIBS")
        ADD_MODULE("acompress_libavcodec", "$LIBAVCODEC_AUDIO_CODEC_OBJ", "$LIBAVCODEC_LIBS")
fi

if test $libavcodec_req = yes -a $libavcodec = no; then
        AC_MSG_ERROR([Libavcodec not found]);
fi

# -------------------------------------------------------------------------------------------------
# iHDTV
# -------------------------------------------------------------------------------------------------
AC_ARG_ENABLE(ihdtv,
      AS_HELP_STRING([--enable-ihdtv], [enable iHDTV support (default is disabled)]),
    [ihdtv_req=$enableval],
    [ihdtv_req=no]
    )
ihdtv=no

if test $ihdtv_req = yes
then
        AC_DEFINE([HAVE_IHDTV], [1], [Build with iHDTV support])
        ihdtv=yes
fi

# -------------------------------------------------------------------------------------------------
# use shared decoder
# -------------------------------------------------------------------------------------------------

# the shared behaviour is faulty, but it saves resources when restarting sender (different SSRC).
shared_decoder=no
if test $shared_decoder = yes
then
        AC_DEFINE([SHARED_DECODER], [1], [use shared decoder for all participants])
fi

# -------------------------------------------------------------------------------------------------
# Import control - keyboard
# -------------------------------------------------------------------------------------------------
FOUND_CURSES=no

if test $system = Linux -o $system = MacOSX; then
        PKG_CHECK_MODULES([CURSES], [ncursesw], [FOUND_CURSES=yes], [FOUND_CURSES=no])
        if test $FOUND_CURSES = no; then
                PKG_CHECK_MODULES([CURSES], [ncurses], [FOUND_CURSES=yes], [FOUND_CURSES=no])
        fi
else # Windows
        AC_CHECK_HEADER(curses.h)
        AC_CHECK_LIB(pdcurses, initscr)
        if test $ac_cv_lib_pdcurses_initscr = yes -a \
                $ac_cv_header_curses_h = yes; then
                FOUND_CURSES=yes
                CURSES_LIBS="-lpdcurses"
        fi
fi

if test $FOUND_CURSES = yes; then
        AC_DEFINE([HAVE_CURSES], [1], [Build with curses support])
fi

AC_SUBST(CURSES_LIBS)

# -------------------------------------------------------------------------------------------------
# OpenSSL-libcrypto
# -------------------------------------------------------------------------------------------------
crypto=no
AC_ARG_ENABLE(openssl,
[  --disable-openssl       disable OpenSSL support (default is auto)]
[                          Requires: crypto],
    [crypto_req=$enableval],
    [crypto_req=auto]
    )

PKG_CHECK_MODULES([CRYPTO], [libcrypto], [crypto=yes], [crypto=no])

if test $crypto_req != no -a $crypto = yes; then
        OPENSSL_OBJ="src/crypto/openssl_encrypt.o src/crypto/openssl_decrypt.o"
        CFLAGS="$CFLAGS $CRYPTO_CFLAGS"
        CXXFLAGS="$CXXFLAGS $CRYPTO_CFLAGS"
        CPPFLAGS="$CPPFLAGS $CRYPTO_CFLAGS"
        ADD_MODULE("openssl", "$OPENSSL_OBJ", "$CRYPTO_LIBS")
        SAVED_LIBS=$LIBS
        LIBS="$LIBS $CRYPTO_LIBS"
        AC_CHECK_FUNCS(AES_ctr128_encrypt)
        LIBS=$SAVED_LIBS
else
        crypto=no
fi

if test $crypto_req = yes -a $crypto = no; then
        AC_MSG_ERROR([OpenSSL not found]);
fi

# -------------------------------------------------------------------------------------------------
# GPU accelerated LDGM
# -------------------------------------------------------------------------------------------------
ldgm_gpu=no
AC_ARG_ENABLE(ldgm-gpu,
[  --disable-ldgm-gpu      disable GPU accelerated LDGM (default is auto)]
[                          Requires: CUDA],
    [ldgm_gpu_req=$enableval],
    [ldgm_gpu_req=auto]
    )

if test $ldgm_gpu_req != no -a $FOUND_CUDA = yes
then
        DEFINE_CUDA
        CUDA_MESSAGE
        AC_DEFINE([HAVE_LDGM_GPU], [1], [Build with GPU accelerated LDGM])
        LDGM_GPU_OBJS="ldgm/src/ldgm-session-gpu.o src/rtp/ldgm_gpu.o $CUDA_COMMON_OBJ"
        LDGM_GPU_LIBS="$CUDA_COMMON_LIB $CUDA_LIB"
        if test $system = Windows; then
                DLL_LIBS="$DLL_LIBS ldgm/src/gpu.cu.dll"
                LDGM_GPU_OBJS="$LDGM_GPU_OBJS ldgm/src/gpu.$CU_OBJ_SUFFIX"
                LDGM_GPU_LIBS="$LDGM_GPU_LIBS ldgm/src/gpu.$CU_OBJ_SUFFIX"
        else
                LDGM_GPU_OBJS="$LDGM_GPU_OBJS ldgm/src/gpu.$CU_OBJ_SUFFIX"
        fi
        ADD_MODULE("ldgm_gpu", "$LDGM_GPU_OBJS", "$LDGM_GPU_LIBS")
        if test $WORD_LEN = 32 -a $system = Linux; then
                CUDA_FLAGS="$CUDA_FLAGS -Xcompiler -msse2"
        fi
        ldgm_gpu=yes
else
        ldgm_gpu=no
fi

if test $ldgm_gpu_req = yes -a $ldgm_gpu = no; then
        AC_MSG_ERROR([LDGM accelerated GPU cannot be enabled (CUDA not found?)]);
fi

# -------------------------------------------------------------------------------------------------
# Syphon
# -------------------------------------------------------------------------------------------------
syphon=no
AC_ARG_ENABLE(syphon,
[  --enable-syphon        enables Syphon support (default is disabled)]
[                          Requires: Syphon],
    [syphon_req=$enableval],
    [syphon_req=no]
    )

if test $syphon_req == yes
then
        AC_DEFINE([HAVE_SYPHON], [1], [Build with Syphon support])
        LIBS="$LIBS -framework Syphon"
        OBJS="$OBJS src/syphon_server.o src/video_capture/syphon.o"
        syphon=yes
fi

# ------------------------------------------------------------------------------
# Spout
# ------------------------------------------------------------------------------
spout=no
AC_ARG_ENABLE(spout,
[  --enable-spout        enables Spout support (default is disabled)]
[                          Requires: Spout],
    [spout_req=$enableval],
    [spout_req=no]
    )

if test $spout_req == yes
then
        AC_DEFINE([HAVE_SPOUT], [1], [Build with Spout support])
        LIBS="$LIBS -lspout_wrapper"
        OBJS="$OBJS src/video_capture/spout.o"
        spout=yes
fi


# -------------------------------------------------------------------------------------------------
# MCU-like video mixer
# -------------------------------------------------------------------------------------------------
video_mix=no

define(video_mix_dep, opencv)

AC_ARG_ENABLE(video-mixer,
[  --disable-video-mixer   disable MCU-like video mixer (default is auto)]
[                          Requires: video_mix_dep],
    [video_mix_req=$enableval],
    [video_mix_req=auto]
    )

PKG_CHECK_MODULES([VIDEO_MIX], [video_mix_dep], FOUND_VIDEO_MIX_DEP=yes, FOUND_VIDEO_MIX_DEP=no)

if test $video_mix_req != no -a $FOUND_VIDEO_MIX_DEP = yes -a x$OPENCV_MAJOR = x3
then
	AC_CHECK_LIB([opencv_cudawarping], [main], [
		VIDEO_MIX_LIBS="$VIDEO_MIX_LIBS -lopencv_cudawarping "
		AC_DEFINE([HAVE_OPENCV_CUDA], [1], [Whether the opencv installation supports cuda modules])
	], [
		AC_MSG_WARN([Video mixer will be compiled as CPU-only])
	], [
		$VIDEO_MIX_LIBS
	])
elif test x$OPENCV_MAJOR != x3
then
	AC_DEFINE([HAVE_OPENCV_CUDA], [1], [Whether the opencv installation supports cuda modules])
fi

if test $video_mix_req != no -a $FOUND_VIDEO_MIX_DEP = yes
then
        CFLAGS="$CFLAGS ${VIDEO_MIX_CFLAGS}"
        CXXFLAGS="$CXXFLAGS ${VIDEO_MIX_CFLAGS}"
        VIDEO_MIX_OBJ="src/video_display/conference.o"
        ADD_MODULE("display_video_mix", "$VIDEO_MIX_OBJ", "$VIDEO_MIX_LIBS")
        video_mix=yes
fi

if test $video_mix_req = yes -a $video_mix = no; then
        AC_MSG_ERROR([Could not found OpenCV needed for video mixer!]);
fi

# ------------------------------------------------------------------------------------------------
# BitFlow
# -------------------------------------------------------------------------------------------------
AC_ARG_ENABLE(bitflow,
      AS_HELP_STRING([--enable-bitflow], [Compile BitFlow grabber support]),
    [bitflow_req=$enableval],
    [bitflow_req=no]
    )

bitflow=no

if test $bitflow_req = yes
then
        LIBS="$LIBS -lBFSOciLib -lBFciLib -lBFML"
        OBJS="$OBJS src/video_capture/bitflow.o"
        bitflow=yes
fi

# -------------------------------------------------------------------------------------------------
# We need to add libraries then
# -------------------------------------------------------------------------------------------------

# this is only needed when passing to "clean" make target
if test "$build_libraries" != yes
then
        LIBS="$LIB_MODULES $LIBS"
        OBJS="$OBJS $LIB_OBJS $X_OBJ"
        HEADERS="$HEADERS $LIB_GENERATED_HEADERS"
        LIB_OBJS=
        LIB_GENERATED_HEADERS=
        MODULES=
	TARGETS=
fi

# remove duplicite objs
OBJS=`echo $OBJS | tr ' ' '\n' | sort | uniq | tr '\n' ' '`

AC_SUBST(GENERATED_HEADERS)
AC_SUBST(LIB_GENERATED_HEADERS)
AC_SUBST(LIB_OBJS)
AC_SUBST(MODULES)
AC_SUBST(TARGETS)

# -------------------------------------------------------------------------------------------------
# Finally, substitute things into the Makefile and config.h

RESULT=\
"  Target ...................... $target
  Debug output ................ $debug_output
  Profiling support ........... $profile
  IPv6 support ................ $ipv6
  RT priority ................. $use_rt
  Standalone modules .......... $build_libraries
  License ..................... $license
  OpenSSL-libcrypto ........... $crypto
  CUDA support ................ $FOUND_CUDA$HOST_CC_REPORT
  Library live555 ............. $livemedia
"

# params: <result> <feature> <bool> 0|1
# 0 - print left column; 1 - print right column
add_column() {
        # left column
        if [ test $4 = 0 ]; then
        printf "$1
  $2 $(for n in `seq ${#2} 27`; do printf .; done) $(printf %-3s $3)"
  return 1
else
        # right column
        printf "$1   $2 $(for n in `seq ${#2} 27`; do printf .; done) $(printf %-3s $3)
"
  return 0
fi
}

true # set $? to zero
RESULT=`add_column "$RESULT" "AJA" $aja $?`
RESULT=`add_column "$RESULT" "AV Foundation" $avfoundation $?`
RESULT=`add_column "$RESULT" "BitFlow" $bitflow $?`
RESULT=`add_column "$RESULT" "Bluefish444 (audio: $blue_audio)" $bluefish444 $?`
RESULT=`add_column "$RESULT" "DeckLink" $decklink $?`
RESULT=`add_column "$RESULT" "DELTACAST" $deltacast $?`
RESULT=`add_column "$RESULT" "DirectShow" $dshow $?`
RESULT=`add_column "$RESULT" "DVS" $dvs $?`
RESULT=`add_column "$RESULT" "OpenGL" $gl $?`
RESULT=`add_column "$RESULT" "QuickTime" $quicktime $?`
RESULT=`add_column "$RESULT" "RTSP capture client" $rtsp $?`
RESULT=`add_column "$RESULT" "SAGE" $sage $?`
RESULT=`add_column "$RESULT" "Screen capture" $screen_cap $?`
RESULT=`add_column "$RESULT" "SDL" $sdl $?`
RESULT=`add_column "$RESULT" "SW video mix" $swmix $?`
RESULT=`add_column "$RESULT" "V4L2" $v4l2 $?`

RESULT="$RESULT
"
true # set $? to zero
RESULT=`add_column "$RESULT" "ALSA" $alsa $?`
RESULT=`add_column "$RESULT" "CoreAudio" $coreaudio $?`
RESULT=`add_column "$RESULT" "JACK" $jack $?`
RESULT=`add_column "$RESULT" "JACK transport" $jack_trans $?`
RESULT=`add_column "$RESULT" "Portaudio" $portaudio $?`

RESULT="$RESULT
"
true # set $? to zero
RESULT=`add_column "$RESULT" "CUDA DXT" $cuda_dxt $?`
RESULT=`add_column "$RESULT" "JPEG" $jpeg $?`
RESULT=`add_column "$RESULT" "JPEG to DXT" $jpeg_to_dxt $?`
RESULT=`add_column "$RESULT" "Libavcodec (VDP $lavc_hwacc_vdpau, VA $lavc_hwacc_vaapi)" $libavcodec $?`
RESULT=`add_column "$RESULT" "Realtime DXT" $rtdxt $?`
RESULT=`add_column "$RESULT" "UYVY dummy compression" $uyvy $?`

RESULT="$RESULT
"
true # set $? to zero
RESULT=`add_column "$RESULT" "Blank capture filter" $blank $?`
RESULT=`add_column "$RESULT" "GPU accelerated LDGM" $ldgm_gpu $?`
RESULT=`add_column "$RESULT" "iHDTV support" $ihdtv $?`
RESULT=`add_column "$RESULT" "MCU-like video mixer" $video_mix $?`
RESULT=`add_column "$RESULT" "Resize capture filter" $resize $?`
RESULT=`add_column "$RESULT" "RTSP server" $rtsp_server $?`
RESULT=`add_column "$RESULT" "Scale postprocessor" $scale $?`
RESULT=`add_column "$RESULT" "Spout" $spout $?`
RESULT=`add_column "$RESULT" "Syphon" $syphon $?`
RESULT=`add_column "$RESULT" "Testcard extras" $testcard_extras $?`
RESULT=`add_column "$RESULT" "Text postprocess and filter" $text $?`

RESULT="$RESULT
"

AC_MSG_RESULT(
[
UltraGrid configuration summary:
])
AC_MSG_RESULT([$RESULT])

RES_STR=`printf "$RESULT" | sed 's/$/\\\\n/' | tr -d '\n'`

AC_DEFINE_UNQUOTED([AUTOCONF_RESULT], "$RES_STR", [Autoconf result])

AC_CONFIG_HEADER(src/config.h)
AC_CONFIG_FILES([Makefile])
AC_OUTPUT
<|MERGE_RESOLUTION|>--- conflicted
+++ resolved
@@ -2492,6 +2492,16 @@
     [lavc_hwacc_vaapi_req=auto]
     )
 
+if test "$build_libraries" = yes
+then
+        if test $lavc_hwacc_vdpau_req = yes -o $lavc_hwacc_vaapi_req = yes; then
+                AC_MSG_ERROR([Hwacc is incompatible with modular build!]);
+        fi
+
+        lavc_hwacc_vdpau_req=no
+        lavc_hwacc_vaapi_req=no
+fi
+
 PKG_CHECK_MODULES([LAVC_HWACC_COMMON], [lavc_hwacc_common_dep], [FOUND_HWACC_COMMON_DEP=yes], [FOUND_HWACC_COMMON_DEP=no])
 PKG_CHECK_MODULES([LAVC_HWACC_VDPAU], [lavc_hwacc_vdpau_dep], [FOUND_HWACC_VDPAU_DEP=yes], [FOUND_HWACC_VDPAU_DEP=no])
 PKG_CHECK_MODULES([LAVC_HWACC_VAAPI], [lavc_hwacc_vaapi_dep], [FOUND_HWACC_VAAPI_DEP=yes], [FOUND_HWACC_VAAPI_DEP=no])
@@ -2500,15 +2510,18 @@
 LAVC_HWACC_LIBS=
 HW_ACC_OBJ=
 
-if test $lavc_hwacc_vdpau_req != no -a $FOUND_HWACC_VDPAU_DEP = yes
-then
-        lavc_hwacc_vdpau=yes
-        lavc_hwacc_common=yes
-fi
-if test $lavc_hwacc_vaapi_req != no -a $FOUND_HWACC_VAAPI_DEP = yes
-then
-        lavc_hwacc_vaapi=yes
-        lavc_hwacc_common=yes
+if test $lavc_hwacc_vdpau_req != no -o $lavc_hwacc_vaapi_req != no
+then
+        if test $FOUND_HWACC_VDPAU_DEP = yes
+        then
+                lavc_hwacc_vdpau=yes
+                lavc_hwacc_common=yes
+        fi
+        if test $FOUND_HWACC_VAAPI_DEP = yes
+        then
+                lavc_hwacc_vaapi=yes
+                lavc_hwacc_common=yes
+        fi
 fi
 
 if test $lavc_hwacc_common = yes
@@ -2531,16 +2544,12 @@
         HW_ACC_OBJ="${HW_ACC_OBJ} src/hwaccel_vaapi.o"
 fi
 
-<<<<<<< HEAD
+COMMON_FLAGS="$COMMON_FLAGS $LAVC_HWACC_FLAGS"
+
 if test -n "$HW_ACC_OBJ"
 then
         ADD_MODULE("hw_accel", "$HW_ACC_OBJ", "$LAVC_HWACC_LIBS")
 fi
-=======
-COMMON_FLAGS="$COMMON_FLAGS $LAVC_HWACC_FLAGS"
-
-ADD_MODULE("hw_accel", "$HW_ACC_OBJ", "$LAVC_HWACC_LIBS")
->>>>>>> b3358ca6
 
 if test $lavc_hwacc_vdpau_req = yes -a $lavc_hwacc_vdpau = no; then
 	AC_MSG_ERROR([Could not find hwacc vdpau dependencies!]);
