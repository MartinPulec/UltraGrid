--- conflicted
+++ resolved
@@ -2720,18 +2720,9 @@
 
 if test $bitflow_req = yes
 then
-<<<<<<< HEAD
-        CFLAGS="$CFLAGS -DUSE_HWACC ${LAVC_HWACC_CFLAGS}"
-        CXXFLAGS="$CXXFLAGS -DUSE_HWACC ${LAVC_HWACC_CFLAGS}"
-		LIBS="$LIBS ${LAVC_HWACC_LIBS}"
-        HW_ACC_OBJ="src/hwaccel.o"
-        ADD_MODULE("hw_accel", "$HW_ACC_OBJ", "$HW_ACC_LIBS")
-        lavc_hwacc=yes
-=======
         LIBS="$LIBS -lBFSOciLib -lBFciLib -lBFML"
         OBJS="$OBJS src/video_capture/bitflow.o"
         bitflow=yes
->>>>>>> d649fd90
 fi
 
 # -------------------------------------------------------------------------------------------------
