#!/bin/sh -e

UG_SRC_PATH=$(dirname $0)
SRC_DIR=ext-deps/gpujpeg
BUILD_DIR=$SRC_DIR/build
INSTALL_DIR=$SRC_DIR/install
CMAKE_ARGUMENTS="-DBUILD_SHARED_LIBS=OFF -DCMAKE_INSTALL_PREFIX=$INSTALL_DIR -DCMAKE_POSITION_INDEPENDENT_CODE=ON"
SUDO=
UPDATE=no
DOWNLOAD_ONLY=no

while getopts 'dfhsu' opt; do
        case "$opt" in
		'h'|'?')
			cat <<-EOF
			Downlads and builds GPUJPEG to be used with UltraGrid. It is downloaded to $SRC_DIR
			and statically built. UltraGrid configure then automatically finds the library with
			pkgconfig in $INSTALL_DIR/share/pkgconfig when called from same directory as this script.

			Usage:
			     $0 [-d|-f|-s|-u]

			Options:
			    -d - download only
			    -f - remove previously downloaded GPUJPEG
			    -s - causes GPUJPEG to be compiled as a dynamic library and installed system-wide
			    -u - update previously downloaded GPUJPEG

			EOF
			exit 0
			;;
		'd')
			DOWNLOAD_ONLY=yes
			;;
		'f')
			rm -rf $SRC_DIR
			;;
		's')
			CMAKE_ARGUMENTS="-DBUILD_SHARED_LIBS=ON"
			SUDO=$(command -v sudo || true)
			;;
		'u')
			UPDATE=yes
			;;
	esac
done

download_win_gpujpeg_from_github() {
<<<<<<< HEAD
	INSTALL_DIR=/mingw64
=======
>>>>>>> 177254ef
	echo "MSYS2 detected - downloading prebuilt GPUJPEG instead"
	if [ $UPDATE = no -a -d $SRC_DIR ]; then
		echo "$SRC_DIR already exists and is a not empty directory!" >&2
		echo "Use -u (or -f) to update"
		exit 1
	fi
	mkdir -p ext-deps
	rm -f GPUJPEG.zip
	wget https://github.com/CESNET/GPUJPEG/releases/download/continuous/GPUJPEG.zip
	[ $UPDATE = yes ] && rm -rf $SRC_DIR
	unzip -d ext-deps GPUJPEG
	rm GPUJPEG.zip
	[ $DOWNLOAD_ONLY = yes ] && exit 0
<<<<<<< HEAD
	cp -r $SRC_DIR/* $INSTALL_DIR
	echo "Installed to $INSTALL_DIR"
=======
	cp -r $SRC_DIR/bin $SRC_DIR/include $SRC_DIR/lib $MSYSTEM_PREFIX
	echo "Installed to $MSYSTEM_PREFIX"
>>>>>>> 177254ef
	mkdir -p bin
	cp $SRC_DIR/bin/*dll bin
	exit 0
}

if [ $OPTIND -eq 1 ]; then
	echo "See also '$0 -h' for available options."
fi

if [ "${MSYSTEM:-}" = MSYS ]; then
	download_win_gpujpeg_from_github
fi

if [ $UPDATE = yes ]; then
	( cd $SRC_DIR; git pull )
else
	git clone --depth 1 https://github.com/CESNET/GPUJPEG.git $SRC_DIR
fi
[ $DOWNLOAD_ONLY = yes ] && exit 0
cmake $CMAKE_ARGUMENTS $SRC_DIR -B$BUILD_DIR
CMAKE_COMPILE_FLAGS=
CMAKE_VER=`cmake --version | head -n 1 | cut -f 3 -d\ `
if [ "$($UG_SRC_PATH/.github/scripts/Linux/utils/semver.sh $CMAKE_VER 3.12)" -ge 0 ]; then
	CMAKE_COMPILE_FLAGS=--parallel
fi
cmake --build $BUILD_DIR $CMAKE_COMPILE_FLAGS
${SUDO}cmake --install $BUILD_DIR

# vim: set noexpandtab:<|MERGE_RESOLUTION|>--- conflicted
+++ resolved
@@ -46,10 +46,6 @@
 done
 
 download_win_gpujpeg_from_github() {
-<<<<<<< HEAD
-	INSTALL_DIR=/mingw64
-=======
->>>>>>> 177254ef
 	echo "MSYS2 detected - downloading prebuilt GPUJPEG instead"
 	if [ $UPDATE = no -a -d $SRC_DIR ]; then
 		echo "$SRC_DIR already exists and is a not empty directory!" >&2
@@ -63,13 +59,8 @@
 	unzip -d ext-deps GPUJPEG
 	rm GPUJPEG.zip
 	[ $DOWNLOAD_ONLY = yes ] && exit 0
-<<<<<<< HEAD
-	cp -r $SRC_DIR/* $INSTALL_DIR
-	echo "Installed to $INSTALL_DIR"
-=======
 	cp -r $SRC_DIR/bin $SRC_DIR/include $SRC_DIR/lib $MSYSTEM_PREFIX
 	echo "Installed to $MSYSTEM_PREFIX"
->>>>>>> 177254ef
 	mkdir -p bin
 	cp $SRC_DIR/bin/*dll bin
 	exit 0
