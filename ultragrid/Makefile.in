AR            = ar
RANLIB        = ranlib
CC            = @CC@
CXX	      = @CXX@
LINKER	      = @LINKER@
CFLAGS        = -fPIC @DEFS@ @CFLAGS@ @X_CFLAGS@
CPPFLAGS      = @CPPFLAGS@
CXXFLAGS      = @CXXFLAGS@
LDFLAGS      =  @LDFLAGS@
LIBS          = @DXT_LIB@ @QUICKTIME_LIB@ @PORTAUDIO_LIB@ @SAGE_LIB@ @X_PRE_LIBS@ \
                @X_LIBS@ @X_EXTRA_LIBS@ @JACK_LIB@ @MATHLIBS@ @LIBS@ -lm -pthread
INC           = -I.. -Isrc -Itest @DVS_INC@ @DXT_INC@ @QUICKTIME_INC@ @DECKLINK_INC@ @PORTAUDIO_INC@ \
                @GL_INC@ @SAGE_INC@ @QUAD_INC@ @JACK_INC@
DECKLINK_PATH = @DECKLINK_PATH@
TARGET        = bin/uv
PERF          = bin/uv_perf
BUNDLE        = uv.app
DVS_UV_LIB    = @DVS_UV_LIB@
DXT_GLSL_CFLAGS = @DXT_GLSL_CFLAGS@

PREFIX = @prefix@
prefix = $(PREFIX)
exec_prefix = @exec_prefix@
INSTALL = @INSTALL@
bindir = @bindir@
libdir = @libdir@
datadir = @datadir@
datarootdir = @datarootdir@
uv_datadir = @datadir@/ultragrid/

OBJS          = src/bitstream.o \
		src/debug.o \
		src/perf.o \
		src/ntp.o \
		src/pdb.o \
		src/tile.o \
		src/tv.o \
		src/transmit.o \
		src/tfrc.o \
		src/rtp/pbuf.o \
		src/rtp/decoders.o \
		src/rtp/ptime.o \
		src/rtp/net_udp.o \
		src/rtp/rtp.o \
		src/rtp/rtp_callback.o \
		src/audio/audio.o \
		src/audio/utils.o \
		@PORTAUDIO_OBJ@ \
		@JACK_OBJ@ \
		src/compat/platform_semaphore.o \
		src/compat/platform_time.o \
		src/crypto/crypt_aes.o \
		src/crypto/crypt_aes_impl.o \
		src/crypto/crypt_des.o \
		src/crypto/md5.o \
		src/crypto/random.o \
		src/ihdtv/ihdtv.o \
		src/utils/ring_buffer.o \
		src/video_codec.o \
		src/video_capture.o \
		src/video_capture/dpx.o \
		src/video_capture/null.o \
		src/video_capture/testcard.o \
		src/video_capture/testcard2.o \
		src/video_compress.o \
		src/video_decompress.o \
		src/video_display.o \
		src/video_display/null.o \
<<<<<<< HEAD
 		@DVS_OBJ@ \
=======
		src/vo_postprocess.o \
		src/vo_postprocess/3d-interleaved.o \
		@DVS_OBJ@ \
>>>>>>> 6ae04b74
		@QUICKTIME_OBJ@ \
		@DECKLINK_OBJ@ \
		@QUAD_OBJ@ \
		@X_OBJ@ \
		@SDL_OBJ@ \
		@GL_OBJ@ \
		@SAGE_OBJ@ \
		@COMPRESS_OBJ@ \
		@DXT_GLSL_OBJS@
		
DVS_UV_LIB_OBJ  = \
		src/audio/utils.o \
		src/debug.o \
		src/utils/ring_buffer.o \
		src/video_codec.o \
		src/video_display/dvs_display_lib.o \
		src/video_capture/dvs_capture_lib.o
DVS_UV_LIB_LIB = @DVS_LIB@
		

# -------------------------------------------------------------------------------------------------
all: $(TARGET) $(DVS_UV_LIB) ag-plugins suggest-tests

src/version.h: VERSION
	@echo "Generating src/version.h"
	@sed -e 's/.*/#define ULTRAGRID_VERSION "UltraGrid v&"/' VERSION > src/version.h

$(TARGET): src/version.h $(OBJS) src/main.o 
	@if [ ! -d bin ]; then mkdir bin; fi
	$(LINKER) $(CFLAGS) $(LDFLAGS) $(OBJS) src/main.o $(LIBS) -o $(TARGET)

.c.o:
	$(CC) $(CFLAGS) $(INC) -c $< -o $@

src/video_capture/DeckLinkAPIDispatch.o: $(DECKLINK_PATH)/DeckLinkAPIDispatch.cpp
	$(CXX) $(CXXFLAGS) -Wno-multichar -fno-rtti -O3 -c $(INC) -o src/video_capture/DeckLinkAPIDispatch.o $(DECKLINK_PATH)/DeckLinkAPIDispatch.cpp

src/video_capture/decklink.o: src/video_capture/decklink.cpp
	$(CXX) $(CXXFLAGS) -Wno-multichar -fno-rtti -O3 -c $(INC) -o src/video_capture/decklink.o src/video_capture/decklink.cpp

src/video_display/decklink.o: src/video_display/decklink.cpp
	$(CXX) $(CXXFLAGS) -Wno-multichar -fno-rtti -O3 -c $(INC) -o src/video_display/decklink.o src/video_display/decklink.cpp

src/video_display/sage_wrapper.o: src/video_display/sage_wrapper.cxx
	$(CXX) $(CXXFLAGS) -Wno-deprecated -fPIC -O3 -c $(INC) -DQUANTA_USE_PTHREADS -DQUANTA_THREAD_SAFE -DGLSL_YUV -o src/video_display/sage_wrapper.o src/video_display/sage_wrapper.cxx

../dxt_compress/dxt_encoder.o: ../dxt_compress/dxt_encoder.c ../dxt_compress/dxt_glsl.h
	$(CC) $(CFLAGS) $(INC) $(DXT_GLSL_CFLAGS) $< -c -o $@

../dxt_compress/dxt_decoder.o: ../dxt_compress/dxt_decoder.c ../dxt_compress/dxt_glsl.h
	$(CC) $(CFLAGS) $(INC) $(DXT_GLSL_CFLAGS) $< -c -o $@
	
../dxt_compress/dxt_common.o: ../dxt_compress/dxt_common.c ../dxt_compress/dxt_glsl.h
	$(CC) $(CFLAGS) $(INC) $(DXT_GLSL_CFLAGS) $< -c -o $@

../dxt_compress/dxt_glsl.h:../dxt_compress/compress_vp.glsl \
		../dxt_compress/compress_dxt1_fp.glsl ../dxt_compress/compress_dxt5ycocg_fp.glsl \
		../dxt_compress/display_fp.glsl ../dxt_compress/display_dxt5ycocg_fp.glsl \
<<<<<<< HEAD
		../dxt_compress/yuv422_to_yuv444.glsl ../dxt_compress/yuv422_to_rgb4444.glsl
=======
		../dxt_compress/yuv422_to_yuv444.glsl ../dxt_compress/display_dxt1_yuv_fp.glsl
>>>>>>> 6ae04b74
	echo "/**" > $@
	echo " * GLSL source codes for DXT compressions" >> $@
	echo " *" >> $@
	echo " * @author Martin Srom" >> $@
	echo " */" >> $@
	# Write vp_compress
	echo "static const char vp_compress[] = " >> $@
	cat ../dxt_compress/compress_vp.glsl | sed 's/\(.*\)/    \"\1\\n\"/' >> $@
	echo ";" >> $@
	# Write fp_compress_dxt1
	echo "static const char fp_compress_dxt1[] = " >> $@    
	cat  ../dxt_compress/compress_dxt1_fp.glsl | sed 's/\(.*\)/    \"\1\\n\"/' >> $@
	echo ";" >> $@
	# Write fp_compress_dxt5ycocg
	echo "static const char fp_compress_dxt5ycocg[] = " >> $@
	cat ../dxt_compress/compress_dxt5ycocg_fp.glsl | sed 's/\(.*\)/    \"\1\\n\"/' >> $@
	echo ";" >> $@
	# Write fp_display_dxt1
	echo "static const char fp_display[] = " >> $@
	cat ../dxt_compress/display_fp.glsl | sed 's/\(.*\)/    \"\1\\n\"/' >> $@
	echo ";" >> $@
	# Write fp_display_dxt5ycocg
	echo "static const char fp_display_dxt5ycocg[] = " >> $@
	cat ../dxt_compress/display_dxt5ycocg_fp.glsl | sed 's/\(.*\)/    \"\1\\n\"/' >> $@
	echo ";" >> $@
	# yuv 422 to yuv 444 shader
	echo "static const char fp_yuv422_to_yuv_444[] = " >> $@
	cat ../dxt_compress/yuv422_to_yuv444.glsl | sed 's/\(.*\)/    \"\1\\n\"/' >> $@
	echo ";" >> $@
<<<<<<< HEAD
	# yuv 422 to rgb 444 shader
	echo "static const char fp_yuv422_to_rgb_4444[] = " >> $@
	cat ../dxt_compress/yuv422_to_rgb4444.glsl | sed 's/\(.*\)/    \"\1\\n\"/' >> $@
=======
	# display YUV dxt1
	echo "static const char fp_display_dxt1_yuv[] = " >> $@
	cat ../dxt_compress/display_dxt1_yuv_fp.glsl | sed 's/\(.*\)/    \"\1\\n\"/' >> $@
>>>>>>> 6ae04b74
	echo ";" >> $@


# -------------------------------------------------------------------------------------------------
TEST_OBJS = test/test_bitstream.o \
	    test/test_aes.o \
	    test/test_des.o \
	    test/test_md5.o \
	    test/test_random.o \
	    test/test_video_display.o \
	    test/test_video_capture.o \
	    test/test_tv.o \
	    test/test_net_udp.o \
	    test/test_rtp.o \
	    test/run_tests.o

test/run_tests: $(TEST_OBJS) $(OBJS) 
	$(LINKER) $(CFLAGS) $(TEST_OBJS) $(OBJS) $(LIBS) -o test/run_tests

suggest-tests:
	@echo ""
	@echo "*** Now type \"make tests\" to run the test suite"
	@echo ""

tests: test/run_tests 
	@test/run_tests

# -------------------------------------------------------------------------------------------------
ag-plugins: ag_plugin/uvReceiverService.zip ag_plugin/uvSenderService.zip

AG_PLUGIN_TX_SCRIPTS = ag_plugin/uvSenderService.py \
                       ag_plugin/uvSenderService.svc \
                       ag_plugin/uvSenderService.manifest

ag_plugin/uvSenderService.zip: $(AG_PLUGIN_TX_SCRIPTS) $(TARGET)
	@echo "Creating AccessGrid plugin: uvSenderService.zip"
	@rm  -f ag_plugin/uvSenderService.zip 
	@zip -j ag_plugin/uvSenderService.zip $(AG_PLUGIN_TX_SCRIPTS) $(TARGET)

AG_PLUGIN_RX_SCRIPTS = ag_plugin/uvReceiverService.py \
                       ag_plugin/uvReceiverService.svc \
                       ag_plugin/uvReceiverService.manifest

ag_plugin/uvReceiverService.zip: $(AG_PLUGIN_RX_SCRIPTS) $(TARGET)
	@echo "Creating AccessGrid plugin: uvReceiverService.zip"
	@rm  -f ag_plugin/uvReceiverService.zip 
	@zip -j ag_plugin/uvReceiverService.zip $(AG_PLUGIN_RX_SCRIPTS) $(TARGET)

# -------------------------------------------------------------------------------------------------
clean:
	-rm -f $(OBJS) src/main.o $(TARGET) src/version.h 
	-rm -f $(TEST_OBJS) test/run_tests
	-rm -f ag_plugin/uvReceiverService.zip ag_plugin/uvSenderService.zip
	-rm -rf $(BUNDLE)/Contents/MacOS/$(TARGET)
	-rm -rf $(PERF) src/uv_perf.o
	-rm -rf $(DVS_UV_LIB_OBJ) $(DVS_UV_LIB)

distclean: clean
	-rm -f Makefile config.status config.cache config.log src/config.h tags

etags:
	etags src/*.[ch] src/*/*.[ch]

ctags:
	ctags src/*.[ch] src/*/*.[ch]

release:
	cvs tag release-`cat VERSION | sed "s/\./-/g"`

bundle: all
	mkdir -p $(BUNDLE)/Contents/MacOS
	cp $(TARGET) $(BUNDLE)/Contents/MacOS/
	echo -n "UltraGrid" > $(BUNDLE)/Contents/PkgInfo

perf: src/tv.o src/crypto/random.o
	$(CC) $(CFLAGS) -DPERF src/uv_perf.c src/crypto/random.o src/tv.o -o $(PERF)

$(DVS_UV_LIB): $(DVS_UV_LIB_OBJ)
	mkdir -p lib/
	$(LINKER) $(CFLAGS) -shared -Wl,-soname,$(DVS_UV_LIB) $(DVS_UV_LIB_OBJ) $(DVS_UV_LIB_LIB) -o $(DVS_UV_LIB)

install: all
	$(INSTALL) -d -m 755 $(DESTDIR)/$(bindir)
	$(INSTALL) -m 755 bin/uv $(DESTDIR)/$(bindir)
	if [ -f "$(DVS_UV_LIB)" ]; then\
		$(INSTALL) -d -m 755 $(DESTDIR)/$(libdir);\
		$(INSTALL) -m 644 "$(DVS_UV_LIB)" $(DESTDIR)/$(libdir);\
	fi
	$(INSTALL) -d -m 755 $(DESTDIR)/$(uv_datadir)
	$(INSTALL) -m 755 data/ultragrid-bugreport-collect.sh $(DESTDIR)/$(uv_datadir)

uninstall:
	$(RM) $(DESTDIR)/$(bindir)/uv
	if [ -f "$(DVS_UV_LIB)" ]; then $(RM) $(DESTDIR)/$(libdir)/`echo $(DVS_UV_LIB)|sed 's/.*\///'`; fi
	$(RM) $(DESTDIR)/$(uv_datadir)/ultragrid-bugreport-collect.sh
	<|MERGE_RESOLUTION|>--- conflicted
+++ resolved
@@ -66,13 +66,9 @@
 		src/video_decompress.o \
 		src/video_display.o \
 		src/video_display/null.o \
-<<<<<<< HEAD
- 		@DVS_OBJ@ \
-=======
 		src/vo_postprocess.o \
 		src/vo_postprocess/3d-interleaved.o \
-		@DVS_OBJ@ \
->>>>>>> 6ae04b74
+ 		@DVS_OBJ@ \
 		@QUICKTIME_OBJ@ \
 		@DECKLINK_OBJ@ \
 		@QUAD_OBJ@ \
@@ -131,11 +127,7 @@
 ../dxt_compress/dxt_glsl.h:../dxt_compress/compress_vp.glsl \
 		../dxt_compress/compress_dxt1_fp.glsl ../dxt_compress/compress_dxt5ycocg_fp.glsl \
 		../dxt_compress/display_fp.glsl ../dxt_compress/display_dxt5ycocg_fp.glsl \
-<<<<<<< HEAD
 		../dxt_compress/yuv422_to_yuv444.glsl ../dxt_compress/yuv422_to_rgb4444.glsl
-=======
-		../dxt_compress/yuv422_to_yuv444.glsl ../dxt_compress/display_dxt1_yuv_fp.glsl
->>>>>>> 6ae04b74
 	echo "/**" > $@
 	echo " * GLSL source codes for DXT compressions" >> $@
 	echo " *" >> $@
@@ -165,15 +157,13 @@
 	echo "static const char fp_yuv422_to_yuv_444[] = " >> $@
 	cat ../dxt_compress/yuv422_to_yuv444.glsl | sed 's/\(.*\)/    \"\1\\n\"/' >> $@
 	echo ";" >> $@
-<<<<<<< HEAD
 	# yuv 422 to rgb 444 shader
 	echo "static const char fp_yuv422_to_rgb_4444[] = " >> $@
 	cat ../dxt_compress/yuv422_to_rgb4444.glsl | sed 's/\(.*\)/    \"\1\\n\"/' >> $@
-=======
+	echo ";" >> $@
 	# display YUV dxt1
 	echo "static const char fp_display_dxt1_yuv[] = " >> $@
 	cat ../dxt_compress/display_dxt1_yuv_fp.glsl | sed 's/\(.*\)/    \"\1\\n\"/' >> $@
->>>>>>> 6ae04b74
 	echo ";" >> $@
 
 
