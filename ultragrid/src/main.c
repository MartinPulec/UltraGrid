--- conflicted
+++ resolved
@@ -101,7 +101,7 @@
         char *postprocess;
         
         uint32_t ts;
-        struct tx *tx;
+        struct video_tx *tx;
         struct display *display_device;
         char *compress_options;
         int requested_compression;
@@ -159,11 +159,7 @@
 {
         /* TODO -c -p -b are deprecated options */
         printf("\nUsage: uv [-d <display_device>] [-t <capture_device>] [-r <audio_playout>] [-s <audio_caputre>] \n");
-<<<<<<< HEAD
-        printf("          [-m <mtu>] [-c] [-i] [-M <video_mode>] [-p <postprocess>] address(es)\n\n");
-=======
-        printf("          [-m <mtu>] [-c] [-i] [-f <FEC_options> address(es)\n\n");
->>>>>>> af87e8ea
+        printf("          [-m <mtu>] [-c] [-i] [-M <video_mode>] [-p <postprocess>] [-f <FEC_options>] address(es)\n\n");
         printf
             ("\t-d <display_device>        \tselect display device, use '-d help' to get\n");
         printf("\t                         \tlist of supported devices\n");
@@ -182,13 +178,11 @@
         printf("\n");
         printf("\t-j <settings>            \tJACK Audio Connection Kit settings (see '-j help')\n");
         printf("\n");
-<<<<<<< HEAD
         printf("\t-M <video_mode>          \treceived video mode (eg tiled-4K, 3D, dual-link)\n");
         printf("\n");
         printf("\t-p <postprocess>         \tpostprocess module\n");
-=======
+        printf("\n");
         printf("\t-f <settings>            \tconfig forward error checking, currently \"XOR:<leap>:<nr_streams>\" or \"mult:<nr>\"\n");
->>>>>>> af87e8ea
         printf("\n");
         printf("\taddress(es)              \tdestination address\n");
         printf("\n");
@@ -366,11 +360,7 @@
 	free(network_devices);
 }
 
-<<<<<<< HEAD
-static struct tx *initialize_transmit(unsigned requested_mtu)
-=======
 static struct video_tx *initialize_transmit(unsigned requested_mtu, char *fec)
->>>>>>> af87e8ea
 {
         /* Currently this is trivial. It'll get more complex once we */
         /* have multiple codecs and/or error correction.             */
@@ -646,11 +636,7 @@
         perf_record(UVP_INIT, 0);
 
         while ((ch =
-<<<<<<< HEAD
-                getopt_long(argc, argv, "d:t:m:r:s:vc:ihj:M:p:", getopt_options,
-=======
-                getopt_long(argc, argv, "d:t:m:r:s:vc:ihj:M:f:", getopt_options,
->>>>>>> af87e8ea
+                getopt_long(argc, argv, "d:t:m:r:s:vc:ihj:M:p:f:", getopt_options,
                             &option_index)) != -1) {
                 switch (ch) {
                 case 'd':
