--- conflicted
+++ resolved
@@ -134,12 +134,6 @@
 {
         fprintf(stderr, "Caught signal %d\n", signal);
         should_exit = TRUE;
-<<<<<<< HEAD
-        cleanup_uv();
-        fprintf(stderr, "Caught signal %d\n", signal);
-        exit(0);
-=======
->>>>>>> 1e781d32
         return;
 }
 #endif                          /* WIN32 */
@@ -729,7 +723,6 @@
         printf("Display initialized-%s\n", uv->requested_display);
 
 #ifndef WIN32
-        signal(SIGKILL, signal_handler);
         signal(SIGINT, signal_handler);
         signal(SIGTERM, signal_handler);
         signal(SIGQUIT, signal_handler);
@@ -879,31 +872,6 @@
         /* also wait for audio threads */
         audio_join(uv->audio);
 
-<<<<<<< HEAD
-        return EXIT_SUCCESS;
-}
-extern volatile int glx;
-
-void cleanup_uv(void)
-{
-        /* give threads time to exit gracefully
-         * it is not ideal but rather good solution
-         * to avoid segfaults.
-         */
-	should_exit = 1;
-	usleep(100000);
-        
-        compress_done(uv_state->compression);
-        audio_done(uv_state->audio);
-        tx_done(uv_state->tx);
-	destroy_devices(uv_state->network_devices);
-        vidcap_done(uv_state->capture_device);
-        display_done(uv_state->display_device);
-        if (uv_state->participants != NULL)
-                pdb_destroy(&uv_state->participants);
-        if(glx)
-                free_con();
-=======
         audio_done(uv->audio);
         tx_done(uv->tx);
 	destroy_devices(uv->network_devices);
@@ -911,7 +879,6 @@
         display_done(uv->display_device);
         if (uv->participants != NULL)
                 pdb_destroy(&uv->participants);
->>>>>>> 1e781d32
         printf("Exit\n");
 
         return EXIT_SUCCESS;
