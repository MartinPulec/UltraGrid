/*
 * FILE:    main.c
 * AUTHORS: Colin Perkins    <csp@csperkins.org>
 *          Ladan Gharai     <ladan@isi.edu>
 *          Martin Benes     <martinbenesh@gmail.com>
 *          Lukas Hejtmanek  <xhejtman@ics.muni.cz>
 *          Petr Holub       <hopet@ics.muni.cz>
 *          Milos Liska      <xliska@fi.muni.cz>
 *          Jiri Matela      <matela@ics.muni.cz>
 *          Dalibor Matura   <255899@mail.muni.cz>
 *          Ian Wesley-Smith <iwsmith@cct.lsu.edu>
 *
 * Copyright (c) 2005-2010 CESNET z.s.p.o.
 * Copyright (c) 2001-2004 University of Southern California
 * Copyright (c) 2003-2004 University of Glasgow
 *
 * Redistribution and use in source and binary forms, with or without
 * modification, is permitted provided that the following conditions
 * are met:
 * 
 * 1. Redistributions of source code must retain the above copyright
 *    notice, this list of conditions and the following disclaimer.
 * 
 * 2. Redistributions in binary form must reproduce the above copyright
 *    notice, this list of conditions and the following disclaimer in the
 *    documentation and/or other materials provided with the distribution.
 * 
 * 3. All advertising materials mentioning features or use of this software
 *    must display the following acknowledgement:
 * 
 *      This product includes software developed by the University of Southern
 *      California Information Sciences Institute. This product also includes
 *      software developed by CESNET z.s.p.o.
 * 
 * 4. Neither the name of the University nor of the Institute may be used
 *    to endorse or promote products derived from this software without
 *    specific prior written permission.
 * 
 * THIS SOFTWARE IS PROVIDED BY THE AUTHORS AND CONTRIBUTORS
 * "AS IS" AND ANY EXPRESSED OR IMPLIED WARRANTIES, INCLUDING,
 * BUT NOT LIMITED TO, THE IMPLIED WARRANTIES OF MERCHANTABILITY
 * AND FITNESS FOR A PARTICULAR PURPOSE ARE DISCLAIMED. IN NO
 * EVENT SHALL THE AUTHORS OR CONTRIBUTORS BE LIABLE FOR ANY DIRECT,
 * INDIRECT, INCIDENTAL, SPECIAL, EXEMPLARY, OR CONSEQUENTIAL DAMAGES
 * (INCLUDING, BUT NOT LIMITED TO, PROCUREMENT OF SUBSTITUTE GOODS OR
 * SERVICES; LOSS OF USE, DATA, OR PROFITS; OR BUSINESS INTERRUPTION)
 * HOWEVER CAUSED AND ON ANY THEORY OF LIABILITY, WHETHER IN
 * CONTRACT, STRICT LIABILITY, OR TORT (INCLUDING NEGLIGENCE OR
 * OTHERWISE) ARISING IN ANY WAY OUT OF THE USE OF THIS SOFTWARE,
 * EVEN IF ADVISED OF THE POSSIBILITY OF SUCH DAMAGE.
 *
 * $Revision: 1.30 $
 * $Date: 2010/02/05 14:06:17 $
 *
 */

#include <string.h>
#include <stdlib.h>
#include <getopt.h>
#include "config.h"
#include "config_unix.h"
#include "config_win32.h"
#include "debug.h"
#include "perf.h"
#include "rtp/rtp.h"
#include "rtp/rtp_callback.h"
#include "rtp/pbuf.h"
#include "video_codec.h"
#include "video_capture.h"
#include "video_display.h"
#include "video_display/sdl.h"
#include "video_compress.h"
#include "pdb.h"
#include "tv.h"
#include "transmit.h"
#include "tfrc.h"
#include "version.h"
#include "ihdtv/ihdtv.h"
#include "compat/platform_semaphore.h"
#include "audio/audio.h"

#define EXIT_FAIL_USAGE		1
#define EXIT_FAIL_UI   		2
#define EXIT_FAIL_DISPLAY	3
#define EXIT_FAIL_CAPTURE	4
#define EXIT_FAIL_NETWORK	5
#define EXIT_FAIL_TRANSMIT	6

#define PORT_BASE               5004
#define PORT_AUDIO              5006

#define AUDIO_DEV_SDI          -2
#define AUDIO_DEV_NONE         -100

struct state_uv {
        struct rtp **network_devices;
        unsigned int connections_count;
        struct rtp *audio_network_device;
        struct vidcap *capture_device;
        struct timeval start_time, curr_time;
        struct pdb *participants;
        struct pdb *audio_participants;
        uint32_t ts;
        struct video_tx *tx;
        struct display *display_device;
        struct video_compress *compression;
        const char *requested_display;
        const char *requested_capture;
        int requested_compression;
        unsigned requested_mtu;
        
        struct audio_frame *audio_buffer;
        sem_t audio_frame_ready;

        int use_ihdtv_protocol;

        int audio_capture_device;
        int audio_playback_device;
};

long packet_rate = 13600;
int should_exit = FALSE;
uint32_t RTT = 0;               /* this is computed by handle_rr in rtp_callback */
struct video_frame *frame_buffer = NULL;
uint32_t hd_color_spc = 0;

long frame_begin[2];

int uv_argc;
char **uv_argv;
static struct state_uv *uv_state;

void cleanup_uv(void);
void list_video_display_devices(void);
void list_video_capture_devices(void);

#ifndef WIN32
static void signal_handler(int signal)
{
        debug_msg("Caught signal %d\n", signal);
        should_exit = TRUE;
        exit(0);
        return;
}
#endif                          /* WIN32 */

static void usage(void)
{
        /* TODO -c -p -b are deprecated options */
<<<<<<< HEAD
        printf
            ("Usage: uv [-d <display_device>] [-g <cfg>] [-t <capture_device>] [-g <cfg>] [-m <mtu>] [-c] [-i] address(es)\n\n");
=======
        printf("Usage: uv [-d <display_device>] [-t <capture_device>] [-g <cfg>]\n");
        printf("          [-m <mtu>] [-r <audio_playout> [-s <audio_caputre>] [-c] [-i] address(es)\n\n");
>>>>>>> 42787414
        printf
            ("\t-d <display_device>\tselect display device, use '-d help' to get\n");
        printf("\t                   \tlist of supported devices\n");
        printf("\n");
        printf
            ("\t-t <capture_device>\tselect capture device, use '-t help' to get\n");
        printf("\t                   \tlist of supported devices\n");
        printf("\n");
        printf("\t-g <cfg>           \tconfigure capture/display device,\n");
        printf
            ("\t                   \tUse '{-t|-d} <driver> -g help' to obtain\n");
        printf("\t                   \tsupported capture/display modes.\n");
        printf("\t                   \tTake care that this option relates to previous -t/-d driver!\n");
        printf("\n");
        printf("\t-c                 \tcompress video\n");
        printf("\n");
        printf("\t-i                 \tiHDTV compatibility mode\n");
        printf("\n");
        printf("\taddress(es)        \tdestination address\n");
        printf("\t                   \tIf comma-separated list of addresses\n");
        printf("\t                   \tis entered, video frames are split\n");
        printf("\t                   \tand chunks are sent/received independently.\n");
}

void list_video_display_devices()
{
        int i;
        display_type_t *dt;

        printf("Available display devices:\n");
        display_init_devices();
        for (i = 0; i < display_get_device_count(); i++) {
                dt = display_get_device_details(i);
                printf("\t%s\n", dt->name);
        }
        display_free_devices();
}

static struct display *initialize_video_display(const char *requested_display,
                                                char *fmt)
{
        struct display *d;
        display_type_t *dt;
        display_id_t id;
        int i;
        
        if(!strcmp(requested_display, "none"))
                 id = display_get_null_device_id();

        if (display_init_devices() != 0) {
                printf("Unable to initialise devices\n");
                abort();
        } else {
                debug_msg("Found %d display devices\n",
                          display_get_device_count());
        }
        for (i = 0; i < display_get_device_count(); i++) {
                dt = display_get_device_details(i);
                if (strcmp(requested_display, dt->name) == 0) {
                        id = dt->id;
                        debug_msg("Found device\n");
                        break;
                } else {
                        debug_msg("Device %s does not match %s\n", dt->name,
                                  requested_display);
                }
        }
        if(i == display_get_device_count()) {
                fprintf(stderr, "WARNING: Selected '%s' display card "
                        "was not found.\n", requested_display);
                return NULL;
        }
        display_free_devices();

        d = display_init(id, fmt);
        if (d != NULL) {
                frame_buffer = display_get_frame(d);
        }
        return d;
}

void list_video_capture_devices()
{
        int i;
        struct vidcap_type *vt;

        printf("Available capture devices:\n");
        vidcap_init_devices();
        for (i = 0; i < vidcap_get_device_count(); i++) {
                vt = vidcap_get_device_details(i);
                printf("\t%s\n", vt->name);
        }
        vidcap_free_devices();
}

static struct vidcap *initialize_video_capture(const char *requested_capture,
                                               char *fmt, unsigned int flags)
{
        struct vidcap_type *vt;
        vidcap_id_t id;
        int i;
        
        if(!strcmp(requested_capture, "none"))
                id = vidcap_get_null_device_id();

        vidcap_init_devices();
        for (i = 0; i < vidcap_get_device_count(); i++) {
                vt = vidcap_get_device_details(i);
                if (strcmp(vt->name, requested_capture) == 0) {
                        id = vt->id;
                        break;
                }
        }
        if(i == vidcap_get_device_count()) {
                fprintf(stderr, "WARNING: Selected '%s' capture card "
                        "was not found.\n", requested_capture);
                return NULL;
        }
        vidcap_free_devices();

        return vidcap_init(id, fmt, flags);
}

static struct rtp **initialize_network(char *addrs, struct pdb *participants)
{
	struct rtp **devices = NULL;
        double rtcp_bw = 5 * 1024 * 1024;       /* FIXME */
	int ttl = 255;
	char *saveptr = NULL;
	char *addr;
	char *tmp;
	int required_connections, index;
        int port = PORT_BASE;

	tmp = strdup(addrs);
	if(strtok_r(tmp, ",", &saveptr) == NULL) {
		free(tmp);
		return NULL;
	}
	else required_connections = 1;
	while(strtok_r(NULL, ",", &saveptr) != NULL)
		++required_connections;

	free(tmp);
	tmp = strdup(addrs);

	devices = (struct rtp **) 
		malloc((required_connections + 1) * sizeof(struct rtp *));

	for(index = 0, addr = strtok_r(addrs, ",", &saveptr); 
		index < required_connections;
		++index, addr = strtok_r(NULL, ",", &saveptr), port += 2)
	{
                if (port == PORT_AUDIO)
                        port += 2;
		devices[index] = rtp_init(addr, port, port, ttl, rtcp_bw, 
                                FALSE, rtp_recv_callback, 
                                (void *)participants);
		if (devices[index] != NULL) {
			rtp_set_option(devices[index], RTP_OPT_WEAK_VALIDATION, 
				TRUE);
			rtp_set_sdes(devices[index], rtp_my_ssrc(devices[index]),
				RTCP_SDES_TOOL,
				ULTRAGRID_VERSION, strlen(ULTRAGRID_VERSION));
			pdb_add(participants, rtp_my_ssrc(devices[index]));
		}
		else {
			int index_nest;
			for(index_nest = 0; index_nest < index; ++index_nest) {
				rtp_done(devices[index_nest]);
			}
			free(devices);
			devices = NULL;
		}
	}
	if(devices != NULL) devices[index] = NULL;
	free(tmp);
        
        return devices;
}

static void destroy_devices(struct rtp ** network_devices)
{
	struct rtp ** current = network_devices;
	while(*current != NULL) {
		rtp_done(*current++);
	}
	free(network_devices);
}

static struct video_tx *initialize_transmit(unsigned requested_mtu)
{
        /* Currently this is trivial. It'll get more complex once we */
        /* have multiple codecs and/or error correction.             */
        return tx_init(requested_mtu);
}

static void *ihdtv_reciever_thread(void *arg)
{
        ihdtv_connection *connection = (ihdtv_connection *) ((void **)arg)[0];
        struct display *display_device = (struct display *)((void **)arg)[1];

        while (!should_exit) {
                if (ihdtv_recieve
                    (connection, frame_buffer->data, frame_buffer->data_len))
                        return 0;       // we've got some error. probably empty buffer
                display_put_frame(display_device, frame_buffer->data);
                frame_buffer = display_get_frame(display_device);
        }
        return 0;
}

static void *ihdtv_sender_thread(void *arg)
{
        ihdtv_connection *connection = (ihdtv_connection *) ((void **)arg)[0];
        struct vidcap *capture_device = (struct vidcap *)((void **)arg)[1];
        struct video_frame *tx_frame;
        struct audio_frame *audio;
        int unused;

        while (!should_exit) {
                if ((tx_frame = vidcap_grab(capture_device, &unused, &audio)) != NULL) {
                        ihdtv_send(connection, tx_frame, 9000000);      // FIXME: fix the use of frame size!!
                        free(tx_frame);
                } else {
                        fprintf(stderr,
                                "Error recieving frame from capture device\n");
                        return 0;
                }
        }

        return 0;
}

static struct rtp *initialize_audio_network(char *addr, struct pdb *participants)       // GiX
{
        struct rtp *r;
        double rtcp_bw = 1024 * 512;    // FIXME:  something about 5% for rtcp is said in rfc

        r = rtp_init(addr, PORT_AUDIO, PORT_AUDIO, 255, rtcp_bw, FALSE, rtp_recv_callback,
                     (void *)participants);
        if (r != NULL) {
                pdb_add(participants, rtp_my_ssrc(r));
                rtp_set_option(r, RTP_OPT_WEAK_VALIDATION, TRUE);
                rtp_set_sdes(r, rtp_my_ssrc(r), RTCP_SDES_TOOL,
                             ULTRAGRID_VERSION, strlen(ULTRAGRID_VERSION));
        }

        return r;
}

static void *audio_receiver_thread(void *arg)
{
        struct state_uv *uv = arg;
        // rtp variables
        struct timeval timeout, curr_time;
        uint32_t ts;
        struct pdb_e *cp;

        if(uv->audio_playback_device == AUDIO_DEV_SDI) {
        } else {
#ifdef HAVE_PORTAUDIO
                void *s = portaudio_playback_init(uv->audio_playback_device);
                if (!s) return NULL;
        
                timeout.tv_sec = 0;
                timeout.tv_usec =
                    999999 / ((48000 / 1) * 2);
                
                audio_frame *frame = portaudio_get_frame(s);
                assert (frame !=0);
                
                while (!should_exit) {
                        gettimeofday(&curr_time, NULL);
                        ts = tv_diff(curr_time, uv->start_time) * 90000;        // What is this?
                        rtp_update(uv->audio_network_device, curr_time);        // this is just some internal rtp housekeeping...nothing to worry about
                        rtp_send_ctrl(uv->audio_network_device, ts, 0, curr_time);      // strange..
        
                        rtp_recv_r(uv->audio_network_device, &timeout, ts);
                        cp = pdb_iter_init(uv->audio_participants);
                        while (cp != NULL && frame != NULL) {
                                
                                if (audio_pbuf_decode(cp->playout_buffer, curr_time, frame)) {
                                        portaudio_put_frame(s);
                                        frame = portaudio_get_frame(s);
                                }
        
                                pbuf_remove(cp->playout_buffer, curr_time);
                                cp = pdb_iter_next(uv->audio_participants);
                        }
                        pdb_iter_done(uv->audio_participants);
                }
                portaudio_close_playback(s);
#endif /* HAVE_PORTAUDIO */
        }
        return NULL;
}

static void *audio_sender_thread(void *arg)
{
        struct state_uv *uv = (struct state_uv *) arg;
        
#ifdef HAVE_PORTAUDIO
        audio_frame buffer;
        PaStream *stream;
		
        stream = portaudio_capture_init(uv->audio_capture_device);
        if (!stream) return NULL;

        portaudio_init_audio_frame(&buffer);
        portaudio_start_stream(stream);
#endif /* HAVE_PORTAUDIO */
                
        while (!should_exit) {
                if(uv->audio_capture_device == AUDIO_DEV_SDI) {
                        platform_sem_wait(&uv->audio_frame_ready);
                        audio_tx_send(uv->audio_network_device, uv->audio_buffer);
                } else {
#ifdef HAVE_PORTAUDIO
                        portaudio_read(stream, &buffer);
                        audio_tx_send(uv->audio_network_device, &buffer);
#endif /* HAVE_PORTAUDIO */                
                }
        }
#ifdef HAVE_PORTAUDIO
        free_audio_frame(&buffer);
        portaudio_close(stream);
#endif /* HAVE_PORTAUDIO */

        return NULL;
}

static void *receiver_thread(void *arg)
{
        struct state_uv *uv = (struct state_uv *)arg;

        struct pdb_e *cp;
        struct timeval timeout;
        int fr;
        int i = 0;
        int ret;
        unsigned int tiles_post = 0;
        struct timeval last_tile_received;

        fr = 1;

        while (!should_exit) {
                /* Housekeeping and RTCP... */
                gettimeofday(&uv->curr_time, NULL);
                uv->ts = tv_diff(uv->curr_time, uv->start_time) * 90000;
                rtp_update(uv->network_devices[0], uv->curr_time);
                rtp_send_ctrl(uv->network_devices[0], uv->ts, 0, uv->curr_time);

                /* Receive packets from the network... The timeout is adjusted */
                /* to match the video capture rate, so the transmitter works.  */
                if (fr) {
                        gettimeofday(&uv->curr_time, NULL);
                        frame_begin[i] = uv->curr_time.tv_usec;
                        fr = 0;
                }

                timeout.tv_sec = 0;
                timeout.tv_usec = 999999 / 59.94;
                ret = rtp_recv_poll_r(uv->network_devices, &timeout, uv->ts);

                /*
                   if (ret == FALSE) {
                   printf("Failed to receive data\n");
                   }
                 */

                /* Decode and render for each participant in the conference... */
                cp = pdb_iter_init(uv->participants);
                while (cp != NULL) {
                        if (tfrc_feedback_is_due(cp->tfrc_state, uv->curr_time)) {
                                debug_msg("tfrc rate %f\n",
                                          tfrc_feedback_txrate(cp->tfrc_state,
                                                               uv->curr_time));
                        }

                        /* Decode and render video... */
                        if (pbuf_decode
                            (cp->playout_buffer, uv->curr_time, frame_buffer,
                             i)) {
                                tiles_post++;
                                /* we have data from all connections we need */
                                if(tiles_post == uv->connections_count) 
                                {
                                        tiles_post = 0;
                                        gettimeofday(&uv->curr_time, NULL);
                                        fr = 1;
                                        display_put_frame(uv->display_device,
                                                          frame_buffer->data);
                                        i = (i + 1) % 2;
                                        frame_buffer =
                                            display_get_frame(uv->display_device);
                                }
                                last_tile_received = uv->curr_time;
                        }
                        pbuf_remove(cp->playout_buffer, uv->curr_time);
                        cp = pdb_iter_next(uv->participants);
                }
                pdb_iter_done(uv->participants);

                /* TIMEOUT - we won't wait for next tiles */
                if(tiles_post > 1 && tv_diff(uv->curr_time, last_tile_received) > 
                                999999 / 59.94 / uv->connections_count) {
                        tiles_post = 0;
                        gettimeofday(&uv->curr_time, NULL);
                        fr = 1;
                        display_put_frame(uv->display_device,
                                          frame_buffer->data);
                        i = (i + 1) % 2;
                        frame_buffer =
                            display_get_frame(uv->display_device);
                        last_tile_received = uv->curr_time;
                }
        }

        return 0;
}

static void *sender_thread(void *arg)
{
        struct state_uv *uv = (struct state_uv *)arg;

        struct video_frame *tx_frames;

        struct video_frame *splitted_frames = NULL;
        int tile_y_count;
        int frame_count = 0;

        tile_y_count = uv->connections_count;

        /* we have more than one connection */
        if(tile_y_count > 1) {
                /* it is simply stripping frame */
                splitted_frames = (struct video_frame *)
                        malloc(tile_y_count *
                                        sizeof(struct video_frame));
        }

        while (!should_exit) {
                /* Capture and transmit video... */
                tx_frames = vidcap_grab(uv->capture_device, &frame_count, &uv->audio_buffer);
                if (tx_frames != NULL) {
                        if(uv->audio_buffer != NULL) {
                                platform_sem_post(&uv->audio_frame_ready);
                        }
                        //TODO: Unghetto this
                        if (uv->requested_compression) {
#ifdef HAVE_FASTDXT
                                assert(frame_count == 1);
                                tx_frames = compress_data(uv->compression, &tx_frames[0]);
#endif                          /* HAVE_FASTDXT */
                        }
                        if(uv->connections_count == 1) { /* normal case - only one connection */
                                tx_send_multi(uv->tx, tx_frames, frame_count,
                                                uv->network_devices[0]);
                        } else { /* split */
                                int i;

                                assert(frame_count == 1);
                                vf_split_horizontal(splitted_frames, &tx_frames[0],
                                               tile_y_count);
                                for (i = 0; i < tile_y_count; ++i) {
                                        tx_send(uv->tx, &splitted_frames[i],
                                                        uv->network_devices[i]);
                                }
                        }
                }
        }
        free(splitted_frames);

        return NULL;
}

int main(int argc, char *argv[])
{

#ifdef HAVE_SCHED_SETSCHEDULER
        struct sched_param sp;
#endif
        char *capture_cfg = NULL;
        char *display_cfg = NULL;
        struct state_uv *uv;
        char *num_compress_threads;
        int ch;
        int prev_option_set = 0;
        
        pthread_t receiver_thread_id, sender_thread_id;
        unsigned vidcap_flags = 0;

        uv_argc = argc;
        uv_argv = argv;

        static struct option getopt_options[] = {
                {"display", required_argument, 0, 'd'},
                {"cfg", required_argument, 0, 'g'},
                {"capture", required_argument, 0, 't'},
                {"mtu", required_argument, 0, 'm'},
                {"version", no_argument, 0, 'v'},
                {"compress", optional_argument, 0, 'c'},
                {"ihdtv", no_argument, 0, 'i'},
                {"receive", required_argument, 0, 'r'},
                {"send", required_argument, 0, 's'},
                {"help", no_argument, 0, 'h'},
                {0, 0, 0, 0}
        };
        int option_index = 0;

        //      uv = (struct state_uv *) calloc(1, sizeof(struct state_uv));
        uv = (struct state_uv *)malloc(sizeof(struct state_uv));

        uv->ts = 0;
        uv->display_device = NULL;
        uv->compression = NULL;
        uv->requested_display = "none";
        uv->requested_capture = "none";
        uv->requested_compression = 0;
        uv->requested_mtu = 0;
        uv->use_ihdtv_protocol = 0;
        uv->audio_capture_device = AUDIO_DEV_NONE;  // no device
        uv->audio_playback_device = AUDIO_DEV_NONE;
        uv->audio_participants = NULL;
        uv->participants = NULL;

        perf_init();
        perf_record(UVP_INIT, 0);

        while ((ch =
                getopt_long(argc, argv, "d:g:t:m:r:s:vc::ih", getopt_options,
                            &option_index)) != -1) {
                switch (ch) {
                case 'd':
                        uv->requested_display = optarg;
                        if (!strcmp(uv->requested_display, "help")) {
                                list_video_display_devices();
                                return 0;
                        }
                        prev_option_set = 'd';
                        break;
                case 't':
                        uv->requested_capture = optarg;
                        if (!strcmp(uv->requested_capture, "help")) {
                                list_video_capture_devices();
                                return 0;
                        }
                        prev_option_set = 't';
                        break;
                case 'm':
                        uv->requested_mtu = atoi(optarg);
                        break;
                case 'g':
                        switch (prev_option_set) {
                                case 't':
                                        capture_cfg = strdup(optarg);
                                        break;
                                case 'd':
                                        display_cfg = strdup(optarg);
                                        break;
                                default:
                                        fprintf(stderr, "Don't know if '-g' "
                                                "relates to '-t' or '-d' (must succeed it).\n");
                                        exit(EXIT_FAIL_USAGE);
                        }
                        prev_option_set = 0;
                        
                        break;
                case 'v':
                        printf("%s\n", ULTRAGRID_VERSION);
                        return EXIT_SUCCESS;
                case 'c':
                        uv->requested_compression = 1;
                        num_compress_threads = optarg;
                        break;
                case 'i':
                        uv->use_ihdtv_protocol = 1;
                        printf("setting ihdtv protocol\n");
                        break;
                case 'r':
                        if (!strcmp("help", optarg)) {
                                print_audio_devices();
                                return EXIT_SUCCESS;
                        }
                        uv->audio_playback_device = atoi(optarg);
                        break;
                case 's':
                        if (!strcmp("help", optarg)) {
                                print_audio_devices();
                                return EXIT_SUCCESS;
                        }
                        uv->audio_capture_device = atoi(optarg);
                        break;
		case 'h':
			usage();
			return 0;
                case '?':
                        break;
                default:
                        usage();
                        return EXIT_FAIL_USAGE;
                }
        }
        
        if(uv->audio_capture_device == AUDIO_DEV_SDI) 
                vidcap_flags |= VIDCAP_FLAG_ENABLE_AUDIO;
        
        argc -= optind;
        argv += optind;

        if (uv->use_ihdtv_protocol) {
                if ((argc != 0) && (argc != 1) && (argc != 2)) {
                        usage();
                        return EXIT_FAIL_USAGE;
                }
        } else if (argc != 1) {
                usage();
                return EXIT_FAIL_USAGE;
        }

        printf("%s\n", ULTRAGRID_VERSION);
        printf("Display device: %s\n", uv->requested_display);
        printf("Capture device: %s\n", uv->requested_capture);
        printf("MTU           : %d\n", uv->requested_mtu);
        if (uv->requested_compression)
                printf("Compression   : DXT\n");
        else
                printf("Compression   : None\n");

        if (uv->use_ihdtv_protocol)
                printf("Network protocol: ihdtv\n");
        else
                printf("Network protocol: ultragrid rtp\n");

        gettimeofday(&uv->start_time, NULL);

        uv->participants = pdb_init();

        if ((uv->capture_device =
<<<<<<< HEAD
             initialize_video_capture(uv->requested_capture, capture_cfg)) == NULL) {
=======
             initialize_video_capture(uv->requested_capture, cfg, vidcap_flags)) == NULL) {
>>>>>>> 42787414
                printf("Unable to open capture device: %s\n",
                       uv->requested_capture);
                return EXIT_FAIL_CAPTURE;
        }
        printf("Video capture initialized-%s\n", uv->requested_capture);

        if ((uv->display_device =
             initialize_video_display(uv->requested_display, display_cfg)) == NULL) {
                printf("Unable to open display device: %s\n",
                       uv->requested_display);
                return EXIT_FAIL_DISPLAY;
        }
        printf("Display initialized-%s\n", uv->requested_display);

#ifdef HAVE_FASTDXT
        if (uv->requested_compression) {
                uv->compression = initialize_video_compression(num_compress_threads);
        }
#endif                          /* HAVE_FASTDXT */

#ifndef WIN32
        signal(SIGINT, signal_handler);
        signal(SIGTERM, signal_handler);
        signal(SIGQUIT, signal_handler);
        signal(SIGHUP, signal_handler);
        signal(SIGABRT, signal_handler);
#endif

#ifdef HAVE_SCHED_SETSCHEDULER
        sp.sched_priority = sched_get_priority_max(SCHED_FIFO);
        if (sched_setscheduler(0, SCHED_FIFO, &sp) != 0) {
                printf("WARNING: Unable to set real-time scheduling\n");
        }
#else
        printf("WARNING: System does not support real-time scheduling\n");
#endif                          /* HAVE_SCHED_SETSCHEDULER */
        
        platform_sem_init(&uv->audio_frame_ready, 0, 0);
        pthread_t audio_sender_thread_id,
                  audio_receiver_thread_id;
        if ((uv->audio_playback_device != AUDIO_DEV_NONE)
            || (uv->audio_capture_device != AUDIO_DEV_NONE)) {
		char *tmp, *unused;
                char *addr;
		tmp = strdup(argv[0]);
		uv->audio_participants = pdb_init();
		addr = strtok_r(tmp, ",", &unused);
                if ((uv->audio_network_device =
                     initialize_audio_network(addr,
                                              uv->audio_participants)) ==
                    NULL) {
                        printf("Unable to open audio network\n");
			free(tmp);
                        return EXIT_FAIL_NETWORK;
                }
		free(tmp);

                if (uv->audio_capture_device != AUDIO_DEV_NONE) {
                        if (pthread_create
                            (&audio_sender_thread_id, NULL, audio_sender_thread, (void *)uv) != 0) {
                                fprintf(stderr,
                                        "Error creating audio thread. Quitting\n");
                                return EXIT_FAILURE;
                        }
                }
                if (uv->audio_playback_device != AUDIO_DEV_NONE) {
                        if (pthread_create
                            (&audio_receiver_thread_id, NULL, audio_receiver_thread, (void *)uv) != 0) {
                                fprintf(stderr,
                                        "Error creating audio thread. Quitting\n");
                                return EXIT_FAILURE;
                        }
                }
        }

        if (uv->use_ihdtv_protocol) {
                ihdtv_connection tx_connection, rx_connection;

                printf("Initializing ihdtv protocol\n");

                // we cannot act as both together, because parameter parsing whould have to be revamped
                if ((strcmp("none", uv->requested_display) != 0)
                    && (strcmp("none", uv->requested_capture) != 0)) {
                        printf
                            ("Error: cannot act as both sender and reciever together in ihdtv mode\n");
                        return -1;
                }

                void *rx_connection_and_display[] =
                    { (void *)&rx_connection, (void *)uv->display_device };
                void *tx_connection_and_display[] =
                    { (void *)&tx_connection, (void *)uv->capture_device };

                if (uv->requested_mtu == 0)     // mtu not specified on command line
                {
                        uv->requested_mtu = 8112;       // not really a mtu, but a video-data payload per packet
                }

                if (strcmp("none", uv->requested_display) != 0) {
                        if (ihdtv_init_rx_session
                            (&rx_connection, (argc == 0) ? NULL : argv[0],
                             (argc ==
                              0) ? NULL : ((argc == 1) ? argv[0] : argv[1]),
                             3000, 3001, uv->requested_mtu) != 0) {
                                fprintf(stderr,
                                        "Error initializing reciever session\n");
                                return 1;
                        }

                        if (pthread_create
                            (&receiver_thread_id, NULL, ihdtv_reciever_thread,
                             rx_connection_and_display) != 0) {
                                fprintf(stderr,
                                        "Error creating reciever thread. Quitting\n");
                                return 1;
                        }
                }

                if (strcmp("none", uv->requested_capture) != 0) {
                        if (argc == 0) {
                                fprintf(stderr,
                                        "Error: specify the destination address\n");
                                usage();
                                return EXIT_FAIL_USAGE;
                        }

                        if (ihdtv_init_tx_session
                            (&tx_connection, argv[0],
                             (argc == 2) ? argv[1] : argv[0],
                             uv->requested_mtu) != 0) {
                                fprintf(stderr,
                                        "Error initializing sender session\n");
                                return 1;
                        }

                        if (pthread_create
                            (&sender_thread_id, NULL, ihdtv_sender_thread,
                             tx_connection_and_display) != 0) {
                                fprintf(stderr,
                                        "Error creating sender thread. Quitting\n");
                                return 1;
                        }
                }

                while (!should_exit)
                        sleep(1);

        } else {
                if ((uv->network_devices =
                     initialize_network(argv[0], uv->participants)) == NULL) {
                        printf("Unable to open network\n");
                        return EXIT_FAIL_NETWORK;
                } else {
                        struct rtp **item;
                        uv->connections_count = 0;
                        /* only count how many connections has initialize_network opened */
                        for(item = uv->network_devices; *item != NULL; ++item)
                                ++uv->connections_count;
                }

                if (uv->requested_mtu == 0)     // mtu wasn't specified on the command line
                {
                        uv->requested_mtu = 1500;       // the default value for rpt
                }

                if ((uv->tx = initialize_transmit(uv->requested_mtu)) == NULL) {
                        printf("Unable to initialize transmitter\n");
                        return EXIT_FAIL_TRANSMIT;
                }

                if (strcmp("none", uv->requested_display) != 0) {
                        if (pthread_create
                            (&receiver_thread_id, NULL, receiver_thread,
                             (void *)uv) != 0) {
                                perror("Unable to create display thread!\n");
                                should_exit = TRUE;
                        }
                }
                if (strcmp("none", uv->requested_capture) != 0) {
                        if (pthread_create
                            (&sender_thread_id, NULL, sender_thread,
                             (void *)uv) != 0) {
                                perror("Unable to create capture thread!\n");
                                should_exit = TRUE;
                        }
                }
        }

        /* register cleanup function */
        uv_state = uv;
        atexit(cleanup_uv);

        if (strcmp("none", uv->requested_display) != 0)
                display_run(uv->display_device);

        /* join threads (if the control reaches here) */
        if (strcmp("none", uv->requested_display) != 0)
                pthread_join(receiver_thread_id, NULL);

        if (strcmp("none", uv->requested_capture) != 0)
                pthread_join(sender_thread_id, NULL);

        if (uv->audio_playback_device != AUDIO_DEV_NONE)
                pthread_join(audio_receiver_thread_id, NULL);
        if (uv->audio_capture_device != AUDIO_DEV_NONE)
                pthread_join(audio_sender_thread_id, NULL);

        return EXIT_SUCCESS;
}

void cleanup_uv(void)
{
        tx_done(uv_state->tx);
	destroy_devices(uv_state->network_devices);
        vidcap_done(uv_state->capture_device);
        display_done(uv_state->display_device);
        if (uv_state->participants != NULL)
                pdb_destroy(&uv_state->participants);
        if (uv_state->audio_participants != NULL)
                pdb_destroy(&uv_state->audio_participants);
        printf("Exit\n");
}
<|MERGE_RESOLUTION|>--- conflicted
+++ resolved
@@ -147,13 +147,8 @@
 static void usage(void)
 {
         /* TODO -c -p -b are deprecated options */
-<<<<<<< HEAD
-        printf
-            ("Usage: uv [-d <display_device>] [-g <cfg>] [-t <capture_device>] [-g <cfg>] [-m <mtu>] [-c] [-i] address(es)\n\n");
-=======
-        printf("Usage: uv [-d <display_device>] [-t <capture_device>] [-g <cfg>]\n");
+        printf("Usage: uv [-d <display_device>] [-g <display_cfg>] [-t <capture_device>] [-g <capture_cfg>]\n");
         printf("          [-m <mtu>] [-r <audio_playout> [-s <audio_caputre>] [-c] [-i] address(es)\n\n");
->>>>>>> 42787414
         printf
             ("\t-d <display_device>\tselect display device, use '-d help' to get\n");
         printf("\t                   \tlist of supported devices\n");
@@ -794,11 +789,7 @@
         uv->participants = pdb_init();
 
         if ((uv->capture_device =
-<<<<<<< HEAD
-             initialize_video_capture(uv->requested_capture, capture_cfg)) == NULL) {
-=======
-             initialize_video_capture(uv->requested_capture, cfg, vidcap_flags)) == NULL) {
->>>>>>> 42787414
+             initialize_video_capture(uv->requested_capture, capture_cfg, vidcap_flags)) == NULL) {
                 printf("Unable to open capture device: %s\n",
                        uv->requested_capture);
                 return EXIT_FAIL_CAPTURE;
