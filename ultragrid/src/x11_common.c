/*
 * FILE:    x11_common.c
 * AUTHORS: Martin Benes     <martinbenesh@gmail.com>
 *          Lukas Hejtmanek  <xhejtman@ics.muni.cz>
 *          Petr Holub       <hopet@ics.muni.cz>
 *          Milos Liska      <xliska@fi.muni.cz>
 *          Jiri Matela      <matela@ics.muni.cz>
 *          Dalibor Matura   <255899@mail.muni.cz>
 *          Ian Wesley-Smith <iwsmith@cct.lsu.edu>
 *
 * Copyright (c) 2005-2010 CESNET z.s.p.o.
 *
 * Redistribution and use in source and binary forms, with or without
 * modification, is permitted provided that the following conditions
 * are met:
 * 
 * 1. Redistributions of source code must retain the above copyright
 *    notice, this list of conditions and the following disclaimer.
 * 
 * 2. Redistributions in binary form must reproduce the above copyright
 *    notice, this list of conditions and the following disclaimer in the
 *    documentation and/or other materials provided with the distribution.
 * 
 * 3. All advertising materials mentioning features or use of this software
 *    must display the following acknowledgement:
 * 
 *      This product includes software developed by CESNET z.s.p.o.
 * 
 * 4. Neither the name of the CESNET nor the names of its contributors may be
 *    used to endorse or promote products derived from this software without
 *    specific prior written permission.
 *
 * THIS SOFTWARE IS PROVIDED BY THE AUTHORS AND CONTRIBUTORS
 * "AS IS" AND ANY EXPRESSED OR IMPLIED WARRANTIES, INCLUDING,
 * BUT NOT LIMITED TO, THE IMPLIED WARRANTIES OF MERCHANTABILITY
 * AND FITNESS FOR A PARTICULAR PURPOSE ARE DISCLAIMED. IN NO
 * EVENT SHALL THE AUTHORS OR CONTRIBUTORS BE LIABLE FOR ANY DIRECT,
 * INDIRECT, INCIDENTAL, SPECIAL, EXEMPLARY, OR CONSEQUENTIAL DAMAGES
 * (INCLUDING, BUT NOT LIMITED TO, PROCUREMENT OF SUBSTITUTE GOODS OR
 * SERVICES; LOSS OF USE, DATA, OR PROFITS; OR BUSINESS INTERRUPTION)
 * HOWEVER CAUSED AND ON ANY THEORY OF LIABILITY, WHETHER IN
 * CONTRACT, STRICT LIABILITY, OR TORT (INCLUDING NEGLIGENCE OR
 * OTHERWISE) ARISING IN ANY WAY OUT OF THE USE OF THIS SOFTWARE,
 * EVEN IF ADVISED OF THE POSSIBILITY OF SUCH DAMAGE.
 *
 */

#include "config.h"
#include "config_unix.h"
#include "x11_common.h"
#include <pthread.h>
#include <X11/Xlib.h>
#include <X11/Xutil.h>
#include <GL/glew.h>
#include <GL/glx.h>

int glx = 0;
static pthread_once_t XInitThreadsHasRun = PTHREAD_ONCE_INIT;

 void x11_enter_thread(void)
 {
 #ifndef HAVE_MACOSX
         pthread_once(&XInitThreadsHasRun, XInitThreads);
 #endif
 }

#ifdef HAVE_DXT_GLSL
/*
 * GLX context creation overtaken from:
 * http://www.opengl.org/wiki/Tutorial:_OpenGL_3.0_Context_Creation_%28GLX%29
 */
 
struct state_glx
{
        Display *display;
        GLXContext ctx;
        Window win;
        Colormap cmap;

};

static int isExtensionSupported(const char *extList, const char *extension);
static int ctxErrorHandler( Display *dpy, XErrorEvent *ev );

#define GLX_CONTEXT_MAJOR_VERSION_ARB       0x2091
#define GLX_CONTEXT_MINOR_VERSION_ARB       0x2092
typedef GLXContext (*glXCreateContextAttribsARBProc)(Display*, GLXFBConfig, GLXContext, Bool, const int*);
 
 
void glx_free(void *arg)
{
        struct state_glx *context = (struct state_glx *) arg;
        
        glXMakeCurrent( context->display, context->win, context->ctx );
        glXDestroyContext( context->display, context->ctx );
        
        XDestroyWindow( context->display, context->win );
        XFreeColormap( context->display, context->cmap );
        XCloseDisplay( context->display );
        free(context);
        fprintf(stderr, "GLX context destroyed\n");
}

// Helper to check for extension string presence.  Adapted from:
//   http://www.opengl.org/resources/features/OGLextensions/
static int isExtensionSupported(const char *extList, const char *extension)
{
  const char *start;
  const char *where, *terminator;
 
  /* Extension names should not have spaces. */
  where = strchr(extension, ' ');
  if ( where || *extension == '\0' )
    return FALSE;
 
  /* It takes a bit of care to be fool-proof about parsing the
     OpenGL extensions string. Don't be fooled by sub-strings,
     etc. */
  for ( start = extList; ; ) {
    where = strstr( start, extension );
 
    if ( !where )
      break;
 
    terminator = where + strlen( extension );
 
    if ( where == start || *(where - 1) == ' ' )
      if ( *terminator == ' ' || *terminator == '\0' )
        return TRUE;
 
    start = terminator;
  }
 
  return FALSE;
}
 
static int ctxErrorOccurred = FALSE;
static int ctxErrorHandler( Display *dpy, XErrorEvent *ev )
{
    ctxErrorOccurred = TRUE;
    return 0;
}

<<<<<<< HEAD
void glx_init()
{
        pthread_once(&GLXInitHasRun, glx_init_once);
}

  GLXContext ctx = 0;
  Window win;
  Colormap cmap;
        Display *display;

void free_con() {
          glXMakeCurrent( display, 0, 0 );
            glXDestroyContext( display, ctx );
             
              XDestroyWindow( display, win );
                XFreeColormap( display, cmap );
                  XCloseDisplay( display );
                  fprintf(stderr, "GLX context freeed\n");
}

static void glx_init_once()
{
        display = XOpenDisplay(0);
=======
void *glx_init()
{
        struct state_glx *context;
        
        context = (struct state_glx *) malloc(sizeof(struct state_glx));
        context->display = XOpenDisplay(0);
>>>>>>> 1e781d32
 
  if ( !context->display )
  {
    printf( "Failed to open X display\n" );
    free(context);
    return NULL;
  }
 
  // Get a matching FB config
  static int visual_attribs[] =
    {
      GLX_X_RENDERABLE    , True,
      GLX_DRAWABLE_TYPE   , GLX_WINDOW_BIT,
      GLX_RENDER_TYPE     , GLX_RGBA_BIT,
      GLX_X_VISUAL_TYPE   , GLX_TRUE_COLOR,
      GLX_RED_SIZE        , 8,
      GLX_GREEN_SIZE      , 8,
      GLX_BLUE_SIZE       , 8,
      GLX_ALPHA_SIZE      , 8,
      GLX_DEPTH_SIZE      , 24,
      GLX_STENCIL_SIZE    , 8,
      GLX_DOUBLEBUFFER    , True,
      //GLX_SAMPLE_BUFFERS  , 1,
      //GLX_SAMPLES         , 4,
      None
    };
 
  int glx_major, glx_minor;
 
  // FBConfigs were added in GLX version 1.3.
  if ( !glXQueryVersion( context->display, &glx_major, &glx_minor ) || 
       ( ( glx_major == 1 ) && ( glx_minor < 3 ) ) || ( glx_major < 1 ) )
  {
    printf( "Invalid GLX version" );
    free(context);
    return NULL;
  }
 
  printf( "Getting matching framebuffer configs\n" );
  int fbcount;
  GLXFBConfig *fbc = glXChooseFBConfig( context->display, DefaultScreen( context->display ), 
                                        visual_attribs, &fbcount );
  if ( !fbc )
  {
    printf( "Failed to retrieve a framebuffer config\n" );
    free(context);
    return NULL;
  }
  printf( "Found %d matching FB configs.\n", fbcount );
 
  // Pick the FB config/visual with the most samples per pixel
  printf( "Getting XVisualInfos\n" );
  int best_fbc = -1, worst_fbc = -1, best_num_samp = -1, worst_num_samp = 999;
 
  int i;
  for ( i = 0; i < fbcount; i++ )
  {
    XVisualInfo *vi = glXGetVisualFromFBConfig( context->display, fbc[i] );
    if ( vi )
    {
      int samp_buf, samples;
      glXGetFBConfigAttrib( context->display, fbc[i], GLX_SAMPLE_BUFFERS, &samp_buf );
      glXGetFBConfigAttrib( context->display, fbc[i], GLX_SAMPLES       , &samples  );
 
      printf( "  Matching fbconfig %d, visual ID 0x%2x: SAMPLE_BUFFERS = %d,"
              " SAMPLES = %d\n", 
              i, vi -> visualid, samp_buf, samples );
 
      if ( best_fbc < 0 || samp_buf && samples > best_num_samp )
        best_fbc = i, best_num_samp = samples;
      if ( worst_fbc < 0 || !samp_buf || samples < worst_num_samp )
        worst_fbc = i, worst_num_samp = samples;
    }
    XFree( vi );
  }
 
  GLXFBConfig bestFbc = fbc[ best_fbc ];
 
  // Be sure to free the FBConfig list allocated by glXChooseFBConfig()
  XFree( fbc );
 
  // Get a visual
  XVisualInfo *vi = glXGetVisualFromFBConfig( context->display, bestFbc );
  printf( "Chosen visual ID = 0x%x\n", vi->visualid );
 
  printf( "Creating colormap\n" );
  XSetWindowAttributes swa;
<<<<<<< HEAD
  swa.colormap = cmap = XCreateColormap( display,
                                         RootWindow( display, vi->screen ), 
=======
  swa.colormap = context->cmap = XCreateColormap( context->display,
                                         RootWindow( context->display, vi->screen ), 
>>>>>>> 1e781d32
                                         vi->visual, AllocNone );
  swa.background_pixmap = None ;
  swa.border_pixel      = 0;
  swa.event_mask        = StructureNotifyMask;
 
  printf( "Creating window\n" );
<<<<<<< HEAD
  win = XCreateWindow( display, RootWindow( display, vi->screen ), 
=======
  context->win = XCreateWindow( context->display, RootWindow( context->display, vi->screen ), 
>>>>>>> 1e781d32
                              0, 0, 100, 100, 0, vi->depth, InputOutput, 
                              vi->visual, 
                              CWBorderPixel|CWColormap|CWEventMask, &swa );
  if ( !context->win )
  {
    printf( "Failed to create window.\n" );
    free(context);
    return NULL;
  }
 
  // Done with the visual info data
  XFree( vi );
 
 /* We don't need this for UG */
  /*XStoreName( display, win, "GL 3.0 Window" );
 
  printf( "Mapping window\n" );
  XMapWindow( display, win );*/
 
  // Get the default screen's GLX extension list
  const char *glxExts = glXQueryExtensionsString( context->display,
                                                  DefaultScreen( context->display ) );
 
  // NOTE: It is not necessary to create or make current to a context before
  // calling glXGetProcAddressARB
  glXCreateContextAttribsARBProc glXCreateContextAttribsARB = 0;
  glXCreateContextAttribsARB = (glXCreateContextAttribsARBProc)
           glXGetProcAddressARB( (const GLubyte *) "glXCreateContextAttribsARB" );
 
<<<<<<< HEAD
=======
  context->ctx = 0;
>>>>>>> 1e781d32
 
  // Install an X error handler so the application won't exit if GL 3.0
  // context allocation fails.
  //
  // Note this error handler is global.  All display connections in all threads
  // of a process use the same error handler, so be sure to guard against other
  // threads issuing X commands while this code is running.
  ctxErrorOccurred = FALSE;
  int (*oldHandler)(Display*, XErrorEvent*) =
      XSetErrorHandler(&ctxErrorHandler);
 
  // Check for the GLX_ARB_create_context extension string and the function.
  // If either is not present, use GLX 1.3 context creation method.
  if ( !isExtensionSupported( glxExts, "GLX_ARB_create_context" ) ||
       !glXCreateContextAttribsARB )
  {
    printf( "glXCreateContextAttribsARB() not found"
            " ... using old-style GLX context\n" );
    context->ctx = glXCreateNewContext( context->display, bestFbc, GLX_RGBA_TYPE, 0, True );
  }
 
  // If it does, try to get a GL 3.0 context!
  else
  {
    int context_attribs[] =
      {
        GLX_CONTEXT_MAJOR_VERSION_ARB, 3,
        GLX_CONTEXT_MINOR_VERSION_ARB, 0,
        //GLX_CONTEXT_FLAGS_ARB        , GLX_CONTEXT_FORWARD_COMPATIBLE_BIT_ARB,
        None
      };
 
    printf( "Creating context\n" );
    context->ctx = glXCreateContextAttribsARB( context->display, bestFbc, 0,
                                      True, context_attribs );
 
    // Sync to ensure any errors generated are processed.
    XSync( context->display, False );
    if ( !ctxErrorOccurred && context->ctx )
      printf( "Created GL 3.0 context\n" );
    else
    {
      // Couldn't create GL 3.0 context.  Fall back to old-style 2.x context.
      // When a context version below 3.0 is requested, implementations will
      // return the newest context version compatible with OpenGL versions less
      // than version 3.0.
      // GLX_CONTEXT_MAJOR_VERSION_ARB = 1
      context_attribs[1] = 1;
      // GLX_CONTEXT_MINOR_VERSION_ARB = 0
      context_attribs[3] = 0;
 
      ctxErrorOccurred = FALSE;
 
      printf( "Failed to create GL 3.0 context"
              " ... using old-style GLX context\n" );
      context->ctx = glXCreateContextAttribsARB( context->display, bestFbc, 0, 
                                        True, context_attribs );
    }
  }
 
  // Sync to ensure any errors generated are processed.
  XSync( context->display, False );
 
  // Restore the original error handler
  XSetErrorHandler( oldHandler );
 
  if ( ctxErrorOccurred || !context->ctx )
  {
    printf( "Failed to create an OpenGL context\n" );
    free(context);
    return NULL;
  }
 
  // Verifying that context is a direct context
  if ( ! glXIsDirect ( context->display, context->ctx ) )
  {
    printf( "Indirect GLX rendering context obtained\n" );
  }
  else
  {
    printf( "Direct GLX rendering context obtained\n" );
  }
 
  printf( "Making context current\n" );
  glXMakeCurrent( context->display, context->win, context->ctx );

  glewInit();
<<<<<<< HEAD
  glx = 1;
=======
  
  return context;
>>>>>>> 1e781d32
}



#endif /* HAVE_DXT_GLSL */<|MERGE_RESOLUTION|>--- conflicted
+++ resolved
@@ -54,7 +54,6 @@
 #include <GL/glew.h>
 #include <GL/glx.h>
 
-int glx = 0;
 static pthread_once_t XInitThreadsHasRun = PTHREAD_ONCE_INIT;
 
  void x11_enter_thread(void)
@@ -141,38 +140,12 @@
     return 0;
 }
 
-<<<<<<< HEAD
-void glx_init()
-{
-        pthread_once(&GLXInitHasRun, glx_init_once);
-}
-
-  GLXContext ctx = 0;
-  Window win;
-  Colormap cmap;
-        Display *display;
-
-void free_con() {
-          glXMakeCurrent( display, 0, 0 );
-            glXDestroyContext( display, ctx );
-             
-              XDestroyWindow( display, win );
-                XFreeColormap( display, cmap );
-                  XCloseDisplay( display );
-                  fprintf(stderr, "GLX context freeed\n");
-}
-
-static void glx_init_once()
-{
-        display = XOpenDisplay(0);
-=======
 void *glx_init()
 {
         struct state_glx *context;
         
         context = (struct state_glx *) malloc(sizeof(struct state_glx));
         context->display = XOpenDisplay(0);
->>>>>>> 1e781d32
  
   if ( !context->display )
   {
@@ -260,24 +233,15 @@
  
   printf( "Creating colormap\n" );
   XSetWindowAttributes swa;
-<<<<<<< HEAD
-  swa.colormap = cmap = XCreateColormap( display,
-                                         RootWindow( display, vi->screen ), 
-=======
   swa.colormap = context->cmap = XCreateColormap( context->display,
                                          RootWindow( context->display, vi->screen ), 
->>>>>>> 1e781d32
                                          vi->visual, AllocNone );
   swa.background_pixmap = None ;
   swa.border_pixel      = 0;
   swa.event_mask        = StructureNotifyMask;
  
   printf( "Creating window\n" );
-<<<<<<< HEAD
-  win = XCreateWindow( display, RootWindow( display, vi->screen ), 
-=======
   context->win = XCreateWindow( context->display, RootWindow( context->display, vi->screen ), 
->>>>>>> 1e781d32
                               0, 0, 100, 100, 0, vi->depth, InputOutput, 
                               vi->visual, 
                               CWBorderPixel|CWColormap|CWEventMask, &swa );
@@ -307,10 +271,7 @@
   glXCreateContextAttribsARB = (glXCreateContextAttribsARBProc)
            glXGetProcAddressARB( (const GLubyte *) "glXCreateContextAttribsARB" );
  
-<<<<<<< HEAD
-=======
   context->ctx = 0;
->>>>>>> 1e781d32
  
   // Install an X error handler so the application won't exit if GL 3.0
   // context allocation fails.
@@ -398,14 +359,8 @@
   glXMakeCurrent( context->display, context->win, context->ctx );
 
   glewInit();
-<<<<<<< HEAD
-  glx = 1;
-=======
   
   return context;
->>>>>>> 1e781d32
 }
 
-
-
 #endif /* HAVE_DXT_GLSL */