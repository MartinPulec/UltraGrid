/*
 * FILE:    video_decompress/dxt_glsl.c
 * AUTHORS: Martin Benes     <martinbenesh@gmail.com>
 *          Lukas Hejtmanek  <xhejtman@ics.muni.cz>
 *          Petr Holub       <hopet@ics.muni.cz>
 *          Milos Liska      <xliska@fi.muni.cz>
 *          Jiri Matela      <matela@ics.muni.cz>
 *          Dalibor Matura   <255899@mail.muni.cz>
 *          Ian Wesley-Smith <iwsmith@cct.lsu.edu>
 *
 * Copyright (c) 2005-2011 CESNET z.s.p.o.
 *
 * Redistribution and use in source and binary forms, with or without
 * modification, is permitted provided that the following conditions
 * are met:
 * 
 * 1. Redistributions of source code must retain the above copyright
 *    notice, this list of conditions and the following disclaimer.
 * 
 * 2. Redistributions in binary form must reproduce the above copyright
 *    notice, this list of conditions and the following disclaimer in the
 *    documentation and/or other materials provided with the distribution.
 * 
 * 3. All advertising materials mentioning features or use of this software
 *    must display the following acknowledgement:
 * 
 *      This product includes software developed by CESNET z.s.p.o.
 * 
 * 4. Neither the name of the CESNET nor the names of its contributors may be
 *    used to endorse or promote products derived from this software without
 *    specific prior written permission.
 *
 * THIS SOFTWARE IS PROVIDED BY THE AUTHORS AND CONTRIBUTORS
 * "AS IS" AND ANY EXPRESSED OR IMPLIED WARRANTIES, INCLUDING,
 * BUT NOT LIMITED TO, THE IMPLIED WARRANTIES OF MERCHANTABILITY
 * AND FITNESS FOR A PARTICULAR PURPOSE ARE DISCLAIMED. IN NO
 * EVENT SHALL THE AUTHORS OR CONTRIBUTORS BE LIABLE FOR ANY DIRECT,
 * INDIRECT, INCIDENTAL, SPECIAL, EXEMPLARY, OR CONSEQUENTIAL DAMAGES
 * (INCLUDING, BUT NOT LIMITED TO, PROCUREMENT OF SUBSTITUTE GOODS OR
 * SERVICES; LOSS OF USE, DATA, OR PROFITS; OR BUSINESS INTERRUPTION)
 * HOWEVER CAUSED AND ON ANY THEORY OF LIABILITY, WHETHER IN
 * CONTRACT, STRICT LIABILITY, OR TORT (INCLUDING NEGLIGENCE OR
 * OTHERWISE) ARISING IN ANY WAY OUT OF THE USE OF THIS SOFTWARE,
 * EVEN IF ADVISED OF THE POSSIBILITY OF SUCH DAMAGE.
 *
 */

#include "config.h"
#include "config_unix.h"
#include "debug.h"
#include "host.h"

#include "x11_common.h"
#include "glx_common.h"
#include "dxt_compress/dxt_decoder.h"
//#include "compat/platform_semaphore.h"
#include "video_codec.h"
#include <pthread.h>
#include <stdlib.h>
#include "video_decompress/dxt_glsl.h"
#ifdef HAVE_MACOSX
#include <GLUT/glut.h>
#else
#include <GL/glew.h>
<<<<<<< HEAD
#include "x11_common.h"
#endif
=======
>>>>>>> 6d8bac52

struct state_decompress {
        struct dxt_decoder *decoder;

        struct video_desc desc;
        int compressed_len;
        int rshift, gshift, bshift;
        int pitch;
        codec_t out_codec;
        unsigned int configured:1;
        
        int dxt_height; /* dxt_height is alligned height to 4 lines boundry */
#ifndef HAVE_MACOSX
        void *glx_context;
#endif
};

static void configure_with(struct state_decompress *decompressor, struct video_desc desc)
{
        enum dxt_type type;

#ifndef HAVE_MACOSX
        decompressor->glx_context = glx_init();
        glx_validate(decompressor->glx_context);
        if(!decompressor->glx_context) {
                fprintf(stderr, "Failed to create GLX context.");
                exit_uv(128);
                decompressor->compressed_len = 0;
                return;
        }
#else
        int argc = 0;
        glutInit(&argc, NULL);
        glutInitDisplayMode(GLUT_RGBA | GLUT_DOUBLE);
        glutCreateWindow("DXT"); 
        glutHideWindow();
#endif

        if(desc.color_spec == DXT5) {
                type = DXT_TYPE_DXT5_YCOCG;
        } else if(desc.color_spec == DXT1) {
                type = DXT_TYPE_DXT1;
        } else if(desc.color_spec == DXT1_YUV) {
                type = DXT_TYPE_DXT1_YUV;
        } else {
                fprintf(stderr, "Wrong compressiong to decompress.\n");
                return;
        }
        
        decompressor->dxt_height = (desc.height + 3) / 4 * 4;
        
        decompressor->desc = desc;

        decompressor->decoder = dxt_decoder_create(type, desc.width,
                        decompressor->dxt_height, decompressor->out_codec == RGBA ? DXT_FORMAT_RGBA : DXT_FORMAT_YUV422);
        
        decompressor->compressed_len = desc.width * decompressor->dxt_height /
                (desc.color_spec == DXT5 ? 1 : 2);
        decompressor->configured = TRUE;
}

void * dxt_glsl_decompress_init(void)
{
        struct state_decompress *s;
        
        s = (struct state_decompress *) malloc(sizeof(struct state_decompress));
        s->configured = FALSE;
#ifndef HAVE_MACOSX
        x11_enter_thread();
#endif
        return s;
}

int dxt_glsl_decompress_reconfigure(void *state, struct video_desc desc, 
                int rshift, int gshift, int bshift, int pitch, codec_t out_codec)
{
        struct state_decompress *s = (struct state_decompress *) state;
        
        s->pitch = pitch;
        s->rshift = rshift;
        s->gshift = gshift;
        s->bshift = bshift;
        s->out_codec = out_codec;
        if(!s->configured) {
                configure_with(s, desc);
        } else {
                dxt_decoder_destroy(s->decoder);
                configure_with(s, desc);
        }
        return s->compressed_len;
}

void dxt_glsl_decompress(void *state, unsigned char *dst, unsigned char *buffer, unsigned int src_len)
{
        struct state_decompress *s = (struct state_decompress *) state;
        UNUSED(src_len);
        
        if(s->pitch == 0) {
                dxt_decoder_decompress(s->decoder, (unsigned char *) buffer,
                                (unsigned char *) dst);
        } else {
                int i;
                int linesize;
                unsigned char *line_src, *line_dst;
                
                unsigned char *tmp;
                
                if(s->out_codec == UYVY)
                        linesize = s->desc.width * 2;
                else
                        linesize = s->desc.width * 4;
                tmp = malloc(linesize * s->dxt_height);

                dxt_decoder_decompress(s->decoder, (unsigned char *) buffer,
                                (unsigned char *) tmp);
                line_dst = dst;
                line_src = tmp;
                for(i = (s->dxt_height - s->desc.height); i < s->dxt_height; i++) {
                        if(s->out_codec == RGBA) {
                                vc_copylineRGBA(line_dst, line_src, linesize,
                                                s->rshift, s->gshift, s->bshift);
                        } else { /* UYVY */
                                memcpy(line_dst, line_src, linesize);
                        }
                        line_dst += s->pitch;
                        line_src += linesize;
                        
                }
                free(tmp);
        }
}

void dxt_glsl_decompress_done(void *state)
{
        struct state_decompress *s = (struct state_decompress *) state;
        
        if(s->configured) {
                dxt_decoder_destroy(s->decoder);
#ifndef HAVE_MACOSX
                glx_free(s->glx_context);
#endif
        }
        free(s);
}<|MERGE_RESOLUTION|>--- conflicted
+++ resolved
@@ -50,8 +50,6 @@
 #include "debug.h"
 #include "host.h"
 
-#include "x11_common.h"
-#include "glx_common.h"
 #include "dxt_compress/dxt_decoder.h"
 //#include "compat/platform_semaphore.h"
 #include "video_codec.h"
@@ -62,11 +60,9 @@
 #include <GLUT/glut.h>
 #else
 #include <GL/glew.h>
-<<<<<<< HEAD
 #include "x11_common.h"
-#endif
-=======
->>>>>>> 6d8bac52
+#include "glx_common.h"
+#endif
 
 struct state_decompress {
         struct dxt_decoder *decoder;
