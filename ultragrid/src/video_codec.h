/*
 * FILE:    video_codec.h
 * AUTHORS: Martin Benes     <martinbenesh@gmail.com>
 *          Lukas Hejtmanek  <xhejtman@ics.muni.cz>
 *          Petr Holub       <hopet@ics.muni.cz>
 *          Milos Liska      <xliska@fi.muni.cz>
 *          Jiri Matela      <matela@ics.muni.cz>
 *          Dalibor Matura   <255899@mail.muni.cz>
 *          Ian Wesley-Smith <iwsmith@cct.lsu.edu>
 *
 * Copyright (c) 2005-2010 CESNET z.s.p.o.
 *
 * Redistribution and use in source and binary forms, with or without
 * modification, is permitted provided that the following conditions
 * are met:
 * 
 * 1. Redistributions of source code must retain the above copyright
 *    notice, this list of conditions and the following disclaimer.
 * 
 * 2. Redistributions in binary form must reproduce the above copyright
 *    notice, this list of conditions and the following disclaimer in the
 *    documentation and/or other materials provided with the distribution.
 * 
 * 3. All advertising materials mentioning features or use of this software
 *    must display the following acknowledgement:
 * 
 *      This product includes software developed by CESNET z.s.p.o.
 * 
 * 4. Neither the name of the CESNET nor the names of its contributors may be
 *    used to endorse or promote products derived from this software without
 *    specific prior written permission.
 *
 * THIS SOFTWARE IS PROVIDED BY THE AUTHORS AND CONTRIBUTORS
 * "AS IS" AND ANY EXPRESSED OR IMPLIED WARRANTIES, INCLUDING,
 * BUT NOT LIMITED TO, THE IMPLIED WARRANTIES OF MERCHANTABILITY
 * AND FITNESS FOR A PARTICULAR PURPOSE ARE DISCLAIMED. IN NO
 * EVENT SHALL THE AUTHORS OR CONTRIBUTORS BE LIABLE FOR ANY DIRECT,
 * INDIRECT, INCIDENTAL, SPECIAL, EXEMPLARY, OR CONSEQUENTIAL DAMAGES
 * (INCLUDING, BUT NOT LIMITED TO, PROCUREMENT OF SUBSTITUTE GOODS OR
 * SERVICES; LOSS OF USE, DATA, OR PROFITS; OR BUSINESS INTERRUPTION)
 * HOWEVER CAUSED AND ON ANY THEORY OF LIABILITY, WHETHER IN
 * CONTRACT, STRICT LIABILITY, OR TORT (INCLUDING NEGLIGENCE OR
 * OTHERWISE) ARISING IN ANY WAY OUT OF THE USE OF THIS SOFTWARE,
 * EVEN IF ADVISED OF THE POSSIBILITY OF SUCH DAMAGE.
 *
 */
#ifndef __video_codec_h

#define __video_codec_h
#include "tile.h"

struct audio_frame;
struct vf_decoder;

typedef enum codec_t {
        RGBA,
        UYVY,
        Vuy2,
        DVS8,
        R10k,
        v210,
        DVS10,
        DXT1,
        DXT1_YUV,
        DXT5,
        RGB,
        DPX10
} codec_t;

typedef  void (*decoder_t)(unsigned char *dst, unsigned char *src, int dst_len, int rshift, int gshift, int bshift);
typedef  void (*reconfigure_t)(void *state, int width, int height, codec_t color_spec, double fps, int aux);

/* please note that tiles have also its own widths and heights */
struct video_desc {
        unsigned int         width;
        unsigned int         height;
        codec_t              color_spec;
        int                  aux;
        double               fps;
};

/* contains full information both about video and about tiles.
 */
struct video_desc_ti {
        struct video_desc desc;
        struct tile_info ti;
};

struct video_frame 
{
        codec_t              color_spec;
        int                  aux;
        double               fps;
        struct tile         *tiles;
        
        unsigned int         grid_width; /* tiles */
        unsigned int         grid_height;
        reconfigure_t        reconfigure;
        void                *state;
};

struct tile {
        unsigned int         width;
        unsigned int         height;
        
        char                *data; /* this is not beginning of the frame buffer actually but beginning of displayed data,
                                     * it is the case display is centered in larger window, 
                                     * i.e., data = pixmap start + x_start + y_start*linesize
                                     */
        unsigned int         data_len; /* relative to data pos, not framebuffer size! */      
        unsigned int         linesize;
        struct vf_decoder   *decoder;
        
        struct tile_info     tile_info;
};


struct codec_info_t {
        codec_t codec;
        const char *name;
        unsigned int fcc;
        int h_align;
        double bpp;
        unsigned rgb:1;
};

struct line_decode_from_to {
        codec_t from;
        codec_t to;
        decoder_t line_decoder;
};

extern const struct codec_info_t codec_info[];           /* defined int .c */
extern const struct line_decode_from_to line_decoders[]; /* defined int .c */

void show_codec_help(char *mode);
double get_bpp(codec_t codec);
int get_haligned(int width_pixels, codec_t codec);

int vc_get_linesize(unsigned int width, codec_t codec);

void vc_deinterlace(unsigned char *src, long src_linesize, int lines);
void vc_copylineDVS10(unsigned char *dst, unsigned char *src, int dst_len);
void vc_copylinev210(unsigned char *dst, unsigned char *src, int dst_len);
void vc_copyliner10k(unsigned char *dst, unsigned char *src, int len, int rshift, int gshift, int bshift);
void vc_copylineRGBA(unsigned char *dst, unsigned char *src, int len, int rshift, int gshift, int bshift);
void vc_copylineDVS10toV210(unsigned char *dst, unsigned char *src, int dst_len);
void vc_copylineRGBAtoRGB(unsigned char *dst, unsigned char *src, int len);
void vc_copylineRGBtoRGBA(unsigned char *dst, unsigned char *src, int len, int rshift, int gshift, int bshift);
<<<<<<< HEAD
void vc_copylineDPX10toRGBA(unsigned char *dst, unsigned char *src, int dst_len, int rshift, int gshift, int bshift);
=======
void vc_copylineRGB(unsigned char *dst, unsigned char *src, int dst_len, int rshift, int gshift, int bshift);
>>>>>>> 6ae04b74

/*
 * @return TRUE or FALSE
 */
int codec_is_a_rgb(codec_t codec);

struct video_frame * vf_alloc(int grid_width, int grid_height);
void vf_free(struct video_frame *buf);
struct tile * tile_get(struct video_frame *buf, int grid_x_pos, int grid_y_pos);
int video_desc_eq(struct video_desc, struct video_desc);

/*
 * Currently used (pre 1.0) is only AUX_{INTERLACED, PROGRESSIVE, SF, TILED}
 */
#define AUX_INTERLACED  (1<<0)
#define AUX_PROGRESSIVE (1<<1)
#define AUX_SF          (1<<2)
#define AUX_RGB         (1<<3) /* if device supports both, set both */
#define AUX_YUV         (1<<4) 
#define AUX_10Bit       (1<<5)
#define AUX_TILED       (1<<6)

#endif
<|MERGE_RESOLUTION|>--- conflicted
+++ resolved
@@ -147,11 +147,8 @@
 void vc_copylineDVS10toV210(unsigned char *dst, unsigned char *src, int dst_len);
 void vc_copylineRGBAtoRGB(unsigned char *dst, unsigned char *src, int len);
 void vc_copylineRGBtoRGBA(unsigned char *dst, unsigned char *src, int len, int rshift, int gshift, int bshift);
-<<<<<<< HEAD
 void vc_copylineDPX10toRGBA(unsigned char *dst, unsigned char *src, int dst_len, int rshift, int gshift, int bshift);
-=======
 void vc_copylineRGB(unsigned char *dst, unsigned char *src, int dst_len, int rshift, int gshift, int bshift);
->>>>>>> 6ae04b74
 
 /*
  * @return TRUE or FALSE
