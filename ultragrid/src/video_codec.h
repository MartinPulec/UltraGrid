/*
 * FILE:    video_codec.h
 * AUTHORS: Martin Benes     <martinbenesh@gmail.com>
 *          Lukas Hejtmanek  <xhejtman@ics.muni.cz>
 *          Petr Holub       <hopet@ics.muni.cz>
 *          Milos Liska      <xliska@fi.muni.cz>
 *          Jiri Matela      <matela@ics.muni.cz>
 *          Dalibor Matura   <255899@mail.muni.cz>
 *          Ian Wesley-Smith <iwsmith@cct.lsu.edu>
 *
 * Copyright (c) 2005-2010 CESNET z.s.p.o.
 *
 * Redistribution and use in source and binary forms, with or without
 * modification, is permitted provided that the following conditions
 * are met:
 * 
 * 1. Redistributions of source code must retain the above copyright
 *    notice, this list of conditions and the following disclaimer.
 * 
 * 2. Redistributions in binary form must reproduce the above copyright
 *    notice, this list of conditions and the following disclaimer in the
 *    documentation and/or other materials provided with the distribution.
 * 
 * 3. All advertising materials mentioning features or use of this software
 *    must display the following acknowledgement:
 * 
 *      This product includes software developed by CESNET z.s.p.o.
 * 
 * 4. Neither the name of the CESNET nor the names of its contributors may be
 *    used to endorse or promote products derived from this software without
 *    specific prior written permission.
 *
 * THIS SOFTWARE IS PROVIDED BY THE AUTHORS AND CONTRIBUTORS
 * "AS IS" AND ANY EXPRESSED OR IMPLIED WARRANTIES, INCLUDING,
 * BUT NOT LIMITED TO, THE IMPLIED WARRANTIES OF MERCHANTABILITY
 * AND FITNESS FOR A PARTICULAR PURPOSE ARE DISCLAIMED. IN NO
 * EVENT SHALL THE AUTHORS OR CONTRIBUTORS BE LIABLE FOR ANY DIRECT,
 * INDIRECT, INCIDENTAL, SPECIAL, EXEMPLARY, OR CONSEQUENTIAL DAMAGES
 * (INCLUDING, BUT NOT LIMITED TO, PROCUREMENT OF SUBSTITUTE GOODS OR
 * SERVICES; LOSS OF USE, DATA, OR PROFITS; OR BUSINESS INTERRUPTION)
 * HOWEVER CAUSED AND ON ANY THEORY OF LIABILITY, WHETHER IN
 * CONTRACT, STRICT LIABILITY, OR TORT (INCLUDING NEGLIGENCE OR
 * OTHERWISE) ARISING IN ANY WAY OUT OF THE USE OF THIS SOFTWARE,
 * EVEN IF ADVISED OF THE POSSIBILITY OF SUCH DAMAGE.
 *
 */
#ifndef __video_codec_h

#define __video_codec_h
<<<<<<< HEAD
#include "tile.h"

struct audio_frame;
struct vf_decoder;

typedef enum codec_t {
        RGBA,
        UYVY,
        Vuy2,
        DVS8,
        R10k,
        v210,
        DVS10,
        DXT1,
        DXT1_YUV,
        DXT5,
        RGB,
        DPX10
} codec_t;
=======
#include "video.h"
>>>>>>> 1e781d32

typedef  void (*decoder_t)(unsigned char *dst, unsigned char *src, int dst_len, int rshift, int gshift, int bshift);

struct codec_info_t {
        codec_t codec;
        const char *name;
        unsigned int fcc;
        int h_align;
        double bpp;
        unsigned rgb:1;
};

struct line_decode_from_to {
        codec_t from;
        codec_t to;
        decoder_t line_decoder;
};

extern const struct codec_info_t codec_info[];           /* defined int .c */
extern const struct line_decode_from_to line_decoders[]; /* defined int .c */

void show_codec_help(char *mode);
double get_bpp(codec_t codec);
int get_haligned(int width_pixels, codec_t codec);

int vc_get_linesize(unsigned int width, codec_t codec);

void vc_deinterlace(unsigned char *src, long src_linesize, int lines);
void vc_copylineDVS10(unsigned char *dst, unsigned char *src, int dst_len);
void vc_copylinev210(unsigned char *dst, unsigned char *src, int dst_len);
void vc_copyliner10k(unsigned char *dst, unsigned char *src, int len, int rshift, int gshift, int bshift);
void vc_copylineRGBA(unsigned char *dst, unsigned char *src, int len, int rshift, int gshift, int bshift);
void vc_copylineDVS10toV210(unsigned char *dst, unsigned char *src, int dst_len);
void vc_copylineRGBAtoRGB(unsigned char *dst, unsigned char *src, int len);
void vc_copylineRGBtoRGBA(unsigned char *dst, unsigned char *src, int len, int rshift, int gshift, int bshift);
void vc_copylineDPX10toRGBA(unsigned char *dst, unsigned char *src, int dst_len, int rshift, int gshift, int bshift);
void vc_copylineRGB(unsigned char *dst, unsigned char *src, int dst_len, int rshift, int gshift, int bshift);

/*
 * @return TRUE or FALSE
 */
int codec_is_a_rgb(codec_t codec);

#endif
<|MERGE_RESOLUTION|>--- conflicted
+++ resolved
@@ -47,29 +47,7 @@
 #ifndef __video_codec_h
 
 #define __video_codec_h
-<<<<<<< HEAD
-#include "tile.h"
-
-struct audio_frame;
-struct vf_decoder;
-
-typedef enum codec_t {
-        RGBA,
-        UYVY,
-        Vuy2,
-        DVS8,
-        R10k,
-        v210,
-        DVS10,
-        DXT1,
-        DXT1_YUV,
-        DXT5,
-        RGB,
-        DPX10
-} codec_t;
-=======
 #include "video.h"
->>>>>>> 1e781d32
 
 typedef  void (*decoder_t)(unsigned char *dst, unsigned char *src, int dst_len, int rshift, int gshift, int bshift);
 
