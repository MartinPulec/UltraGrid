AR            = ar
RANLIB        = ranlib
CP            = cp
CC            = @CC@
CXX           = @CXX@
QMAKE         = @QMAKE@
LINKER        = @LINKER@
COMMON_FLAGS  = -g @DEFS@ -DPATH_PREFIX=@prefix@ -DLIB_DIR=@libdir@ -Wall -Wextra -Wpointer-arith -msse2
CFLAGS        = @CFLAGS@ @X_CFLAGS@ $(COMMON_FLAGS) -D_GNU_SOURCE
CPPFLAGS      = @CPPFLAGS@ -D_GNU_SOURCE
CXXFLAGS      = @CXXFLAGS@ $(COMMON_FLAGS) -D_GNU_SOURCE
NVCCFLAGS     = @NVCCFLAGS@
LDFLAGS      =  @LDFLAGS@
LIBS         += @LIBS@ @JACK_TRANS_LIB@ @MATHLIBS@ @COREAUDIO_LIB@ \
		-lm -pthread
INC           = -I. -Isrc -Itest @DVS_INC@ @DELTACAST_INC@ @QUICKTIME_INC@ @RTSP_INC@ @RTSP_SERVER_INC@ @DECKLINK_INC@ @PORTAUDIO_INC@ \
                @GL_INC@ @SAGE_INC@ @JACK_TRANS_INC@ @JPEG_INC@ @COREAUDIO_INC@ @SPEEX_INC@ \
		@BLUEFISH444_INC@ @NCURSES_CFLAGS@
DECKLINK_PATH = @DECKLINK_PATH@
TARGET        = @TARGET@
PERF          = bin/uv_perf
BUNDLE        = uv.app
DXT_GLSL_CFLAGS = @DXT_GLSL_CFLAGS@
NVCC	      = @NVCC@

DOCS 	      = README REPORTING-BUGS

GUI_TARGET    = @GUI_TARGET@
REFLECTOR_TARGET = bin/hd-rum-transcode

PREFIX = @prefix@
prefix = $(PREFIX)
exec_prefix = @exec_prefix@
INSTALL = @INSTALL@
bindir = @bindir@
libdir = @libdir@
datadir = @datadir@
docdir = @docdir@/ultragrid/
datarootdir = @datarootdir@
uv_datadir = @datadir@/ultragrid/

HEADERS	      = @HEADERS@

OBJS	      = @OBJS@ \
	        src/bitstream.o \
		src/control_socket.o \
		src/debug.o \
		src/host.o \
		src/messaging.o \
		src/perf.o \
		src/ntp.o \
		src/pdb.o \
		src/tv.o \
		src/transmit.o \
		src/tfrc.o \
		src/rtp/ldgm.o \
		src/rtp/pbuf.o \
		src/rtp/audio_decoders.o \
		src/rtp/ptime.o \
		src/rtp/net_udp.o \
		src/rtp/pc.o \
		src/rtp/rtp.o \
		src/rtp/rtp_callback.o \
		src/rtp/video_decoders.o \
		src/audio/audio.o \
		src/audio/audio_capture.o \
		src/audio/audio_playback.o \
		src/audio/capture/none.o \
		src/audio/capture/sdi.o \
		src/audio/capture/testcard.o \
		src/audio/codec.o \
		src/audio/codec/dummy_pcm.o \
		src/audio/export.o \
		src/audio/playback/none.o \
		src/audio/playback/sdi.o \
		src/audio/resampler.o \
		src/audio/utils.o \
		src/audio/wav_reader.o \
		@COREAUDIO_OBJ@ \
		@JACK_TRANS_OBJ@ \
		@SPEEX_OBJ@ \
		src/capture_filter.o \
		src/capture_filter/blank.o \
		src/capture_filter/every.o \
		src/capture_filter/logo.o \
		src/capture_filter/none.o \
		src/compat/drand48.o \
		src/compat/gettimeofday.o \
		src/compat/inet_ntop.o \
		src/compat/inet_pton.o \
		src/compat/platform_semaphore.o \
		src/compat/platform_spin.o \
		src/compat/platform_time.o \
		src/compat/usleep.o \
		src/crypto/crc_32.o \
		src/crypto/crypt_aes.o \
		src/crypto/crypt_aes_impl.o \
		src/crypto/crypt_des.o \
		src/crypto/md5.o \
		src/crypto/openssl_encrypt.o \
		src/crypto/openssl_decrypt.o \
		src/crypto/random.o \
		src/ihdtv.o \
		src/ihdtv/ihdtv.o \
		src/module.o \
		src/stats.o \
		src/utils/config_file.o \
		src/utils/fs_lock.o \
		src/utils/list.o \
		src/lib_common.o \
		src/utils/message_queue.o \
		src/utils/packet_counter.o \
		src/utils/resource_manager.o \
		src/utils/ring_buffer.o \
		src/utils/timed_message.o \
		src/utils/vf_split.o \
		src/utils/wait_obj.o \
		src/utils/worker.o \
		src/video.o \
		src/video_frame.o \
		src/video_codec.o \
		src/video_capture.o \
		src/video_capture/aggregate.o \
		src/video_capture/import.o \
		src/video_capture/null.o \
		src/video_compress.o \
		src/video_compress/none.o \
		src/video_decompress.o \
		src/video_decompress/null.o \
		src/video_display.o \
		src/video_display/aggregate.o \
		src/video_display/null.o \
		src/video_export.o \
		src/vo_postprocess.o \
		src/vo_postprocess/3d-interlaced.o \
		src/vo_postprocess/interlace.o \
		src/vo_postprocess/double-framerate.o \
		src/vo_postprocess/split.o \
		ldgm-coding/ldgm-session-cpu.o \
		ldgm-coding/ldgm-session.o \
		ldgm-coding/tanner.o \
		ldgm-coding/matrix-gen/matrix-generator.o \
		ldgm-coding/matrix-gen/ldpc-matrix.o \

ULTRAGRID_OBJS = src/main.o src/sender.o \

REFLECTOR_OBJS = src/hd-rum-translator/hd-rum-decompress.o \
		src/hd-rum-translator/hd-rum-recompress.o \
		src/hd-rum-translator/hd-rum-translator.o

# -------------------------------------------------------------------------------------------------
all: $(TARGET) $(GUI_TARGET) bin/import_control_keyboard $(REFLECTOR_TARGET) modules ag-plugins configure-messages

modules: @LIB_TARGETS@

$(TARGET): $(OBJS) $(ULTRAGRID_OBJS) $(HEADERS)
	@if [ ! -d bin ]; then mkdir bin; fi
	$(LINKER) $(LDFLAGS) $(OBJS) $(ULTRAGRID_OBJS) $(LIBS) -o $(TARGET)
	if [ -n "@DLL_LIBS@" ]; then $(INSTALL) -m 644 @DLL_LIBS@ bin; fi

bin/import_control_keyboard: src/import_control_keyboard.o
	$(LINKER) $(LDFLAGS) $< @IMPORT_CONTROL_KEYBOARD_LIBS@ -o $@

$(REFLECTOR_TARGET): $(OBJS) $(HEADERS) $(REFLECTOR_OBJS)
	@if [ ! -d bin ]; then mkdir bin; fi
	$(LINKER) $(LDFLAGS) $(OBJS) $(REFLECTOR_OBJS) $(LIBS) -o $@

.c.o:
	$(CC) $(CFLAGS) $(INC) -c $< -o $@

.cpp.o:
	$(CXX) $(CXXFLAGS) $(INC) -c $< -o $@

# Set suffix for CUDA files
.SUFFIXES: .cu

# Pattern rule for compiling CUDA files
%.cu.o: %.cu
	$(NVCC) $(NVCCFLAGS) $(INC) -c $< -o $@
%.cu.lib: %.cu
	$(NVCC) $(NVCCFLAGS) -DEXPORT_DLL_SYMBOLS $(INC) --shared $< -o $<.dll

src/audio/resample.o:
	$(CC) $(CFLAGS) $(INC) -DEXPORT="" -DRANDOM_PREFIX=speex -DFLOATING_POINT -DOUTSIDE_SPEEX -I. -I speex-1.2rc1/include/speex -Iinclude -fvisibility=hidden  -c speex-1.2rc1/libspeex/resample.c  -fPIC -DPIC -o $@

src/audio/preprocess.o:
	$(CC) $(CFLAGS) $(INC) -DEXPORT="" -DRANDOM_PREFIX=speex -DFLOATING_POINT -DOUTSIDE_SPEEX -I. -I speex-1.2rc1/include/speex -Iinclude -fvisibility=hidden  -c speex-1.2rc1/libspeex/preprocess.c  -fPIC -DPIC -o $@

src/audio/filterbank.o:
	$(CC) $(CFLAGS) $(INC) -DEXPORT="" -DRANDOM_PREFIX=speex -DFLOATING_POINT -DOUTSIDE_SPEEX -I. -I speex-1.2rc1/include/speex -I/include -fvisibility=hidden  -c speex-1.2rc1/libspeex/filterbank.c  -fPIC -DPIC -o $@

src/audio/fftwrap.o:
	$(CC) $(CFLAGS) $(INC) -DUSE_SMALLFT -DEXPORT="" -DRANDOM_PREFIX=speex -DFLOATING_POINT -DOUTSIDE_SPEEX -I. -I speex-1.2rc1/include/speex -Iinclude -fvisibility=hidden  -c speex-1.2rc1/libspeex/fftwrap.c  -fPIC -DPIC -o $@

src/audio/smallft.o:
	$(CC) $(CFLAGS) $(INC) -DEXPORT="" -DRANDOM_PREFIX=speex -DFLOATING_POINT -DOUTSIDE_SPEEX -I. -I speex-1.2rc1/include/speex -Iinclude -fvisibility=hidden  -c speex-1.2rc1/libspeex/smallft.c  -fPIC -DPIC -o $@

src/audio/mdf.o:
	$(CC) $(CFLAGS) $(INC) -DEXPORT="" -DRANDOM_PREFIX=speex -DFLOATING_POINT -DOUTSIDE_SPEEX -I. -I speex-1.2rc1/include/speex -Iinclude -fvisibility=hidden  -c speex-1.2rc1/libspeex/mdf.c  -fPIC -DPIC -o $@


src/mac_gl_common.o: src/mac_gl_common.m src/mac_gl_common.h
	$(CC) $(CFLAGS) $(INC) -x objective-c -c $< -o $@

src/utils/autorelease_pool.o: src/utils/autorelease_pool.m src/utils/autorelease_pool.h
	$(CC) $(CFLAGS) $(INC) -x objective-c -c $< -o $@

src/utils/packet_counter.o: src/utils/packet_counter.cpp src/utils/packet_counter.h
	$(CXX) $(CXXFLAGS) $(INC) -c $< -o $@

src/video_capture/DeckLinkAPIDispatch.o: $(DECKLINK_PATH)/DeckLinkAPIDispatch.cpp
	$(CXX) $(CXXFLAGS) -c $(INC) -o src/video_capture/DeckLinkAPIDispatch.o $(DECKLINK_PATH)/DeckLinkAPIDispatch.cpp

src/video_capture/DeckLinkAPI_i.o: $(DECKLINK_PATH)/DeckLinkAPI_i.c
	$(CC) $(CFLAGS) -c $(INC) -o src/video_capture/DeckLinkAPI_i.o $(DECKLINK_PATH)/DeckLinkAPI_i.c

dxt_compress/dxt_encoder.o: dxt_compress/dxt_encoder.c dxt_compress/dxt_glsl.h
	$(CC) $(CFLAGS) $(INC) $(DXT_GLSL_CFLAGS) $< -c -o $@

dxt_compress/dxt_decoder.o: dxt_compress/dxt_decoder.c dxt_compress/dxt_glsl.h
	$(CC) $(CFLAGS) $(INC) $(DXT_GLSL_CFLAGS) $< -c -o $@

dxt_compress/dxt_glsl.h:dxt_compress/compress_vp.glsl \
		dxt_compress/compress_dxt1_fp.glsl dxt_compress/compress_dxt5ycocg_fp.glsl \
		dxt_compress/display_fp.glsl dxt_compress/display_dxt5ycocg_fp.glsl \
		dxt_compress/yuv422_to_yuv444.glsl dxt_compress/display_dxt1_yuv_fp.glsl \
		dxt_compress/rgba_to_yuv422.glsl
	echo "/**" > $@
	echo " * GLSL source codes for DXT compressions" >> $@
	echo " *" >> $@
	echo " * @author Martin Srom" >> $@
	echo " */" >> $@
	# Write vp_compress
	echo "static const char vp_compress[] = " >> $@
	printf "\"#version 140\\\n\"\n" >> $@
	printf "\"#define legacy 0\\\n\"\n" >> $@
	cat dxt_compress/compress_vp.glsl | sed 's/\(.*\)/    \"\1\\n\"/' >> $@
	echo ";" >> $@
	# Write vp_compress_legacy
	echo "static const char vp_compress_legacy[] = " >> $@
	printf "\"#define legacy 1\\\n\"\n" >> $@
	cat dxt_compress/compress_vp.glsl | sed 's/\(.*\)/    \"\1\\n\"/' >> $@
	echo ";" >> $@
	# Write fp_compress_dxt1
	echo "static const char fp_compress_dxt1[] = " >> $@
	printf "\"#version 140\\\n\"\n" >> $@
	printf "\"#define legacy 0\\\n\"\n" >> $@
	printf "\"#define FORMAT_YUV 0\\\n\"\n" >> $@
	cat  dxt_compress/compress_dxt1_fp.glsl | sed 's/\(.*\)/    \"\1\\n\"/' >> $@
	echo ";" >> $@
	# Write fp_compress_dxt1 yuv
	echo "static const char fp_compress_dxt1_yuv[] = " >> $@
	printf "\"#version 140\\\n\"\n" >> $@
	printf "\"#define legacy 0\\\n\"\n" >> $@
	printf "\"#define FORMAT_YUV 1\\\n\"\n" >> $@
	cat  dxt_compress/compress_dxt1_fp.glsl | sed 's/\(.*\)/    \"\1\\n\"/' >> $@
	echo ";" >> $@
	# Write fp_compress_dxt1_legacy
	echo "static const char fp_compress_dxt1_legacy[] = " >> $@
	printf "\"#define legacy 1\\\n\"\n" >> $@
	printf "\"#define FORMAT_YUV 0\\\n\"\n" >> $@
	cat  dxt_compress/compress_dxt1_fp.glsl | sed 's/\(.*\)/    \"\1\\n\"/' >> $@
	echo ";" >> $@
	# Write fp_compress_dxt1_legacy
	echo "static const char fp_compress_dxt1_yuv_legacy[] = " >> $@
	printf "\"#define legacy 1\\\n\"\n" >> $@
	printf "\"#define FORMAT_YUV 1\\\n\"\n" >> $@
	cat  dxt_compress/compress_dxt1_fp.glsl | sed 's/\(.*\)/    \"\1\\n\"/' >> $@
	echo ";" >> $@
	# Write fp_compress_dxt5ycocg
	echo "static const char fp_compress_dxt5ycocg[] = " >> $@
	printf "\"#version 140\\\n\"\n" >> $@
	printf "\"#define legacy 0\\\n\"\n" >> $@
	printf "\"#define FORMAT_YUV 0\\\n\"\n" >> $@
	cat dxt_compress/compress_dxt5ycocg_fp.glsl | sed 's/\(.*\)/    \"\1\\n\"/' >> $@
	echo ";" >> $@
	# Write fp_compress_dxt5ycocg yuv
	echo "static const char fp_compress_dxt5ycocg_yuv[] = " >> $@
	printf "\"#version 140\\\n\"\n" >> $@
	printf "\"#define legacy 0\\\n\"\n" >> $@
	printf "\"#define FORMAT_YUV 1\\\n\"\n" >> $@
	cat dxt_compress/compress_dxt5ycocg_fp.glsl | sed 's/\(.*\)/    \"\1\\n\"/' >> $@
	echo ";" >> $@
	# Write fp_compress_dxt5ycocg_legacy
	echo "static const char fp_compress_dxt5ycocg_legacy[] = " >> $@
	printf "\"#define legacy 1\\\n\"\n" >> $@
	printf "\"#define FORMAT_YUV 0\\\n\"\n" >> $@
	cat dxt_compress/compress_dxt5ycocg_fp.glsl | sed 's/\(.*\)/    \"\1\\n\"/' >> $@
	echo ";" >> $@
	# Write fp_compress_dxt5ycocg_legacy yuv
	echo "static const char fp_compress_dxt5ycocg_yuv_legacy[] = " >> $@
	printf "\"#define legacy 1\\\n\"\n" >> $@
	printf "\"#define FORMAT_YUV 1\\\n\"\n" >> $@
	cat dxt_compress/compress_dxt5ycocg_fp.glsl | sed 's/\(.*\)/    \"\1\\n\"/' >> $@
	echo ";" >> $@
	# Write fp_display_dxt1
	echo "static const char fp_display[] = " >> $@
	printf "\"#version 140\\\n\"\n" >> $@
	printf "\"#define legacy 0\\\n\"\n" >> $@
	cat dxt_compress/display_fp.glsl | sed 's/\(.*\)/    \"\1\\n\"/' >> $@
	echo ";" >> $@
	# Write fp_display_dxt1 legacy
	echo "static const char fp_display_legacy[] = " >> $@
	printf "\"#define legacy 1\\\n\"\n" >> $@
	cat dxt_compress/display_fp.glsl | sed 's/\(.*\)/    \"\1\\n\"/' >> $@
	echo ";" >> $@
	# Write fp_display_dxt5ycocg
	echo "static const char fp_display_dxt5ycocg[] = " >> $@
	printf "\"#version 140\\\n\"\n" >> $@
	printf "\"#define legacy 0\\\n\"\n" >> $@
	cat dxt_compress/display_dxt5ycocg_fp.glsl | sed 's/\(.*\)/    \"\1\\n\"/' >> $@
	echo ";" >> $@
	# Write fp_display_dxt5ycocg (legacy)
	echo "static const char fp_display_dxt5ycocg_legacy[] = " >> $@
	printf "\"#define legacy 1\\\n\"\n" >> $@
	cat dxt_compress/display_dxt5ycocg_fp.glsl | sed 's/\(.*\)/    \"\1\\n\"/' >> $@
	echo ";" >> $@
	# yuv 422 to yuv 444 shader
	echo "static const char fp_yuv422_to_yuv_444[] = " >> $@
	printf "\"#version 140\\\n\"\n" >> $@
	printf "\"#define legacy 0\\\n\"\n" >> $@
	cat dxt_compress/yuv422_to_yuv444.glsl | sed 's/\(.*\)/    \"\1\\n\"/' >> $@
	echo ";" >> $@
	# yuv 422 to yuv 444 shader (legacy)
	echo "static const char fp_yuv422_to_yuv_444_legacy[] = " >> $@
	printf "\"#define legacy 1\\\n\"\n" >> $@
	cat dxt_compress/yuv422_to_yuv444.glsl | sed 's/\(.*\)/    \"\1\\n\"/' >> $@
	echo ";" >> $@
	# display YUV dxt1
	echo "static const char fp_display_dxt1_yuv[] = " >> $@
	printf "\"#version 140\\\n\"\n" >> $@
	printf "\"#define legacy 0\\\n\"\n" >> $@
	cat dxt_compress/display_dxt1_yuv_fp.glsl | sed 's/\(.*\)/    \"\1\\n\"/' >> $@
	echo ";" >> $@
	# display YUV dxt1 (legacy)
	echo "static const char fp_display_dxt1_yuv_legacy[] = " >> $@
	printf "\"#define legacy 1\\\n\"\n" >> $@
	cat dxt_compress/display_dxt1_yuv_fp.glsl | sed 's/\(.*\)/    \"\1\\n\"/' >> $@
	echo ";" >> $@
	# rgba to yuv 422 shader
	echo "static const char fp_display_rgba_to_yuv422[] = " >> $@
	printf "\"#version 140\\\n\"\n" >> $@
	printf "\"#define legacy 0\\\n\"\n" >> $@
	cat dxt_compress/rgba_to_yuv422.glsl | sed 's/\(.*\)/    \"\1\\n\"/' >> $@
	echo ";" >> $@
	# rgba to yuv 422 shader legacy
	echo "static const char fp_display_rgba_to_yuv422_legacy[] = " >> $@
	printf "\"#define legacy 1\\\n\"\n" >> $@
	cat dxt_compress/rgba_to_yuv422.glsl | sed 's/\(.*\)/    \"\1\\n\"/' >> $@
	echo ";" >> $@
	# rgba to yuv 422 vertex
	#echo "static const char vp_display_rgba_to_yuv422[] = " >> $@
	#cat dxt_compress/rgba_to_yuv422_vp.glsl | sed 's/\(.*\)/    \"\1\\n\"/' >> $@
	#echo ";" >> $@

gui/QT/uv-qt:
	cd gui/QT; $(QMAKE) ; make -j; cd -

# -------------------------------------------------------------------------------------------------
TEST_OBJS = test/test_bitstream.o \
	    test/test_aes.o \
	    test/test_des.o \
	    test/test_md5.o \
	    test/test_random.o \
	    test/test_video_display.o \
	    test/test_video_capture.o \
	    test/test_tv.o \
	    test/test_net_udp.o \
	    test/test_rtp.o \
	    test/run_tests.o

test/run_tests: $(TEST_OBJS) $(OBJS)
	$(LINKER) $(CFLAGS) $(TEST_OBJS) $(OBJS) $(LIBS) -o test/run_tests

suggest-tests:
	@echo ""
	@echo "*** Now type \"make tests\" to run the test suite"
	@echo ""

configure-messages:
	@printf "@POST_COMPILE_MSG@"


tests: test/run_tests
	@test/run_tests

# -------------------------------------------------------------------------------------------------
ag-plugins: ag_plugin/uvReceiverService.zip ag_plugin/uvSenderService.zip

AG_PLUGIN_TX_SCRIPTS = ag_plugin/uvSenderService.py \
                       ag_plugin/uvSenderService.svc \
                       ag_plugin/uvSenderService.manifest

ag_plugin/uvSenderService.zip: $(AG_PLUGIN_TX_SCRIPTS) $(TARGET)
	@echo "Creating AccessGrid plugin: uvSenderService.zip"
	@rm  -f ag_plugin/uvSenderService.zip
	@zip -j ag_plugin/uvSenderService.zip $(AG_PLUGIN_TX_SCRIPTS) $(TARGET)

AG_PLUGIN_RX_SCRIPTS = ag_plugin/uvReceiverService.py \
                       ag_plugin/uvReceiverService.svc \
                       ag_plugin/uvReceiverService.manifest

ag_plugin/uvReceiverService.zip: $(AG_PLUGIN_RX_SCRIPTS) $(TARGET)
	@echo "Creating AccessGrid plugin: uvReceiverService.zip"
	@rm  -f ag_plugin/uvReceiverService.zip
	@zip -j ag_plugin/uvReceiverService.zip $(AG_PLUGIN_RX_SCRIPTS) $(TARGET)

# -------------------------------------------------------------------------------------------------
clean:
	-rm -f $(OBJS) $(HEADERS) $(ULTRAGRID_OBJS) $(TARGET) src/version.h
	-rm -f $(TEST_OBJS) test/run_tests
	-rm -f ag_plugin/uvReceiverService.zip ag_plugin/uvSenderService.zip
	-rm -rf $(BUNDLE)
	-rm -rf $(PERF) src/uv_perf.o
	-rm -rf $(REFLECTOR_TARGET) $(REFLECTOR_OBJS)
	-rm -rf @LIB_OBJS@ @LIB_TARGETS@ @LIB_HEADERS@ @X_OBJ@ @GL_COMMON_OBJ@ @CUDA_COMMON_OBJ@
	-rm -rf bin/import_control_keyboard src/import_control_keyboard.o
	if [ -f "gui/QT/Makefile" ]; then make -C gui/QT/ clean; fi

distclean: clean
	-rm -f Makefile config.status config.cache config.log src/config.h tags

etags:
	etags src/*.[ch] src/*/*.[ch]

ctags:
	ctags src/*.[ch] src/*/*.[ch]

release:
	cvs tag release-`cat VERSION | sed "s/\./-/g"`

bundle-nolib: all
	mkdir -p $(BUNDLE)/Contents/MacOS
	cp $(TARGET) $(BUNDLE)/Contents/MacOS/
	cp -r data/MacOS-bundle-template/* $(BUNDLE)/

bundle: bundle-nolib
	@if `which dylibbundler`; then \
		dylibbundler -of -p @executable_path/../libs/ -od -b -x $(BUNDLE)/Contents/MacOS/uv -d $(BUNDLE)/Contents/libs/; \
		for n in $(BUNDLE)/Contents/MacOS/uv $(BUNDLE)/Contents/libs/*; do echo $$n; while $$( otool -L $$n | grep -q @rpath) ; \
			do NAME=$$( otool -L $$n | grep @rpath| tail -n 1|cut -f 1 -d\ ); install_name_tool -change $$NAME $${NAME/@rpath/@executable_path\/..\/libs} $$n ; done; done ; \
	else \
		echo "WARNING: Cannot find dylibbundler. We cannot put libraries into a bundle so it probably won't be portable."; \
	fi

	#echo -n "UltraGrid" > $(BUNDLE)/Contents/PkgInfo

osx-gui-dmg: bundle
	cd 'gui/UltraGrid GUI'; \
		xcodebuild -alltargets -arch x86_64 -sdk macosx10.7; \
		cp ../../uv.app/Contents/MacOS/uv build/Release/UltraGrid\ GUI.app/Contents/MacOS/; \
		mkdir build/Release/UltraGrid\ GUI.app/Contents/libs; \
		cp ../../uv.app/Contents/libs/* build/Release/UltraGrid\ GUI.app/Contents/libs; \
		MBYTES=`du -mc build/Release/UltraGrid\ GUI.app | tail -n1 | cut -f1`; \
		MBYTES=$$(($$MBYTES+2)); \
		[ ! -f UltraGrid.dmg ] || rm UltraGrid.dmg; \
		hdiutil create -megabytes $$MBYTES -fs MS-DOS -volname ULTRAGRID UltraGrid.dmg; \
		MOUNT_PT=`hdiutil mount UltraGrid.dmg | tail -n1 | cut -f3`; \
		mv "build/Release/UltraGrid GUI.app" "$$MOUNT_PT"; \
		hdiutil eject "$$MOUNT_PT"; \


perf: src/tv.o src/crypto/random.o
	$(CC) $(CFLAGS) -DPERF src/uv_perf.c src/crypto/random.o src/tv.o -o $(PERF)

sdl: @SDL_LIB_TARGET@
gl: @GL_LIB_TARGET@
testcard: @TESTCARD_LIB_TARGET@
testcard2: @TESTCARD2_LIB_TARGET@
decklink: @DECKLINK_PLAY_LIB_TARGET@ @DECKLINK_CAP_LIB_TARGET@ @DECKLINK_SOUND_PLAY_LIB_TARGET@
quad: @QUAD_LIB_TARGET@
deltacast: @DELTACAST_DISP_LIB_TARGET@ @DELTACAST_CAP_LIB_TARGET@
dvs: @DVS_CAP_LIB_TARGET@ @DVS_DISP_LIB_TARGET@
screen: @SCREEN_CAP_LIB_TARGET@
sage: @SAGE_LIB_TARGET@
rtdxt: @RTDXT_COMPRESS_LIB_TARGET@ @RTDXT_DECOMPRESS_LIB_TARGET@
uyvy: @UYVY_COMPRESS_LIB_TARGET@
jpeg: @JPEG_DECOMPRESS_LIB_TARGET@ @JPEG_COMPRESS_LIB_TARGET@
alsa: @ALSA_PLAY_LIB_TARGET@ @ALSA_CAP_LIB_TARGET@
portaudio: @PORTAUDIO_PLAY_LIB_TARGET@ @PORTAUDIO_CAP_LIB_TARGET@
jack: @JACK_CAP_LIB_TARGET@ @JACK_PLAY_LIB_TARGET@
scale: @SCALE_LIB_TARGET@
libavcodec: @LIBAVCODEC_DECOMPRESS_LIB_TARGET@ @LIBAVCODEC_COMPRESS_LIB_TARGET@ @LIBAVCODEC_AUDIO_CODEC_LIB_TARGET@
rtsp: @RTSP_LIB_TARGET@
rtsp_server: @RTSP_SERVER_LIB_TARGET@

@SDL_LIB_TARGET@: @SDL_OBJ@ @X_OBJ@
	mkdir -p lib/ultragrid
	$(LINKER) $(LDFLAGS) -shared -Wl,-soname,display_sdl.so.@video_display_abi_version@ $^ @SDL_LIBS@ -o $@

@GL_LIB_TARGET@: @GL_OBJ@ @X_OBJ@ @GL_COMMON_OBJ@
	mkdir -p lib/ultragrid
	$(LINKER) $(LDFLAGS) -shared -Wl,-soname,display_gl.so.@video_display_abi_version@ $^ @GL_LIB@ -o $@

@RTSP_LIB_TARGET@: @RTSP_OBJ@
	mkdir -p lib/ultragrid
	$(LINKER) $(LDFLAGS) -shared -Wl,-soname,vidcap_rtsp.so.@video_capture_abi_version@ $^ @RTSP_LIB@ -o $@
	
@RTSP_SERVER_LIB_TARGET@: @RTSP_SERVER_OBJ@
	mkdir -p lib/ultragrid
	$(LINKER) $(LDFLAGS) -shared -Wl,-soname,vidcap_rtsp_server.so.@video_capture_abi_version@ $^ @RTSP_SERVER_LIB@ -o $@
	

@TESTCARD_LIB_TARGET@: @TESTCARD_COMMON@ @TESTCARD_OBJ@
	mkdir -p lib/ultragrid
	$(LINKER) $(LDFLAGS) -shared -Wl,-soname,vidcap_testcard.so.@video_capture_abi_version@ $^ @TESTCARD_LIB@ -o $@

@SWMIX_LIB_TARGET@: @GL_COMMON_OBJ@ @SWMIX_OBJ@ @X_OBJ@ src/host.o
	mkdir -p lib/ultragrid
	$(LINKER) $(LDFLAGS) -shared -Wl,-soname,vidcap_swmix.so.@video_capture_abi_version@ $^ @SWMIX_LIB@ -o $@

@TESTCARD2_LIB_TARGET@: @TESTCARD_COMMON@ @TESTCARD2_OBJ@
	mkdir -p lib/ultragrid
	$(LINKER) $(LDFLAGS) -shared -Wl,-soname,vidcap_testcard2.so.@video_capture_abi_version@ $^ @TESTCARD2_LIB@ -o $@

@DECKLINK_CAP_LIB_TARGET@: @DECKLINK_COMMON@ @DECKLINK_CAP_OBJ@
	mkdir -p lib/ultragrid
	$(LINKER) $(LDFLAGS) -shared -Wl,-soname,vidcap_decklink.so.@video_capture_abi_version@ $^ @DECKLINK_LIB@ -o $@

@DECKLINK_DISP_LIB_TARGET@: src/video_capture/decklink.o @DECKLINK_COMMON@ @DECKLINK_DISP_OBJ@
	mkdir -p lib/ultragrid
	$(LINKER) $(LDFLAGS) -shared -Wl,-soname,display_decklink.so.@video_display_abi_version@ $^ @DECKLINK_LIB@ -o $@

@BLUEFISH444_CAP_LIB_TARGET@: @BLUEFISH444_CAP_OBJ@
	mkdir -p lib/ultragrid
	$(LINKER) $(LDFLAGS) -shared -Wl,-soname,vidcap_bluefish444.so.@video_capture_abi_version@ $^ @BLUEFISH444_LIB@ -o $@

@BLUEFISH444_DISP_LIB_TARGET@: @BLUEFISH444_DISP_OBJ@
	mkdir -p lib/ultragrid
	$(LINKER) $(LDFLAGS) -shared -Wl,-soname,display_bluefish444.so.@video_display_abi_version@ $^ @BLUEFISH444_LIB@ -o $@

@DELTACAST_CAP_LIB_TARGET@: @DELTACAST_DISP_OBJ@ @DELTACAST_CAP_OBJ@
	mkdir -p lib/ultragrid
	$(LINKER) $(LDFLAGS) -shared -Wl,-soname,vidcap_deltacast.so.@video_capture_abi_version@ $^ @DELTACAST_LIB@ -o $@

@DELTACAST_DISP_LIB_TARGET@: @DELTACAST_DISP_OBJ@
	mkdir -p lib/ultragrid
	$(LINKER) $(LDFLAGS) -shared -Wl,-soname,display_deltacast.so.@video_display_abi_version@ $^ @DELTACAST_LIB@ -o $@

@DVS_CAP_LIB_TARGET@: src/video_display/dvs.o @DVS_CAP_OBJ@
	mkdir -p lib/ultragrid
	$(LINKER) $(LDFLAGS) -shared -Wl,-soname,vidcap_dvs.so.@video_capture_abi_version@ $^ @DVS_LIB@ -o $@

@DVS_DISP_LIB_TARGET@: @DVS_DISP_OBJ@
	mkdir -p lib/ultragrid
	$(LINKER) $(LDFLAGS) -shared -Wl,-soname,display_dvs.so.@video_display_abi_version@ $^ @DVS_LIB@ -o $@

@SCREEN_CAP_LIB_TARGET@: @SCREEN_CAP_OBJ@ @X_OBJ@
	mkdir -p lib/ultragrid
	$(LINKER) $(LDFLAGS) -shared -Wl,-soname,vidcap_screen.so.@video_capture_abi_version@ $^ @SCREEN_CAP_LIB@ -o $@

@SAGE_LIB_TARGET@: @SAGE_OBJ@
	mkdir -p lib/ultragrid
	$(LINKER) $(LDFLAGS) -shared -Wl,-soname,display_sage.so.@video_display_abi_version@ $^ @SAGE_LIB@ -o $@

@RTDXT_COMPRESS_LIB_TARGET@: @GL_COMMON_OBJ@ @X_OBJ@ @RTDXT_COMMON_OBJ@ @RTDXT_COMPRESS_OBJ@ @RTDXT_COMMON_HEADERS@
	mkdir -p lib/ultragrid
	$(LINKER) $(LDFLAGS) -shared -Wl,-soname,vcompress_rtdxt.so.@video_compress_abi_version@ @GL_COMMON_OBJ@ @X_OBJ@ @RTDXT_COMMON_OBJ@ @RTDXT_COMPRESS_OBJ@ @RTDXT_LIB@ -o $@

@UYVY_COMPRESS_LIB_TARGET@: @GL_COMMON_OBJ@ @X_OBJ@ @UYVY_COMPRESS_OBJ@
	mkdir -p lib/ultragrid
	$(LINKER) $(LDFLAGS) -shared -Wl,-soname,vcompress_uyvy.so.@video_compress_abi_version@ @GL_COMMON_OBJ@ @X_OBJ@ @UYVY_COMPRESS_OBJ@ -o $@

@LIBAVCODEC_COMPRESS_LIB_TARGET@: @LIBAVCODEC_COMPRESS_OBJ@
	mkdir -p lib/ultragrid
	$(LINKER) $(LDFLAGS) -shared -Wl,-soname,vcompress_libavcodec.so.@video_compress_abi_version@ $^ @LIBAVCODEC_LIBS@ -o $@

@LIBAVCODEC_DECOMPRESS_LIB_TARGET@: @LIBAVCODEC_DECOMPRESS_OBJ@
	mkdir -p lib/ultragrid
	$(LINKER) $(LDFLAGS) -shared -Wl,-soname,vdecompress_libavcodec.so.@video_decompress_abi_version@ $^ @LIBAVCODEC_LIBS@ -o $@

@LIBAVCODEC_AUDIO_CODEC_LIB_TARGET@: @LIBAVCODEC_AUDIO_CODEC_OBJ@
	mkdir -p lib/ultragrid
	$(LINKER) $(LDFLAGS) -shared -Wl,-soname,acodec_libavcodec.so.@audio_codec_abi_version@ $^ @LIBAVCODEC_LIBS@ -o $@

@JPEG_COMPRESS_LIB_TARGET@: @JPEG_COMPRESS_OBJ@ @JPEG_COMMON_OBJ@
	mkdir -p lib/ultragrid
	$(LINKER) $(LDFLAGS) -shared -Wl,-soname,vcompress_jpeg.so.@video_compress_abi_version@ $^ @JPEG_LIB@ -o $@

@CUDA_DXT_COMPRESS_LIB_TARGET@: @CUDA_DXT_OBJ@ @CUDA_COMMON_OBJ@
	mkdir -p lib/ultragrid
	$(LINKER) $(LDFLAGS) -shared -Wl,-soname,vcompress_cuda_dxt.so.@video_compress_abi_version@ $^ @CUDA_DXT_LIB@ -o $@

@RTDXT_DECOMPRESS_LIB_TARGET@: @GL_COMMON_OBJ@ @X_OBJ@ @RTDXT_COMMON_OBJ@ @RTDXT_DECOMPRESS_OBJ@ @RTDXT_COMMON_HEADERS@
	mkdir -p lib/ultragrid
	$(LINKER) $(LDFLAGS) -shared -Wl,-soname,vdecompress_rtdxt.so.@video_decompress_abi_version@  @GL_COMMON_OBJ@ @X_OBJ@ @RTDXT_COMMON_OBJ@ @RTDXT_DECOMPRESS_OBJ@ @RTDXT_LIB@ -o $@

@JPEG_DECOMPRESS_LIB_TARGET@: @JPEG_DECOMPRESS_OBJ@ @JPEG_COMMON_OBJ@
	mkdir -p lib/ultragrid
	$(LINKER) $(LDFLAGS) -shared -Wl,-soname,vdecompress_jpeg.so.@video_decompress_abi_version@ $^ @JPEG_LIB@ -o $@

@JPEG_TO_DXT_DECOMPRESS_LIB_TARGET@: @JPEG_TO_DXT_OBJ@ @JPEG_DECOMPRESS_OBJ@ @JPEG_COMMON_OBJ@ @CUDA_COMMON_OBJ@
	mkdir -p lib/ultragrid
	$(LINKER) $(LDFLAGS) -shared -Wl,-soname,vdecompress_jpeg_to_dxt.so.@video_decompress_abi_version@ $^ @JPEG_TO_DXT_LIB@ -o $@


@ALSA_PLAY_LIB_TARGET@: @ALSA_PLAY_OBJ@
	mkdir -p lib/ultragrid
	$(LINKER) $(LDFLAGS) -shared -Wl,-soname,aplay_alsa.so.@audio_playback_abi_version@ $^ @ALSA_LIB@ -o $@

@ALSA_CAP_LIB_TARGET@: @ALSA_CAP_OBJ@ src/audio/playback/alsa.o
	mkdir -p lib/ultragrid
	$(LINKER) $(LDFLAGS) -shared -Wl,-soname,acap_alsa.so.@audio_capture_abi_version@ $^ @ALSA_LIB@ -o $@

@PORTAUDIO_PLAY_LIB_TARGET@: @PORTAUDIO_PLAY_OBJ@
	mkdir -p lib/ultragrid
	$(LINKER) $(LDFLAGS) -shared -Wl,-soname,aplay_portaudio.so.@audio_playback_abi_version@ $^ @PORTAUDIO_LIB@ -o $@

@PORTAUDIO_CAP_LIB_TARGET@: @PORTAUDIO_CAP_OBJ@
	mkdir -p lib/ultragrid
	$(LINKER) $(LDFLAGS) -shared -Wl,-soname,acap_portaudio.so.@audio_capture_abi_version@ $^ @PORTAUDIO_LIB@ -o $@

@JACK_CAP_LIB_TARGET@: @JACK_CAP_OBJ@ @SPEEX_OBJ@
	mkdir -p lib/ultragrid
	$(LINKER) $(LDFLAGS) -shared -Wl,-soname,acap_jack.so.@audio_capture_abi_version@ $^ @JACK_LIB@ -o $@

@JACK_PLAY_LIB_TARGET@: @JACK_PLAY_OBJ@ @SPEEX_OBJ@
	mkdir -p lib/ultragrid
	$(LINKER) $(LDFLAGS) -shared -Wl,-soname,aplay_jack.so.@audio_playback_abi_version@ $^ @JACK_LIB@ -o $@

@DECKLINK_SOUND_PLAY_LIB_TARGET@: @DECKLINK_SOUND_PLAY_OBJ@ @DECKLINK_COMMON@
	mkdir -p lib/ultragrid
	$(LINKER) $(LDFLAGS) -shared -Wl,-soname,aplay_jack.so.@audio_playback_abi_version@ $^ @DECKLINK_LIB@ -o $@

@SCALE_LIB_TARGET@: @SCALE_OBJ@ @GL_COMMON_OBJ@ @X_OBJ@
	mkdir -p lib/ultragrid
	$(LINKER) $(LDFLAGS) -shared -Wl,-soname,vo_pp_scale.so.@vo_pp_abi_version@ $^ @SCALE_LIB@ -o $@

@V4L2_LIB_TARGET@: @V4L2_OBJ@
	mkdir -p lib/ultragrid
	$(LINKER) $(LDFLAGS) -shared -Wl,-soname,vidcap_v4l2.so.@video_capture_abi_version@ $^ @V4L2_LIBS@ -o $@

install: all
	$(INSTALL) -d -m 755 $(DESTDIR)/$(bindir)
	$(INSTALL) -m 755 bin/uv $(DESTDIR)/$(bindir)
	$(INSTALL) -m 755 $(REFLECTOR_TARGET) $(DESTDIR)/$(bindir)
	if [ -f "$(GUI_TARGET)" ]; then $(INSTALL) -m 755 $(GUI_TARGET) $(DESTDIR)/$(bindir); fi
	if [ -n "@LIB_TARGETS@" ]; then\
		$(INSTALL) -d -m 755 $(DESTDIR)/$(libdir)/ultragrid;\
		$(INSTALL) -m 644 @LIB_TARGETS@ $(DESTDIR)/$(libdir)/ultragrid/;\
	fi
	$(INSTALL) -d -m 755 $(DESTDIR)/$(uv_datadir)
	$(INSTALL) -m 755 data/ultragrid-bugreport-collect.sh $(DESTDIR)/$(uv_datadir)
	$(INSTALL) -d -m 755 $(DESTDIR)/$(docdir)
	$(INSTALL) -m 644 $(DOCS) $(DESTDIR)/$(docdir)
<<<<<<< HEAD
	$(CP) @COPYRIGHT@ $(DESTDIR)/$(docdir)/COPYRIGHT
=======
	if [ -n "@DLL_LIBS@" ]; then  $(INSTALL) -m 644 @DLL_LIBS@ $(DESTDIR)/$(bindir); fi
>>>>>>> c2c5e380

uninstall:
	$(RM) $(DESTDIR)/$(bindir)/uv
	$(RM) $(DESTDIR)/$(bindir)/hd-rum-transcode
	if [ -n "@LIB_TARGETS@" ]; then for n in @LIB_TARGETS@; do $(RM) $(DESTDIR)/$(libdir)/ultragrid/`basename $$n`; done; fi
	$(RM) $(DESTDIR)/$(uv_datadir)/ultragrid-bugreport-collect.sh
	for n in $(DOCS); do $(RM) $(DESTDIR)/$(docdir)/$$n; done; fi
	$(RM) $(DESTDIR)/$(uv_datadir)/ultragrid-bugreport-collect.sh
	if [ -f "$(GUI_TARGET)" ]; then $(RM) $(DESTDIR)/$(bindir)/`basename $(GUI_TARGET)`; fi<|MERGE_RESOLUTION|>--- conflicted
+++ resolved
@@ -500,7 +500,6 @@
 	mkdir -p lib/ultragrid
 	$(LINKER) $(LDFLAGS) -shared -Wl,-soname,vidcap_rtsp_server.so.@video_capture_abi_version@ $^ @RTSP_SERVER_LIB@ -o $@
 	
-
 @TESTCARD_LIB_TARGET@: @TESTCARD_COMMON@ @TESTCARD_OBJ@
 	mkdir -p lib/ultragrid
 	$(LINKER) $(LDFLAGS) -shared -Wl,-soname,vidcap_testcard.so.@video_capture_abi_version@ $^ @TESTCARD_LIB@ -o $@
@@ -643,11 +642,8 @@
 	$(INSTALL) -m 755 data/ultragrid-bugreport-collect.sh $(DESTDIR)/$(uv_datadir)
 	$(INSTALL) -d -m 755 $(DESTDIR)/$(docdir)
 	$(INSTALL) -m 644 $(DOCS) $(DESTDIR)/$(docdir)
-<<<<<<< HEAD
 	$(CP) @COPYRIGHT@ $(DESTDIR)/$(docdir)/COPYRIGHT
-=======
 	if [ -n "@DLL_LIBS@" ]; then  $(INSTALL) -m 644 @DLL_LIBS@ $(DESTDIR)/$(bindir); fi
->>>>>>> c2c5e380
 
 uninstall:
 	$(RM) $(DESTDIR)/$(bindir)/uv
@@ -655,5 +651,6 @@
 	if [ -n "@LIB_TARGETS@" ]; then for n in @LIB_TARGETS@; do $(RM) $(DESTDIR)/$(libdir)/ultragrid/`basename $$n`; done; fi
 	$(RM) $(DESTDIR)/$(uv_datadir)/ultragrid-bugreport-collect.sh
 	for n in $(DOCS); do $(RM) $(DESTDIR)/$(docdir)/$$n; done; fi
+	$(RM) $(DESTDIR)/$(docdir)/@COPYRIGHT@
 	$(RM) $(DESTDIR)/$(uv_datadir)/ultragrid-bugreport-collect.sh
 	if [ -f "$(GUI_TARGET)" ]; then $(RM) $(DESTDIR)/$(bindir)/`basename $(GUI_TARGET)`; fi