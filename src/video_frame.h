/**
 * @file   video_frame.h
 * @author Martin Benes     <martinbenesh@gmail.com>
 * @author Lukas Hejtmanek  <xhejtman@ics.muni.cz>
 * @author Petr Holub       <hopet@ics.muni.cz>
 * @author Milos Liska      <xliska@fi.muni.cz>
 * @author Jiri Matela      <matela@ics.muni.cz>
 * @author Dalibor Matura   <255899@mail.muni.cz>
 * @author Martin Pulec     <pulec@cesnet.cz>
 * @author Ian Wesley-Smith <iwsmith@cct.lsu.edu>
 */
/* Copyright (c) 2005-2013 CESNET z.s.p.o.
 *
 * Redistribution and use in source and binary forms, with or without
 * modification, is permitted provided that the following conditions
 * are met:
 *
 * 1. Redistributions of source code must retain the above copyright
 *    notice, this list of conditions and the following disclaimer.
 *
 * 2. Redistributions in binary form must reproduce the above copyright
 *    notice, this list of conditions and the following disclaimer in the
 *    documentation and/or other materials provided with the distribution.
 *
 * 3. All advertising materials mentioning features or use of this software
 *    must display the following acknowledgement:
 *
 *      This product includes software developed by CESNET z.s.p.o.
 *
 * 4. Neither the name of the CESNET nor the names of its contributors may be
 *    used to endorse or promote products derived from this software without
 *    specific prior written permission.
 *
 * THIS SOFTWARE IS PROVIDED BY THE AUTHORS AND CONTRIBUTORS
 * "AS IS" AND ANY EXPRESSED OR IMPLIED WARRANTIES, INCLUDING,
 * BUT NOT LIMITED TO, THE IMPLIED WARRANTIES OF MERCHANTABILITY
 * AND FITNESS FOR A PARTICULAR PURPOSE ARE DISCLAIMED. IN NO
 * EVENT SHALL THE AUTHORS OR CONTRIBUTORS BE LIABLE FOR ANY DIRECT,
 * INDIRECT, INCIDENTAL, SPECIAL, EXEMPLARY, OR CONSEQUENTIAL DAMAGES
 * (INCLUDING, BUT NOT LIMITED TO, PROCUREMENT OF SUBSTITUTE GOODS OR
 * SERVICES; LOSS OF USE, DATA, OR PROFITS; OR BUSINESS INTERRUPTION)
 * HOWEVER CAUSED AND ON ANY THEORY OF LIABILITY, WHETHER IN
 * CONTRACT, STRICT LIABILITY, OR TORT (INCLUDING NEGLIGENCE OR
 * OTHERWISE) ARISING IN ANY WAY OUT OF THE USE OF THIS SOFTWARE,
 * EVEN IF ADVISED OF THE POSSIBILITY OF SUCH DAMAGE.
 *
 */
#ifndef video_frame_h_
#define video_frame_h_

#ifdef __cplusplus
extern "C" {
#endif

#include "types.h"

/** @anchor video_eq_param
 * @{ */
#define PARAM_WIDTH                     (1<<0u)
#define PARAM_HEIGHT                    (1<<2u)
#define PARAM_CODEC                     (1<<3u)
#define PARAM_INTERLACING               (1<<4u)
#define PARAM_FPS                       (1<<5u)
#define PARAM_TILE_COUNT                (1<<6u)
/**@}*/

#define VIDEO_FRAME_DISPOSE(frame) if (frame && frame->dispose) \
        frame->dispose(frame)
void video_frame_dispose(struct video_frame *);

/**
 * @brief Allocates blank video frame
 * @param count number of allocated tiles
 * @return allocated video frame
 */
struct video_frame * vf_alloc(int count);
/**
 * @brief Allocates video frame accordig given desc
 * @param desc Description of video frame to be created
 *             At least desc.tile_count must be specified!
 * @return allocated video frame
 *         NULL if insufficient memory
 */
struct video_frame * vf_alloc_desc(struct video_desc desc);
/**
 * Same as vf_alloc_desc plus initializes data members of tiles
 * according to video description.
 *
 * The allocated data members are deleted automatically by vf_free()
 *
 * @see vf_alloc_desc
 *
 * @param desc Description of video frame to be created
 * @return allocated video frame
 *         NULL if insufficient memory
 */
struct video_frame * vf_alloc_desc_data(struct video_desc desc);
/**
 * @brief Frees video frame.
 *
 * Calls video_frame::data_deleter
 */
void vf_free(struct video_frame *buf);
/**
 * Deletes video data members with a free() call.
 * @see video_frame::data_deleter
 */
void vf_data_deleter(struct video_frame *buf);

/**
 * @brief Returns n-th tile from video frame
 */
struct tile * vf_get_tile(struct video_frame *buf, int pos);
/**
 * @brief Makes deep copy of the video frame
 *
 * Copied data are automatically freeed by vf_free()
 */
struct video_frame * vf_get_copy(struct video_frame *frame);
/**
 * @brief Compares two video descriptions.
 *
 * This is equivalent to
 * @ref video_desc_eq_excl_param
 * when no parameter is excluded.
 * @retval 0 if different
 * @retval !=0 structs are the same
 */
int video_desc_eq(struct video_desc, struct video_desc);
/**
 * @brief Compares two video descriptions
 * @see video_desc_eq
 * @param excluded_params
 * bitwise OR of @ref video_eq_param
 * @retval 0 if different
 * @retval !=0 structs are the same
 */
int video_desc_eq_excl_param(struct video_desc a, struct video_desc b, unsigned int excluded_params);
/**
 * @brief Returns struct video_desc from video frame
 */
struct video_desc video_desc_from_frame(struct video_frame *frame);
/**
 * @brief Returns description of interlacing
 * Eg. "progressive"
 */
const char *get_interlacing_description(enum interlacing_t interlacing);
/**
 * @brief Returns suffix describing interlacing
 * Eg. p, i or psf
 */
const char *get_interlacing_suffix(enum interlacing_t interlacing);

void il_lower_to_merged(char *dst, char *src, int linesize, int height, void **stored_state);
/* these functions transcode one interlacing format to another */
/**
 * @brief Converts upper-field-first to interlaced merged.
 */
void il_upper_to_merged(char *dst, char *src, int linesize, int height, void **stored_state);
/**
 * @brief Converts interlaced merged to upper-field-first.
 */
void il_merged_to_upper(char *dst, char *src, int linesize, int height, void **stored_state);

/**
 * @brief Computes FPS as a double from packet fields.
 *
 * Individual field semantics can be found in paper referenced from
 * @ref av_pkt_description
 */
double compute_fps(int fps, int fpsd, int fd, int fi);

<<<<<<< HEAD
bool save_video_frame_as_pnm(struct video_frame *frame, const char *name);
=======
void vf_write_desc(struct video_frame *buf, struct video_desc desc);
>>>>>>> ecc0d7a3

/** @name Video Flags
 * @deprecated use rather video_frame or video_desc members
 * @{ */
#define AUX_INTERLACED  (1<<0)
#define AUX_PROGRESSIVE (1<<1)
#define AUX_SF          (1<<2)
#define AUX_RGB         (1<<3) /* if device supports both, set both */
#define AUX_YUV         (1<<4)
#define AUX_10Bit       (1<<5)
/** @} */

#ifdef __cplusplus
}
#endif

#endif
<|MERGE_RESOLUTION|>--- conflicted
+++ resolved
@@ -63,10 +63,6 @@
 #define PARAM_FPS                       (1<<5u)
 #define PARAM_TILE_COUNT                (1<<6u)
 /**@}*/
-
-#define VIDEO_FRAME_DISPOSE(frame) if (frame && frame->dispose) \
-        frame->dispose(frame)
-void video_frame_dispose(struct video_frame *);
 
 /**
  * @brief Allocates blank video frame
@@ -170,11 +166,8 @@
  */
 double compute_fps(int fps, int fpsd, int fd, int fi);
 
-<<<<<<< HEAD
 bool save_video_frame_as_pnm(struct video_frame *frame, const char *name);
-=======
 void vf_write_desc(struct video_frame *buf, struct video_desc desc);
->>>>>>> ecc0d7a3
 
 /** @name Video Flags
  * @deprecated use rather video_frame or video_desc members
