/*
 * AUTHOR:   Gerard Castillo <gerard.castillo@i2cat.net>,
 *           Martin German <martin.german@i2cat.net>
 *
 * Copyright (c) 2005-2010 Fundació i2CAT, Internet I Innovació Digital a Catalunya
 *
 * Redistribution and use in source and binary forms, with or without
 * modification, is permitted provided that the following conditions
 * are met:
 *
 * 1. Redistributions of source code must retain the above copyright
 *    notice, this list of conditions and the following disclaimer.
 *
 * 2. Redistributions in binary form must reproduce the above copyright
 *    notice, this list of conditions and the following disclaimer in the
 *    documentation and/or other materials provided with the distribution.
 *
 * 3. All advertising materials mentioning features or use of this software
 *    must display the following acknowledgement:
 *
 *      This product includes software developed by the University of Southern
 *      California Information Sciences Institute.
 *
 * 4. Neither the name of the University nor of the Institute may be used
 *    to endorse or promote products derived from this software without
 *    specific prior written permission.
 *
 * THIS SOFTWARE IS PROVIDED BY THE AUTHORS AND CONTRIBUTORS
 * "AS IS" AND ANY EXPRESSED OR IMPLIED WARRANTIES, INCLUDING,
 * BUT NOT LIMITED TO, THE IMPLIED WARRANTIES OF MERCHANTABILITY
 * AND FITNESS FOR A PARTICULAR PURPOSE ARE DISCLAIMED. IN NO
 * EVENT SHALL THE AUTHORS OR CONTRIBUTORS BE LIABLE FOR ANY DIRECT,
 * INDIRECT, INCIDENTAL, SPECIAL, EXEMPLARY, OR CONSEQUENTIAL DAMAGES
 * (INCLUDING, BUT NOT LIMITED TO, PROCUREMENT OF SUBSTITUTE GOODS OR
 * SERVICES; LOSS OF USE, DATA, OR PROFITS; OR BUSINESS INTERRUPTION)
 * HOWEVER CAUSED AND ON ANY THEORY OF LIABILITY, WHETHER IN
 * CONTRACT, STRICT LIABILITY, OR TORT (INCLUDING NEGLIGENCE OR
 * OTHERWISE) ARISING IN ANY WAY OUT OF THE USE OF THIS SOFTWARE,
 * EVEN IF ADVISED OF THE POSSIBILITY OF SUCH DAMAGE.
 *
 */

#include "config.h"
#include "config_unix.h"
#include "config_win32.h"

#include <stdio.h>
#include <stdlib.h>
#include <string.h>
#include <unistd.h>
#include <signal.h>
#include <pthread.h>
#include <glib.h>

#include "debug.h"
#include "host.h"
#include "tv.h"
#include "rtp/rtp.h"
#include "rtp/rtp_callback.h"
#include "rtp/rtpdec_h264.h"
#include "rtsp/rtsp_utils.h"

#include "video_decompress.h"
#include "video_decompress/libavcodec.h"

#include "pdb.h"
#include "rtp/pbuf.h"

#include "video.h"
#include "video_codec.h"
#include "video_capture.h"
#include "video_capture/rtsp.h"
#include "audio/audio.h"

#include <curl/curl.h>

#define VERSION_STR  "V1.0"

//TODO set lower initial video recv buffer size (to find the minimal?)
#define DEFAULT_VIDEO_FRAME_WIDTH 1920
#define DEFAULT_VIDEO_FRAME_HEIGHT 1080
#define INITIAL_VIDEO_RECV_BUFFER_SIZE  ((0.1*DEFAULT_VIDEO_FRAME_WIDTH*DEFAULT_VIDEO_FRAME_HEIGHT)*110/100) //command line net.core setup: sysctl -w net.core.rmem_max=9123840


/* error handling macros */
#define my_curl_easy_setopt(A, B, C) \
    if ((res = curl_easy_setopt((A), (B), (C))) != CURLE_OK){ \
        fprintf(stderr, "[rtsp error] curl_easy_setopt(%s, %s, %s) failed: %d\n", #A, #B, #C, res); \
        printf("[rtsp error] could not configure rtsp capture properly, \n\t\tplease check your parameters. \nExiting...\n\n"); \
        return NULL; \
    }

#define my_curl_easy_perform(A) \
    if ((res = curl_easy_perform((A))) != CURLE_OK){ \
        fprintf(stderr, "[rtsp error] curl_easy_perform(%s) failed: %d\n", #A, res); \
        printf("[rtsp error] could not configure rtsp capture properly, \n\t\tplease check your parameters. \nExiting...\n\n"); \
        return NULL; \
    }

/* send RTSP GET_PARAMETERS request */
static int
rtsp_get_parameters(CURL *curl, const char *uri);

/* send RTSP OPTIONS request */
static int
rtsp_options(CURL *curl, const char *uri);

/* send RTSP DESCRIBE request and write sdp response to a file */
static int
rtsp_describe(CURL *curl, const char *uri, const char *sdp_filename);

/* send RTSP SETUP request */
static int
rtsp_setup(CURL *curl, const char *uri, const char *transport);

/* send RTSP PLAY request */
static int
rtsp_play(CURL *curl, const char *uri, const char *range);

/* send RTSP TEARDOWN request */
static int
rtsp_teardown(CURL *curl, const char *uri);

/* convert url into an sdp filename */
static void
get_sdp_filename(const char *url, char *sdp_filename);

static int
get_nals(const char *sdp_filename, char *nals, int *width, int *height);

void setup_codecs_and_controls_from_sdp(const char *sdp_filename, void *state);

static int
init_rtsp(char* rtsp_uri, int rtsp_port, void *state, char* nals);

static int
init_decompressor(void *state);

static void *
vidcap_rtsp_thread(void *args);

static void
show_help(void);

void getNewLine(const char* buffer, int* i, char* line);

void setup_codecs_and_controls_from_sdp(const char *sdp_filename, void *state);

void
rtsp_keepalive(void *state);

int decode_frame_by_pt(struct coded_data *cdata, void *decode_data);

static const uint8_t start_sequence[] = { 0, 0, 0, 1 };

/**
 * @struct rtsp_state
 */
struct video_rtsp_state {
    uint32_t *in_codec;

    char *codec;

    struct timeval t0, t;
    int frames;
    struct video_frame *frame;
    struct tile *tile;

    //struct std_frame_received *rx_data;
    bool new_frame;
    bool decompress;
    bool grab;

    struct state_decompress *sd;
    struct video_desc des;
    char * out_frame;

    int port;
    float fps;
    char *control;

    struct rtp *device;
    struct pdb *participants;
    struct pdb_e *cp;
    double rtcp_bw;
    int ttl;
    char *mcast_if;
    struct timeval curr_time;
    struct timeval timeout;
    struct timeval prev_time;
    struct timeval start_time;
    int required_connections;
    uint32_t timestamp;

    pthread_t vrtsp_thread_id; //the worker_id

    pthread_mutex_t lock;
    pthread_cond_t worker_cv;
    volatile bool worker_waiting;
    pthread_cond_t boss_cv;
    volatile bool boss_waiting;
};

struct audio_rtsp_state {
    struct audio_frame audio;
    int play_audio_frame;

    char *codec;

    struct timeval last_audio_time;
    unsigned int grab_audio:1;

    int port;
    float fps;

    char *control;

    struct rtp *device;
    struct pdb *participants;
    struct pdb_e *cp;
    double rtcp_bw;
    int ttl;
    char *mcast_if;
    struct timeval curr_time;
    struct timeval timeout;
    struct timeval prev_time;
    struct timeval start_time;
    int required_connections;
    uint32_t timestamp;

    pthread_t artsp_thread_id; //the worker_id
    pthread_mutex_t lock;
    pthread_cond_t worker_cv;
    volatile bool worker_waiting;
    pthread_cond_t boss_cv;
    volatile bool boss_waiting;
};

struct rtsp_state {
    CURL *curl;
    char *uri;
    rtps_types_t avType;
    char *addr;
    char *sdp;

    volatile bool should_exit;
    struct audio_rtsp_state *artsp_state;
    struct video_rtsp_state *vrtsp_state;

    pthread_t keep_alive_rtsp_thread_id; //the worker_id
    pthread_mutex_t lock;
    pthread_cond_t worker_cv;
    volatile bool worker_waiting;
    pthread_cond_t boss_cv;
    volatile bool boss_waiting;
};

static void
show_help() {
    printf("[rtsp] usage:\n");
    printf("\t-t rtsp:<uri>:<port>:<width>:<height>[:<decompress>]\n");
    printf("\t\t <uri> uri server without 'rtsp://' \n");
    printf("\t\t <port> receiver port number \n");
    printf("\t\t <width> receiver width number \n");
    printf("\t\t <height> receiver height number \n");
    printf(
        "\t\t <decompress> receiver decompress boolean [true|false] - default: false - no decompression active\n\n");
}

void
rtsp_keepalive_video(void *state) {
    struct rtsp_state *s;
    s = (struct rtsp_state *) state;
    struct timeval now;
    gettimeofday(&now, NULL);
    if (tv_diff(now, s->vrtsp_state->prev_time) >= 20) {
        if(rtsp_get_parameters(s->curl, s->uri)==0){
            s->should_exit = TRUE;
            vidcap_rtsp_done(s);
            exit(0);
        }
        gettimeofday(&s->vrtsp_state->prev_time, NULL);
    }
}

static void *
keep_alive_thread(void *arg){
    struct rtsp_state *s;
    s = (struct rtsp_state *) arg;
    while (!s->should_exit) {
        rtsp_keepalive_video(s);
    }
}

int decode_frame_by_pt(struct coded_data *cdata, void *decode_data) {
    rtp_packet *pckt = NULL;
    pckt = cdata->data;

    switch(pckt->pt){
        case PT_H264:
            return decode_frame_h264(cdata,decode_data);
        default:
            error_msg("Wrong Payload type: %u\n", pckt->pt);
            return FALSE;
    }
}

static void *
vidcap_rtsp_thread(void *arg) {
    struct rtsp_state *s;
    s = (struct rtsp_state *) arg;

    gettimeofday(&s->vrtsp_state->start_time, NULL);
    gettimeofday(&s->vrtsp_state->prev_time, NULL);

    while (!s->should_exit) {
        gettimeofday(&s->vrtsp_state->curr_time, NULL);
        s->vrtsp_state->timestamp = tv_diff(s->vrtsp_state->curr_time, s->vrtsp_state->start_time) * 90000;

        rtp_update(s->vrtsp_state->device, s->vrtsp_state->curr_time);

        s->vrtsp_state->timeout.tv_sec = 0;
        s->vrtsp_state->timeout.tv_usec = 10000;

        if (!rtp_recv_r(s->vrtsp_state->device, &s->vrtsp_state->timeout, s->vrtsp_state->timestamp)) {
            pdb_iter_t it;
            s->vrtsp_state->cp = pdb_iter_init(s->vrtsp_state->participants, &it);

            while (s->vrtsp_state->cp != NULL) {
                if (pthread_mutex_trylock(&s->vrtsp_state->lock) == 0) {
                    {
                        if(s->vrtsp_state->grab){

                            while (s->vrtsp_state->new_frame && !s->should_exit) {
                                s->vrtsp_state->worker_waiting = true;
                                pthread_cond_wait(&s->vrtsp_state->worker_cv, &s->vrtsp_state->lock);
                                s->vrtsp_state->worker_waiting = false;
                            }
                            if (pbuf_decode(s->vrtsp_state->cp->playout_buffer, s->vrtsp_state->curr_time,
                                decode_frame_by_pt, s->vrtsp_state->frame))
                            {
                                 s->vrtsp_state->new_frame = true;
                            }
                            if (s->vrtsp_state->boss_waiting)
                                pthread_cond_signal(&s->vrtsp_state->boss_cv);
                        }
                    }
                    pthread_mutex_unlock(&s->vrtsp_state->lock);
                }
                pbuf_remove(s->vrtsp_state->cp->playout_buffer, s->vrtsp_state->curr_time);
                s->vrtsp_state->cp = pdb_iter_next(&it);
            }

            pdb_iter_done(&it);
        }
    }
    return NULL;
}

struct video_frame *
vidcap_rtsp_grab(void *state, struct audio_frame **audio) {
    struct rtsp_state *s;
    s = (struct rtsp_state *) state;


    //TODO FREEEEEEE
    char * tmp = malloc(1920*1080*6);



    *audio = NULL;

    if(pthread_mutex_trylock(&s->vrtsp_state->lock)==0){
        {
            s->vrtsp_state->grab = true;

            while (!s->vrtsp_state->new_frame) {
                s->vrtsp_state->boss_waiting = true;
                pthread_cond_wait(&s->vrtsp_state->boss_cv, &s->vrtsp_state->lock);
                s->vrtsp_state->boss_waiting = false;
            }

            gettimeofday(&s->vrtsp_state->curr_time, NULL);

            s->vrtsp_state->frame->tiles[0].data_len = s->vrtsp_state->frame->h264_buffer_len;
            s->vrtsp_state->frame->tiles[0].data = s->vrtsp_state->frame->h264_buffer;

            if(s->vrtsp_state->frame->h264_offset_len>0 && s->vrtsp_state->frame->h264_frame_type == INTRA){
                    memcpy(s->vrtsp_state->frame->tiles[0].data, s->vrtsp_state->frame->h264_offset_buffer, s->vrtsp_state->frame->h264_offset_len);
            }

            if (s->vrtsp_state->decompress) {
                if(s->vrtsp_state->des.width != s->vrtsp_state->frame->h264_width || s->vrtsp_state->des.height != s->vrtsp_state->frame->h264_height){
                    s->vrtsp_state->des.width = s->vrtsp_state->frame->h264_width;
                    s->vrtsp_state->des.height = s->vrtsp_state->frame->h264_height;
                    decompress_done(s->vrtsp_state->sd);
                    s->vrtsp_state->frame->color_spec = H264;
                    if (init_decompressor(s->vrtsp_state) == 0)
                        return NULL;
                    s->vrtsp_state->frame->color_spec = UYVY;
                }

                decompress_frame(s->vrtsp_state->sd, (unsigned char *) s->vrtsp_state->out_frame,
                    (unsigned char *) s->vrtsp_state->frame->tiles[0].data,
                    s->vrtsp_state->frame->h264_buffer_len, 0);
                s->vrtsp_state->frame->tiles[0].data = s->vrtsp_state->out_frame;               //TODO memcpy?
                s->vrtsp_state->frame->tiles[0].data_len = vc_get_linesize(s->vrtsp_state->des.width, UYVY)
                            * s->vrtsp_state->des.height;                           //TODO reconfigurable?
            }
            s->vrtsp_state->new_frame = false;

            if (s->vrtsp_state->worker_waiting) {
                pthread_cond_signal(&s->vrtsp_state->worker_cv);
            }
        }

        pthread_mutex_unlock(&s->vrtsp_state->lock);

        gettimeofday(&s->vrtsp_state->t, NULL);
        double seconds = tv_diff(s->vrtsp_state->t, s->vrtsp_state->t0);
        if (seconds >= 5) {
            float fps = s->vrtsp_state->frames / seconds;
            fprintf(stderr, "[rtsp capture] %d frames in %g seconds = %g FPS\n",
                s->vrtsp_state->frames, seconds, fps);
            s->vrtsp_state->t0 = s->vrtsp_state->t;
            s->vrtsp_state->frames = 0;
            //TODO: Threshold of ¿1fps? in order to update fps parameter. Now a higher fps is fixed to 30fps...
            //if (fps > s->fps + 1 || fps < s->fps - 1) {
            //      debug_msg(
            //          "\n[rtsp] updating fps from rtsp server stream... now = %f , before = %f\n",fps,s->fps);
            //      s->frame->fps = fps;
            //      s->fps = fps;
            //  }
        }
        s->vrtsp_state->frames++;
        s->vrtsp_state->grab = false;
    }

    return s->vrtsp_state->frame;
}

void *
vidcap_rtsp_init(const struct vidcap_params *params) {

    struct rtsp_state *s;

    s = calloc(1, sizeof(struct rtsp_state));
    if (!s)
        return NULL;

    s->artsp_state = calloc(1,sizeof(struct audio_rtsp_state));
    s->vrtsp_state = calloc(1,sizeof(struct video_rtsp_state));

    //TODO now static codec assignment, to be dynamic as a function of supported codecs
    s->vrtsp_state->codec = "";
    s->artsp_state->codec = "";
    s->artsp_state->control = "";
    s->artsp_state->control = "";

    int len = -1;
    char *save_ptr = NULL;
    s->avType = none;  //-1 none, 0 a&v, 1 v, 2 a

    gettimeofday(&s->vrtsp_state->t0, NULL);
    s->vrtsp_state->frames = 0;
    s->vrtsp_state->grab = FALSE;

    s->addr = "127.0.0.1";
    s->vrtsp_state->device = NULL;
    s->vrtsp_state->rtcp_bw = 5 * 1024 * 1024; /* FIXME */
    s->vrtsp_state->ttl = 255;

    s->vrtsp_state->mcast_if = NULL;
    s->vrtsp_state->required_connections = 1;

    s->vrtsp_state->timeout.tv_sec = 0;
    s->vrtsp_state->timeout.tv_usec = 10000;

    s->vrtsp_state->device = (struct rtp *) malloc(
        (s->vrtsp_state->required_connections) * sizeof(struct rtp *));
    s->vrtsp_state->participants = pdb_init();

    s->vrtsp_state->new_frame = FALSE;

    s->vrtsp_state->in_codec = malloc(sizeof(uint32_t *) * 10);

    s->vrtsp_state->frame = vf_alloc(1);
    s->vrtsp_state->frame->h264_offset_buffer = malloc(2048);
    s->vrtsp_state->frame->h264_offset_len = 0;

    s->uri = NULL;
    s->curl = NULL;
    char *fmt = NULL;
    char *uri_tmp1;
    char *uri_tmp2;

    if (vidcap_params_get_fmt(params)
        && strcmp(vidcap_params_get_fmt(params), "help") == 0)
    {
        show_help();
        return &vidcap_init_noerr;
    } else {
        char *tmp = NULL;
        fmt = strdup(vidcap_params_get_fmt(params));
        int i = 0;

        while ((tmp = strtok_r(fmt, ":", &save_ptr))) {
            switch (i) {
                case 0:
                    if (tmp) {
                        tmp = strtok_r(NULL, ":", &save_ptr);
                        uri_tmp1 = malloc(strlen(tmp) + 32);
                        sprintf(uri_tmp1, "%s", tmp);
                        tmp = strtok_r(NULL, ":", &save_ptr);
                        uri_tmp2 = malloc(strlen(tmp) + 32);
                        sprintf(uri_tmp2, "%s", tmp);
                        s->uri = malloc(1024 + 32);
                        sprintf(s->uri, "rtsp:%s:%s", uri_tmp1, uri_tmp2);
                    } else {
                        printf("\n[rtsp] Wrong format for uri! \n");
                        show_help();
                        exit(0);
                    }
                    break;
                case 1:
                    if (tmp) {  //TODO check if it's a number
                        s->vrtsp_state->port = atoi(tmp);
                        //Now checking if we have user and password parameters...
                        if (s->vrtsp_state->port == 0) {
                            sprintf(s->uri, "rtsp:%s", uri_tmp1);
                            s->vrtsp_state->port = atoi(uri_tmp2);
                            if (tmp) {
                                if (strcmp(tmp, "true") == 0)
                                    s->vrtsp_state->decompress = TRUE;
                                else if (strcmp(tmp, "false") == 0)
                                    s->vrtsp_state->decompress = FALSE;
                                else {
                                    printf("\n[rtsp] Wrong format for boolean decompress flag! \n");
                                    show_help();
                                    exit(0);
                                }
                            } else
                                continue;
                        }
                    } else {
                        printf("\n[rtsp] Wrong format for height! \n");
                        show_help();
                        exit(0);
                    }
                    break;
                case 2:
                    if (tmp) {
                        if (strcmp(tmp, "true") == 0)
                            s->vrtsp_state->decompress = TRUE;
                        else if (strcmp(tmp, "false") == 0)
                            s->vrtsp_state->decompress = FALSE;
                        else {
                            printf(
                                "\n[rtsp] Wrong format for boolean decompress flag! \n");
                            show_help();
                            exit(0);
                        }
                    } else
                        continue;
                    break;
                case 3:
                    continue;
            }
            fmt = NULL;
            ++i;
        }
    }
    //re-check parameters
    if (s->vrtsp_state->port == 0) {
        sprintf(s->uri, "rtsp:%s", uri_tmp1);
        s->vrtsp_state->port = (int) atoi(uri_tmp2);
    }

    s->vrtsp_state->frame->h264_width = DEFAULT_VIDEO_FRAME_WIDTH/2;
    s->vrtsp_state->frame->h264_height = DEFAULT_VIDEO_FRAME_HEIGHT/2;

    debug_msg("[rtsp] selected flags:\n");
    debug_msg("\t  uri: %s\n",s->uri);
    debug_msg("\t  port: %d\n", s->vrtsp_state->port);
    debug_msg("\t  decompress: %d\n\n",s->vrtsp_state->decompress);

    if (uri_tmp1 != NULL)
        free(uri_tmp1);
    if (uri_tmp2 != NULL)
        free(uri_tmp2);

    len = init_rtsp(s->uri, s->vrtsp_state->port, s, s->vrtsp_state->frame->h264_offset_buffer);

    if(len < 0){
        return NULL;
    }else{
        s->vrtsp_state->frame->h264_offset_len = len;
    }

    s->vrtsp_state->frame->h264_buffer = malloc(4 * s->vrtsp_state->frame->h264_width * s->vrtsp_state->frame->h264_height);

    s->vrtsp_state->frame->h264_buffer_len = 0;
    s->vrtsp_state->frame->h264_media_time = 0;
    s->vrtsp_state->frame->h264_seqno = 0;

    s->vrtsp_state->frame->isStd = TRUE;
    s->vrtsp_state->frame->h264_frame_type = BFRAME;

    s->vrtsp_state->tile = vf_get_tile(s->vrtsp_state->frame, 0);
    vf_get_tile(s->vrtsp_state->frame, 0)->width = s->vrtsp_state->frame->h264_width;
    vf_get_tile(s->vrtsp_state->frame, 0)->height = s->vrtsp_state->frame->h264_height;
    //TODO fps should be autodetected, now reset and controlled at vidcap_grab function
    s->vrtsp_state->frame->fps = 30;
    s->vrtsp_state->fps = 30;
    s->vrtsp_state->frame->interlacing = PROGRESSIVE;

    s->vrtsp_state->frame->tiles[0].data = calloc(1, s->vrtsp_state->frame->h264_width * s->vrtsp_state->frame->h264_height);

    s->should_exit = FALSE;

<<<<<<< HEAD
    s->vrtsp_state->device = rtp_init_if(NULL, s->vrtsp_state->mcast_if, s->vrtsp_state->port, 0, s->vrtsp_state->ttl, s->vrtsp_state->rtcp_bw,
        0, rtp_recv_callback, (void *) s->vrtsp_state->participants, 0);
=======
    s->device = rtp_init_if(NULL, s->mcast_if, s->port, 0, s->ttl, s->rtcp_bw,
        0, rtp_recv_callback, (void *) s->participants, 0, false);
>>>>>>> c91b3a48

    if (s->vrtsp_state->device != NULL) {
        if (!rtp_set_option(s->vrtsp_state->device, RTP_OPT_WEAK_VALIDATION, 1)) {
            debug_msg("[rtsp] RTP INIT - set option\n");
            return NULL;
        }
        if (!rtp_set_sdes(s->vrtsp_state->device, rtp_my_ssrc(s->vrtsp_state->device),
            RTCP_SDES_TOOL, PACKAGE_STRING, strlen(PACKAGE_STRING))) {
            debug_msg("[rtsp] RTP INIT - set sdes\n");
            return NULL;
        }

        int ret = rtp_set_recv_buf(s->vrtsp_state->device, INITIAL_VIDEO_RECV_BUFFER_SIZE);
        if (!ret) {
            debug_msg("[rtsp] RTP INIT - set recv buf \nset command: sudo sysctl -w net.core.rmem_max=9123840\n");
            return NULL;
        }

        if (!rtp_set_send_buf(s->vrtsp_state->device, 1024 * 56)) {
            debug_msg("[rtsp] RTP INIT - set send buf\n");
            return NULL;
        }
        ret=pdb_add(s->vrtsp_state->participants, rtp_my_ssrc(s->vrtsp_state->device));
    }

    debug_msg("[rtsp] rtp receiver init done\n");

    pthread_mutex_init(&s->vrtsp_state->lock, NULL);
    pthread_cond_init(&s->vrtsp_state->boss_cv, NULL);
    pthread_cond_init(&s->vrtsp_state->worker_cv, NULL);

    s->vrtsp_state->boss_waiting = false;
    s->vrtsp_state->worker_waiting = false;

    if (s->vrtsp_state->decompress) {
        s->vrtsp_state->frame->color_spec = H264;
        if (init_decompressor(s->vrtsp_state) == 0)
            return NULL;
        s->vrtsp_state->frame->color_spec = UYVY;
    }

    pthread_create(&s->vrtsp_state->vrtsp_thread_id, NULL, vidcap_rtsp_thread, s);
    pthread_create(&s->keep_alive_rtsp_thread_id, NULL, keep_alive_thread, s);

    debug_msg("[rtsp] rtsp capture init done\n");

    return s;
}

/**
 * Initializes rtsp state and internal parameters
 */
static int
init_rtsp(char* rtsp_uri, int rtsp_port, void *state, char* nals) {
    struct rtsp_state *s;
    s = (struct rtsp_state *) state;
    const char *range = "0.000-";
    int len_nals = -1;
    CURLcode res;
    debug_msg("\n[rtsp] request %s\n", VERSION_STR);
    debug_msg("    Project web site: http://code.google.com/p/rtsprequest/\n");
    debug_msg("    Requires cURL V7.20 or greater\n\n");
    const char *url = rtsp_uri;
    char *uri = malloc(strlen(url) + 32);
    char *sdp_filename = malloc(strlen(url) + 32);
    char *control = malloc(150 * sizeof(char *));
    memset(control, 0, 150 * sizeof(char *));
    char Atransport[256];
    char Vtransport[256];
    bzero(Atransport, 256);
    bzero(Vtransport, 256);
    int port = rtsp_port;

    get_sdp_filename(url, sdp_filename);

    sprintf(Vtransport, "RTP/AVP;unicast;client_port=%d-%d", port, port + 1);

    //THIS AUDIO PORTS ARE AS DEFAULT UG AUDIO PORTS BUT AREN'T RELATED...
    sprintf(Atransport, "RTP/AVP;unicast;client_port=%d-%d", port+2, port + 3);

    /* initialize curl */
    res = curl_global_init(CURL_GLOBAL_ALL);
    if (res == CURLE_OK) {
        curl_version_info_data *data = curl_version_info(CURLVERSION_NOW);
        CURL *curl;
        fprintf(stderr, "[rtsp]    cURL V%s loaded\n", data->version);

        /* initialize this curl session */
        curl = curl_easy_init();
        if (curl != NULL) {
            my_curl_easy_setopt(curl, CURLOPT_NOSIGNAL, 1); //This tells curl not to use any functions that install signal handlers or cause signals to be sent to your process.
            //my_curl_easy_setopt(curl, CURLOPT_ERRORBUFFER, 1);
            my_curl_easy_setopt(curl, CURLOPT_VERBOSE, 0L);
            my_curl_easy_setopt(curl, CURLOPT_NOPROGRESS, 1L);
            my_curl_easy_setopt(curl, CURLOPT_WRITEHEADER, stdout);
            my_curl_easy_setopt(curl, CURLOPT_URL, url);

            sprintf(uri, "%s", url);

            s->curl = curl;
            s->uri = uri;

            //TODO TO CHECK CONFIGURING ERRORS
            //CURLOPT_ERRORBUFFER
            //http://curl.haxx.se/libcurl/c/curl_easy_perform.html

            /* request server options */
            if(rtsp_options(curl, uri)==0){
                return -1;
            }

            /* request session description and write response to sdp file */
            if(rtsp_describe(curl, uri, sdp_filename)==0){
                return -1;
            }

            setup_codecs_and_controls_from_sdp(sdp_filename, s);
            if (s->vrtsp_state->codec == "H264"){
                s->vrtsp_state->frame->color_spec = H264;
                sprintf(uri, "%s/%s", url, s->vrtsp_state->control);
                debug_msg("\n V URI = %s\n",uri);
                if(rtsp_setup(curl, uri, Vtransport)==0){
                    return -1;
                }
                sprintf(uri, "%s", url);
            }
            if (s->artsp_state->codec == "PCMU"){
                sprintf(uri, "%s/%s", url, s->artsp_state->control);
                debug_msg("\n A URI = %s\n",uri);
                if(rtsp_setup(curl, uri, Atransport)==0){
                    return -1;
                }
                sprintf(uri, "%s", url);
            }
            if (s->artsp_state->codec == "" && s->vrtsp_state->codec == ""){
                return -1;
            }
            else{
                if(rtsp_play(curl, uri, range)==0){
                    return -1;
                }
            }

            /* get start nal size attribute from sdp file */
            len_nals = get_nals(sdp_filename, nals, &s->vrtsp_state->frame->h264_width, &s->vrtsp_state->frame->h264_height);

            s->curl = curl;
            s->uri = uri;
            debug_msg("[rtsp] playing video from server...\n");

        } else {
            fprintf(stderr, "[rtsp] curl_easy_init() failed\n");
        }
        curl_global_cleanup();
    } else {
        fprintf(stderr, "[rtsp] curl_global_init(%s) failed: %d\n",
            "CURL_GLOBAL_ALL", res);
    }
    return len_nals;
}

void setup_codecs_and_controls_from_sdp(const char *sdp_filename, void *state) {
    struct rtsp_state *rtspState;
    rtspState = (struct rtsp_state *) state;

    int n=0;
    char *line = (char*) malloc(1024);
    char* tmpBuff;
    int countT = 0;
    int countC = 0;
    char* codecs[2];
    char* tracks[2];
    for(int q=0; q<2 ; q++){
        codecs[q] = (char*) malloc(10);
        tracks[q] = (char*) malloc(10);
    }

    FILE* fp;

    fp = fopen(sdp_filename, "r");
    if(fp == 0){
        printf("unable to open asset %s", sdp_filename);
        fclose(fp);
        return -1;
    }
    fseek(fp, 0, SEEK_END);
    unsigned long fileSize = ftell(fp);
    rewind(fp);

    char* buffer = (char*) malloc(fileSize+1);
    unsigned long readResult = fread(buffer, sizeof(char), fileSize, fp);

    if(readResult != fileSize){
        printf("something bad happens, read result != file size");
        return -1;
    }
    buffer[fileSize] = '\0';

    while (buffer[n] != '\0'){
        getNewLine(buffer,&n,line);
        sscanf(line, " a = control: %s", tmpBuff);
        tmpBuff = strstr(line, "track");
        if(tmpBuff!=NULL){
            //printf("track = %s\n",tmpBuff);
            strncpy(tracks[countT],tmpBuff,strlen(tmpBuff)-2);
            tracks[countT][strlen(tmpBuff)-2] = '\0';
            countT++;
        }
        tmpBuff='\0';
        sscanf(line, " a=rtpmap:96 %s", tmpBuff);
        tmpBuff = strstr(line, "H264");
        if(tmpBuff!=NULL){
            //printf("codec = %s\n",tmpBuff);
            strncpy(codecs[countC],tmpBuff,4);
            codecs[countC][4] = '\0';
            countC++;
        }
        tmpBuff='\0';
        sscanf(line, " a=rtpmap:97 %s", tmpBuff);
        tmpBuff = strstr(line, "PCMU");
        if(tmpBuff!=NULL){
            //printf("codec = %s\n",tmpBuff);
            strncpy(codecs[countC],tmpBuff,4);
            codecs[countC][4] = '\0';
            countC++;
        }
        tmpBuff='\0';

        if(countT > 1 && countC > 1) break;
    }
    debug_msg("\nTRACK = %s FOR CODEC = %s",tracks[0],codecs[0]);
    debug_msg("\nTRACK = %s FOR CODEC = %s\n",tracks[1],codecs[1]);

    for(int p=0;p<2;p++){
        if(strncmp(codecs[p],"H264",4)==0){
            rtspState->vrtsp_state->codec = "H264";
            rtspState->vrtsp_state->control = tracks[p];

        }if(strncmp(codecs[p],"PCMU",4)==0){
            rtspState->artsp_state->codec = "PCMU";
            rtspState->artsp_state->control = tracks[p];
        }
    }
    free(line);
    free(buffer);
    fclose(fp);
}

void getNewLine(const char* buffer, int* i, char* line){
    int j=0;
    while(buffer[*i] != '\n' && buffer[*i] != '\0'){
        j++;
        (*i)++;
    }
    if(buffer[*i] == '\n'){
        j++;
        (*i)++;
    }

    if(j>0){
        memcpy(line,buffer+(*i)-j,j);
        line[j] = '\0';
    }
}
/**
 * Initializes decompressor if required by decompress flag
 */
static int
init_decompressor(void *state) {
    struct video_rtsp_state *sr;
    sr = (struct video_rtsp_state *) state;

    sr->sd = (struct state_decompress *) calloc(2,
        sizeof(struct state_decompress *));
    initialize_video_decompress();

    if (decompress_is_available(LIBAVCODEC_MAGIC)) {
        sr->sd = decompress_init(LIBAVCODEC_MAGIC);

        sr->des.width = sr->frame->h264_width;
        sr->des.height = sr->frame->h264_height;
        sr->des.color_spec = sr->frame->color_spec;
        sr->des.tile_count = 0;
        sr->des.interlacing = PROGRESSIVE;

        decompress_reconfigure(sr->sd, sr->des, 16, 8, 0,
            vc_get_linesize(sr->des.width, UYVY), UYVY);
    } else
        return 0;
    sr->out_frame = malloc(sr->frame->h264_width * sr->frame->h264_height * 4);
    return 1;
}

/**
 * send RTSP GET PARAMS request
 */
static int
rtsp_get_parameters(CURL *curl, const char *uri) {
    CURLcode res = CURLE_OK;
    my_curl_easy_setopt(curl, CURLOPT_RTSP_STREAM_URI, uri);
    my_curl_easy_setopt(curl, CURLOPT_RTSP_REQUEST,
        (long )CURL_RTSPREQ_GET_PARAMETER);
    if (curl_easy_perform(curl) != CURLE_OK){
        error_msg("[RTSP GET PARAMETERS] curl_easy_perform failed\n");
        error_msg("[RTSP GET PARAMETERS] could not configure rtsp capture properly, \n\t\tplease check your parameters. \ncleaning...\n\n");
        return 0;
    }else{
        return 1;
    }
}

/**
 * send RTSP OPTIONS request
 */
static int
rtsp_options(CURL *curl, const char *uri) {
    char control[1500], *user, *pass, *strtoken;
    user = malloc(1500);
    pass = malloc(1500);
    bzero(control, 1500);
    bzero(user, 1500);
    bzero(pass, 1500);

    CURLcode res = CURLE_OK;
    debug_msg("\n[rtsp] OPTIONS %s\n", uri);
    my_curl_easy_setopt(curl, CURLOPT_RTSP_STREAM_URI, uri);

    sscanf(uri, "rtsp://%s", control);
    strtoken = strtok(control, ":");
    memcpy(user, strtoken, strlen(strtoken));
    strtoken = strtok(NULL, "@");
    if (strtoken == NULL) {
        user = NULL;
        pass = NULL;
    } else
        memcpy(pass, strtoken, strlen(strtoken));
    if (user != NULL)
        my_curl_easy_setopt(curl, CURLOPT_USERNAME, user);
    if (pass != NULL)
        my_curl_easy_setopt(curl, CURLOPT_PASSWORD, pass);

    my_curl_easy_setopt(curl, CURLOPT_RTSP_REQUEST, (long )CURL_RTSPREQ_OPTIONS);

    if (curl_easy_perform(curl) != CURLE_OK){
        error_msg("[RTSP OPTIONS] curl_easy_perform failed\n");
        error_msg("[RTSP OPTIONS] could not configure rtsp capture properly, \n\t\tplease check your parameters. \ncleaning...\n\n");
        return 0;
    }else{
        return 1;
    }
}

/**
 * send RTSP DESCRIBE request and write sdp response to a file
 */
static int
rtsp_describe(CURL *curl, const char *uri, const char *sdp_filename) {
    CURLcode res = CURLE_OK;
    FILE *sdp_fp = fopen(sdp_filename, "wt");
    debug_msg("\n[rtsp] DESCRIBE %s\n", uri);
    if (sdp_fp == NULL) {
        fprintf(stderr, "Could not open '%s' for writing\n", sdp_filename);
        sdp_fp = stdout;
    } else {
        debug_msg("Writing SDP to '%s'\n", sdp_filename);
    }
    my_curl_easy_setopt(curl, CURLOPT_WRITEDATA, sdp_fp);
    my_curl_easy_setopt(curl, CURLOPT_RTSP_REQUEST,
        (long )CURL_RTSPREQ_DESCRIBE);

    if (curl_easy_perform(curl) != CURLE_OK){
        error_msg("[RTSP DESCRIBE] curl_easy_perform failed\n");
        error_msg("[RTSP DESCRIBE] could not configure rtsp capture properly, \n\t\tplease check your parameters. \ncleaning...\n\n");
        return 0;
    }

    my_curl_easy_setopt(curl, CURLOPT_WRITEDATA, stdout);
    if (sdp_fp != stdout) {
        fclose(sdp_fp);
    }
    return 1;
}

/**
 * send RTSP SETUP request
 */
static int
rtsp_setup(CURL *curl, const char *uri, const char *transport) {
    CURLcode res = CURLE_OK;
    debug_msg("\n[rtsp] SETUP %s\n", uri);
    debug_msg("\t TRANSPORT %s\n", transport);
    my_curl_easy_setopt(curl, CURLOPT_RTSP_STREAM_URI, uri);
    my_curl_easy_setopt(curl, CURLOPT_RTSP_TRANSPORT, transport);
    my_curl_easy_setopt(curl, CURLOPT_RTSP_REQUEST, (long )CURL_RTSPREQ_SETUP);

    if (curl_easy_perform(curl) != CURLE_OK){
        error_msg("[RTSP SETUP] curl_easy_perform failed\n");
        error_msg("[RTSP SETUP] could not configure rtsp capture properly, \n\t\tplease check your parameters. \ncleaning...\n\n");
        return 0;
    }else{
        return 1;
    }
}

/**
 * send RTSP PLAY request
 */
static int
rtsp_play(CURL *curl, const char *uri, const char *range) {
    CURLcode res = CURLE_OK;
    debug_msg("\n[rtsp] PLAY %s\n", uri);
    my_curl_easy_setopt(curl, CURLOPT_RTSP_STREAM_URI, uri);
    //my_curl_easy_setopt(curl, CURLOPT_RANGE, range);      //range not set because we want (right now) no limit range for streaming duration
    my_curl_easy_setopt(curl, CURLOPT_RTSP_REQUEST, (long )CURL_RTSPREQ_PLAY);

    if (curl_easy_perform(curl) != CURLE_OK){
        error_msg("[RTSP PLAY] curl_easy_perform failed\n");
        error_msg("[RTSP PLAY] could not configure rtsp capture properly, \n\t\tplease check your parameters. \ncleaning...\n\n");
        return 0;
    }else{
        return 1;
    }
}

/**
 * send RTSP TEARDOWN request
 */
static int
rtsp_teardown(CURL *curl, const char *uri) {
    CURLcode res = CURLE_OK;
    debug_msg("\n[rtsp] TEARDOWN %s\n", uri);
    my_curl_easy_setopt(curl, CURLOPT_RTSP_REQUEST,
        (long )CURL_RTSPREQ_TEARDOWN);

    if (curl_easy_perform(curl) != CURLE_OK){
        error_msg("[RTSP TEARD DOWN] curl_easy_perform failed\n");
        error_msg("[RTSP TEARD DOWN] could not configure rtsp capture properly, \n\t\tplease check your parameters. \ncleaning...\n\n");
        return 0;
    }else{
        return 1;
    }
}
/**
 * convert url into an sdp filename
 */
static void
get_sdp_filename(const char *url, char *sdp_filename) {
    const char *s = strrchr(url, '/');
    debug_msg("sdp_file get: %s\n", sdp_filename);

    if (s != NULL) {
        s++;
        if (s[0] != '\0') {
            sprintf(sdp_filename, "%s.sdp", s);
        }
    }
}

struct vidcap_type *
vidcap_rtsp_probe(void) {
    struct vidcap_type *vt;

    vt = (struct vidcap_type *) malloc(sizeof(struct vidcap_type));
    if (vt != NULL) {
        vt->id = VIDCAP_RTSP_ID;
        vt->name = "rtsp";
        vt->description = "Video capture from RTSP remote server";
    }
    return vt;
}

void
vidcap_rtsp_done(void *state) {
    struct rtsp_state *s = state;

    s->should_exit = TRUE;
    pthread_join(s->vrtsp_state->vrtsp_thread_id, NULL);
    pthread_join(s->keep_alive_rtsp_thread_id, NULL);

    if(s->vrtsp_state->decompress)
        decompress_done(s->vrtsp_state->sd);

    rtp_done(s->vrtsp_state->device);

    if(s->vrtsp_state->frame->h264_buffer!=NULL) free(s->vrtsp_state->frame->h264_buffer);
    if(s->vrtsp_state->frame->h264_offset_buffer!=NULL) free(s->vrtsp_state->frame->h264_offset_buffer);
    if(s->vrtsp_state->frame!=NULL) free(s->vrtsp_state->frame);
    if(s->vrtsp_state!=NULL) free(s->vrtsp_state);
    if(s->artsp_state!=NULL) free(s->artsp_state);


    rtsp_teardown(s->curl, s->uri);

    curl_easy_cleanup(s->curl);
    s->curl = NULL;

    free(s);
}

/**
 * scan sdp file for media control attributes to generate coded frame required params (WxH and offset)
 */
static int
get_nals(const char *sdp_filename, char *nals, int *width, int *height) {

    uint8_t nalInfo;
    uint8_t type;
    uint8_t nri;
    int k;
    int sizeSPS  = 0;
    int max_len = 1500, len_nals = 0;
    char *s = malloc(max_len);
    char *sprop;
    bzero(s, max_len);
    FILE *sdp_fp = fopen(sdp_filename, "rt");
    nals[0] = '\0';
    if (sdp_fp != NULL) {
        while (fgets(s, max_len - 2, sdp_fp) != NULL) {
            sprop = strstr(s, "sprop-parameter-sets=");
            if (sprop != NULL) {
                gsize length;   //gsize is an unsigned int.
                char *nal_aux, *nals_aux, *nal;
                nals_aux = malloc(max_len);
                memcpy(nals, start_sequence, sizeof(start_sequence));
                len_nals = sizeof(start_sequence);
                nal_aux = strstr(sprop, "=");
                nal_aux++;
                nal = strtok(nal_aux, ",;");
                //convert base64 to hex
                nals_aux = g_base64_decode(nal, &length);
                memcpy(nals + len_nals, nals_aux, length);
                len_nals += length;

                nalInfo = (uint8_t) nals[4];
                type = nalInfo & 0x1f;
                nri = nalInfo & 0x60;

                if (type == 7){
                    width_height_from_SDP(width, height , (nals+4), length);
                }

                while ((nal = strtok(NULL, ",;")) != NULL) {
                    nals_aux = g_base64_decode(nal, &length);
                    if (length) {
                        //convert base64 to hex
                        memcpy(nals+len_nals, start_sequence, sizeof(start_sequence));
                        len_nals += sizeof(start_sequence);
                        memcpy(nals + len_nals, nals_aux, length);
                        len_nals += length;

                        nalInfo = (uint8_t) nals[len_nals - length];
                        type = nalInfo & 0x1f;
                        nri = nalInfo & 0x60;

                        if (type == 7){
                            width_height_from_SDP(width, height , (nals+(len_nals - length)), length);
                        }
                        //assure start sequence injection between sps, pps and other nals
                        memcpy(nals+len_nals, start_sequence, sizeof(start_sequence));
                        len_nals += sizeof(start_sequence);
                    }
                }
            }
        }
        fclose(sdp_fp);
    }

    free(s);
    return len_nals;
}<|MERGE_RESOLUTION|>--- conflicted
+++ resolved
@@ -361,12 +361,6 @@
 vidcap_rtsp_grab(void *state, struct audio_frame **audio) {
     struct rtsp_state *s;
     s = (struct rtsp_state *) state;
-
-
-    //TODO FREEEEEEE
-    char * tmp = malloc(1920*1080*6);
-
-
 
     *audio = NULL;
 
@@ -618,13 +612,8 @@
 
     s->should_exit = FALSE;
 
-<<<<<<< HEAD
     s->vrtsp_state->device = rtp_init_if(NULL, s->vrtsp_state->mcast_if, s->vrtsp_state->port, 0, s->vrtsp_state->ttl, s->vrtsp_state->rtcp_bw,
-        0, rtp_recv_callback, (void *) s->vrtsp_state->participants, 0);
-=======
-    s->device = rtp_init_if(NULL, s->mcast_if, s->port, 0, s->ttl, s->rtcp_bw,
-        0, rtp_recv_callback, (void *) s->participants, 0, false);
->>>>>>> c91b3a48
+        0, rtp_recv_callback, (void *) s->vrtsp_state->participants, false, true);
 
     if (s->vrtsp_state->device != NULL) {
         if (!rtp_set_option(s->vrtsp_state->device, RTP_OPT_WEAK_VALIDATION, 1)) {
