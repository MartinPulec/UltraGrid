/*
 * AUTHOR:   Gerard Castillo <gerard.castillo@i2cat.net>,
 *           Martin German <martin.german@i2cat.net>
 *
 * Copyright (c) 2005-2010 Fundació i2CAT, Internet I Innovació Digital a Catalunya
 *
 * Redistribution and use in source and binary forms, with or without
 * modification, is permitted provided that the following conditions
 * are met:
 *
 * 1. Redistributions of source code must retain the above copyright
 *    notice, this list of conditions and the following disclaimer.
 *
 * 2. Redistributions in binary form must reproduce the above copyright
 *    notice, this list of conditions and the following disclaimer in the
 *    documentation and/or other materials provided with the distribution.
 *
 * 3. All advertising materials mentioning features or use of this software
 *    must display the following acknowledgement:
 *
 *      This product includes software developed by the University of Southern
 *      California Information Sciences Institute.
 *
 * 4. Neither the name of the University nor of the Institute may be used
 *    to endorse or promote products derived from this software without
 *    specific prior written permission.
 *
 * THIS SOFTWARE IS PROVIDED BY THE AUTHORS AND CONTRIBUTORS
 * "AS IS" AND ANY EXPRESSED OR IMPLIED WARRANTIES, INCLUDING,
 * BUT NOT LIMITED TO, THE IMPLIED WARRANTIES OF MERCHANTABILITY
 * AND FITNESS FOR A PARTICULAR PURPOSE ARE DISCLAIMED. IN NO
 * EVENT SHALL THE AUTHORS OR CONTRIBUTORS BE LIABLE FOR ANY DIRECT,
 * INDIRECT, INCIDENTAL, SPECIAL, EXEMPLARY, OR CONSEQUENTIAL DAMAGES
 * (INCLUDING, BUT NOT LIMITED TO, PROCUREMENT OF SUBSTITUTE GOODS OR
 * SERVICES; LOSS OF USE, DATA, OR PROFITS; OR BUSINESS INTERRUPTION)
 * HOWEVER CAUSED AND ON ANY THEORY OF LIABILITY, WHETHER IN
 * CONTRACT, STRICT LIABILITY, OR TORT (INCLUDING NEGLIGENCE OR
 * OTHERWISE) ARISING IN ANY WAY OUT OF THE USE OF THIS SOFTWARE,
 * EVEN IF ADVISED OF THE POSSIBILITY OF SUCH DAMAGE.
 *
 */

#include "config.h"
#include "config_unix.h"
#include "config_win32.h"

#include <stdio.h>
#include <stdlib.h>
#include <string.h>
#include <unistd.h>
#include <signal.h>
#include <pthread.h>
#include <glib.h>

#include "debug.h"
#include "host.h"
#include "tv.h"
#include "rtp/rtp.h"
#include "rtp/rtp_callback.h"
#include "rtp/rtpdec_h264.h"
#include "rtsp/rtsp_utils.h"

#include "video_decompress.h"
#include "video_decompress/libavcodec.h"

#include "pdb.h"
#include "rtp/pbuf.h"

#include "video.h"
#include "video_codec.h"
#include "video_capture.h"
#include "video_capture/rtsp.h"
#include "audio/audio.h"

#include <curl/curl.h>

#define VERSION_STR  "V1.0"

//TODO set lower initial video recv buffer size (to find the minimal?)
<<<<<<< HEAD
#define DEFAULT_VIDEO_FRAME_WIDTH 1920
#define DEFAULT_VIDEO_FRAME_HEIGHT 1080
#define INITIAL_VIDEO_RECV_BUFFER_SIZE  ((0.1*DEFAULT_VIDEO_FRAME_WIDTH*DEFAULT_VIDEO_FRAME_HEIGHT)*110/100) //command line net.core setup: sysctl -w net.core.rmem_max=9123840
=======
#define INITIAL_VIDEO_RECV_BUFFER_SIZE  ((0.1*1920*1080)*110/100) //command line net.core setup: sysctl -w net.core.rmem_max=9123840
>>>>>>> f06061c4

/* error handling macros */
#define my_curl_easy_setopt(A, B, C) \
    if ((res = curl_easy_setopt((A), (B), (C))) != CURLE_OK){ \
<<<<<<< HEAD
        fprintf(stderr, "[rtsp error] curl_easy_setopt(%s, %s, %s) failed: %d\n", #A, #B, #C, res); \
        printf("[rtsp error] could not configure rtsp capture properly, \n\t\tplease check your parameters. \nExiting...\n\n"); \
        return NULL; \
    }

#define my_curl_easy_perform(A) \
    if ((res = curl_easy_perform((A))) != CURLE_OK){ \
        fprintf(stderr, "[rtsp error] curl_easy_perform(%s) failed: %d\n", #A, res); \
        printf("[rtsp error] could not configure rtsp capture properly, \n\t\tplease check your parameters. \nExiting...\n\n"); \
        return NULL; \
    }
=======
fprintf(stderr, "[rtsp error] curl_easy_setopt(%s, %s, %s) failed: %d\n", #A, #B, #C, res); \
printf("[rtsp error] could not configure rtsp capture properly, \n\t\tplease check your parameters. \nExiting...\n\n"); \
exit(0); \
}

#define my_curl_easy_perform(A) \
    if ((res = curl_easy_perform((A))) != CURLE_OK){ \
fprintf(stderr, "[rtsp error] curl_easy_perform(%s) failed: %d\n", #A, res); \
printf("[rtsp error] could not configure rtsp capture properly, \n\t\tplease check your parameters. \nExiting...\n\n"); \
exit(0); \
}
>>>>>>> f06061c4

/* send RTSP GET_PARAMETERS request */
static int
rtsp_get_parameters(CURL *curl, const char *uri);

/* send RTSP OPTIONS request */
static int
rtsp_options(CURL *curl, const char *uri);

/* send RTSP DESCRIBE request and write sdp response to a file */
static int
rtsp_describe(CURL *curl, const char *uri, const char *sdp_filename);

/* send RTSP SETUP request */
static int
rtsp_setup(CURL *curl, const char *uri, const char *transport);

/* send RTSP PLAY request */
static int
rtsp_play(CURL *curl, const char *uri, const char *range);

/* send RTSP TEARDOWN request */
static int
rtsp_teardown(CURL *curl, const char *uri);

/* convert url into an sdp filename */
static void
get_sdp_filename(const char *url, char *sdp_filename);

static int
get_nals(const char *sdp_filename, char *nals, int *width, int *height);

void setup_codecs_and_controls_from_sdp(const char *sdp_filename, void *state);

static int
init_rtsp(char* rtsp_uri, int rtsp_port, void *state, char* nals);

static int
init_decompressor(void *state);

static void *
vidcap_rtsp_thread(void *args);

static void
show_help(void);

<<<<<<< HEAD
void getNewLine(const char* buffer, int* i, char* line);

void setup_codecs_and_controls_from_sdp(const char *sdp_filename, void *state);

void
rtsp_keepalive(void *state);

int decode_frame_by_pt(struct coded_data *cdata, void *decode_data);

static const uint8_t start_sequence[] = { 0, 0, 0, 1 };

=======
void
rtsp_keepalive(void *state);

FILE *F_video_rtsp = NULL;
>>>>>>> f06061c4
/**
 * @struct rtsp_state
 */
struct video_rtsp_state {
    uint32_t *in_codec;

    char *codec;

    struct timeval t0, t;
    int frames;
    struct video_frame *frame;
    struct tile *tile;
<<<<<<< HEAD

    //struct std_frame_received *rx_data;
    bool new_frame;
    bool decompress;
    bool grab;

    struct state_decompress *sd;
    struct video_desc des;
    char * out_frame;

    int port;
    float fps;
    char *control;
=======
	struct audio_frame audio;
    int width;
    int height;

    struct std_frame_received *rx_data;
    bool new_frame;
    bool decompress;
    bool grab;
>>>>>>> f06061c4

    struct rtp *device;
    struct pdb *participants;
    struct pdb_e *cp;
    double rtcp_bw;
    int ttl;
    char *mcast_if;
    struct timeval curr_time;
    struct timeval timeout;
    struct timeval prev_time;
    struct timeval start_time;
    int required_connections;
    uint32_t timestamp;

<<<<<<< HEAD
    pthread_t vrtsp_thread_id; //the worker_id
=======
	int play_audio_frame;

	struct timeval last_audio_time;
	unsigned int grab_audio:1;

    pthread_t rtsp_thread_id; //the worker_id
>>>>>>> f06061c4
    pthread_mutex_t lock;
    pthread_cond_t worker_cv;
    volatile bool worker_waiting;
    pthread_cond_t boss_cv;
    volatile bool boss_waiting;
};

struct audio_rtsp_state {
    struct audio_frame audio;
    int play_audio_frame;

    char *codec;

    struct timeval last_audio_time;
    unsigned int grab_audio:1;

    int port;
    float fps;

    char *control;

    struct rtp *device;
    struct pdb *participants;
    struct pdb_e *cp;
    double rtcp_bw;
    int ttl;
    char *mcast_if;
    struct timeval curr_time;
    struct timeval timeout;
    struct timeval prev_time;
    struct timeval start_time;
    int required_connections;
    uint32_t timestamp;

    pthread_t artsp_thread_id; //the worker_id
    pthread_mutex_t lock;
    pthread_cond_t worker_cv;
    volatile bool worker_waiting;
    pthread_cond_t boss_cv;
    volatile bool boss_waiting;
};

struct rtsp_state {
    CURL *curl;
    char *uri;
    rtps_types_t avType;
    char *addr;
    char *sdp;

    volatile bool should_exit;
    struct audio_rtsp_state *artsp_state;
    struct video_rtsp_state *vrtsp_state;

    pthread_t keep_alive_rtsp_thread_id; //the worker_id
    pthread_mutex_t lock;
    pthread_cond_t worker_cv;
    volatile bool worker_waiting;
    pthread_cond_t boss_cv;
    volatile bool boss_waiting;
};

static void
show_help() {
    printf("[rtsp] usage:\n");
    printf("\t-t rtsp:<uri>:<port>:<width>:<height>[:<decompress>]\n");
    printf("\t\t <uri> uri server without 'rtsp://' \n");
    printf("\t\t <port> receiver port number \n");
    printf("\t\t <width> receiver width number \n");
    printf("\t\t <height> receiver height number \n");
    printf(
        "\t\t <decompress> receiver decompress boolean [true|false] - default: false - no decompression active\n\n");
}

void
<<<<<<< HEAD
rtsp_keepalive_video(void *state) {
=======
rtsp_keepalive(void *state) {
>>>>>>> f06061c4
    struct rtsp_state *s;
    s = (struct rtsp_state *) state;
    struct timeval now;
    gettimeofday(&now, NULL);
<<<<<<< HEAD
    if (tv_diff(now, s->vrtsp_state->prev_time) >= 20) {
        if(rtsp_get_parameters(s->curl, s->uri)==0){
            s->should_exit = TRUE;
            vidcap_rtsp_done(s);
            exit(0);
        }
        gettimeofday(&s->vrtsp_state->prev_time, NULL);
    }
}

static void *
keep_alive_thread(void *arg){
    struct rtsp_state *s;
    s = (struct rtsp_state *) arg;
    while (!s->should_exit) {
        rtsp_keepalive_video(s);
    }
}

int decode_frame_by_pt(struct coded_data *cdata, void *decode_data) {
    rtp_packet *pckt = NULL;
    pckt = cdata->data;

    switch(pckt->pt){
        case PT_H264:
            return decode_frame_h264(cdata,decode_data);
        default:
            error_msg("Wrong Payload type: %u\n", pckt->pt);
            return FALSE;
=======
    if (tv_diff(now, s->prev_time) >= 20) {
        rtsp_get_parameters(s->curl, s->uri);
        gettimeofday(&s->prev_time, NULL);
>>>>>>> f06061c4
    }
}

static void *
vidcap_rtsp_thread(void *arg) {
    struct rtsp_state *s;
    s = (struct rtsp_state *) arg;

    gettimeofday(&s->vrtsp_state->start_time, NULL);
    gettimeofday(&s->vrtsp_state->prev_time, NULL);

    while (!s->should_exit) {
        gettimeofday(&s->vrtsp_state->curr_time, NULL);
        s->vrtsp_state->timestamp = tv_diff(s->vrtsp_state->curr_time, s->vrtsp_state->start_time) * 90000;

<<<<<<< HEAD
        rtp_update(s->vrtsp_state->device, s->vrtsp_state->curr_time);
=======
        rtsp_keepalive(s);

        rtp_update(s->device, s->curr_time);
        //TODO no need of rtcp communication between ug and rtsp server?
        //rtp_send_ctrl(s->device, s->timestamp, 0, s->curr_time);
>>>>>>> f06061c4

        s->vrtsp_state->timeout.tv_sec = 0;
        s->vrtsp_state->timeout.tv_usec = 10000;

        if (!rtp_recv_r(s->vrtsp_state->device, &s->vrtsp_state->timeout, s->vrtsp_state->timestamp)) {
            pdb_iter_t it;
<<<<<<< HEAD
            s->vrtsp_state->cp = pdb_iter_init(s->vrtsp_state->participants, &it);

            while (s->vrtsp_state->cp != NULL) {
                if (pthread_mutex_trylock(&s->vrtsp_state->lock) == 0) {
                    {
                        if(s->vrtsp_state->grab){

                            while (s->vrtsp_state->new_frame && !s->should_exit) {
                                s->vrtsp_state->worker_waiting = true;
                                pthread_cond_wait(&s->vrtsp_state->worker_cv, &s->vrtsp_state->lock);
                                s->vrtsp_state->worker_waiting = false;
                            }
                            if (pbuf_decode(s->vrtsp_state->cp->playout_buffer, s->vrtsp_state->curr_time,
                                decode_frame_by_pt, s->vrtsp_state->frame))
                            {
                                 s->vrtsp_state->new_frame = true;
                            }
                            if (s->vrtsp_state->boss_waiting)
                                pthread_cond_signal(&s->vrtsp_state->boss_cv);
=======
            s->cp = pdb_iter_init(s->participants, &it);

            while (s->cp != NULL) {
                if (pthread_mutex_trylock(&s->lock) == 0) {
                    {
                        if(s->grab){

                            while (s->new_frame && !s->should_exit) {
                                s->worker_waiting = true;
                                pthread_cond_wait(&s->worker_cv, &s->lock);
                                s->worker_waiting = false;
                            }

                            if (pbuf_decode(s->cp->playout_buffer, s->curr_time,
                                decode_frame_h264, s->rx_data))
                            {
                                s->new_frame = true;
                            }
                            if (s->boss_waiting)
                                pthread_cond_signal(&s->boss_cv);
>>>>>>> f06061c4
                        }
                    }
                    pthread_mutex_unlock(&s->vrtsp_state->lock);
                }
                pbuf_remove(s->vrtsp_state->cp->playout_buffer, s->vrtsp_state->curr_time);
                s->vrtsp_state->cp = pdb_iter_next(&it);
            }

            pdb_iter_done(&it);
        }
    }
    return NULL;
}

struct video_frame *
vidcap_rtsp_grab(void *state, struct audio_frame **audio) {
    struct rtsp_state *s;
    s = (struct rtsp_state *) state;


    //TODO FREEEEEEE
    char * tmp = malloc(1920*1080*6);



    *audio = NULL;

<<<<<<< HEAD
    if(pthread_mutex_trylock(&s->vrtsp_state->lock)==0){
        {
            s->vrtsp_state->grab = true;

            while (!s->vrtsp_state->new_frame) {
                s->vrtsp_state->boss_waiting = true;
                pthread_cond_wait(&s->vrtsp_state->boss_cv, &s->vrtsp_state->lock);
                s->vrtsp_state->boss_waiting = false;
            }

            gettimeofday(&s->vrtsp_state->curr_time, NULL);

            s->vrtsp_state->frame->tiles[0].data_len = s->vrtsp_state->frame->h264_buffer_len;
            s->vrtsp_state->frame->tiles[0].data = s->vrtsp_state->frame->h264_buffer;

            if(s->vrtsp_state->frame->h264_offset_len>0 && s->vrtsp_state->frame->h264_frame_type == INTRA){
                if(s->vrtsp_state->frame->tiles[0].data[s->vrtsp_state->frame->h264_offset_len] == 0 &&
                    s->vrtsp_state->frame->tiles[0].data[s->vrtsp_state->frame->h264_offset_len+1] == 0 &&
                    s->vrtsp_state->frame->tiles[0].data[s->vrtsp_state->frame->h264_offset_len+2] == 0 &&
                    s->vrtsp_state->frame->tiles[0].data[s->vrtsp_state->frame->h264_offset_len+3] == 1 ){

                    memcpy(tmp, s->vrtsp_state->frame->tiles[0].data+4,s->vrtsp_state->frame->tiles[0].data_len-4);
                    memcpy(tmp, s->vrtsp_state->frame->h264_offset_buffer, s->vrtsp_state->frame->h264_offset_len-4);
                    s->vrtsp_state->frame->tiles[0].data_len-=4;
                    memcpy(s->vrtsp_state->frame->tiles[0].data, tmp, s->vrtsp_state->frame->tiles[0].data_len);

                }
                else{
                    memcpy(s->vrtsp_state->frame->tiles[0].data, s->vrtsp_state->frame->h264_offset_buffer, s->vrtsp_state->frame->h264_offset_len);
                }
            }

            if (s->vrtsp_state->decompress) {
                if(s->vrtsp_state->des.width != s->vrtsp_state->frame->h264_width || s->vrtsp_state->des.height != s->vrtsp_state->frame->h264_height){
                    s->vrtsp_state->des.width = s->vrtsp_state->frame->h264_width;
                    s->vrtsp_state->des.height = s->vrtsp_state->frame->h264_height;
                    decompress_done(s->vrtsp_state->sd);
                    s->vrtsp_state->frame->color_spec = H264;
                    if (init_decompressor(s->vrtsp_state) == 0)
                        return NULL;
                    s->vrtsp_state->frame->color_spec = UYVY;
                }

                decompress_frame(s->vrtsp_state->sd, (unsigned char *) s->vrtsp_state->out_frame,
                    (unsigned char *) s->vrtsp_state->frame->tiles[0].data,
                    s->vrtsp_state->frame->h264_buffer_len, 0);
                s->vrtsp_state->frame->tiles[0].data = s->vrtsp_state->out_frame;               //TODO memcpy?
                s->vrtsp_state->frame->tiles[0].data_len = vc_get_linesize(s->vrtsp_state->des.width, UYVY)
                            * s->vrtsp_state->des.height;                           //TODO reconfigurable?
            }
            s->vrtsp_state->new_frame = false;

            if (s->vrtsp_state->worker_waiting) {
                pthread_cond_signal(&s->vrtsp_state->worker_cv);
            }
        }


        pthread_mutex_unlock(&s->vrtsp_state->lock);

        gettimeofday(&s->vrtsp_state->t, NULL);
        double seconds = tv_diff(s->vrtsp_state->t, s->vrtsp_state->t0);
        if (seconds >= 5) {
            float fps = s->vrtsp_state->frames / seconds;
            fprintf(stderr, "[rtsp capture] %d frames in %g seconds = %g FPS\n",
                s->vrtsp_state->frames, seconds, fps);
            s->vrtsp_state->t0 = s->vrtsp_state->t;
            s->vrtsp_state->frames = 0;
=======
    if(pthread_mutex_trylock(&s->lock)==0){
        {
            s->grab = true;

            while (!s->new_frame) {
                s->boss_waiting = true;
                pthread_cond_wait(&s->boss_cv, &s->lock);
                s->boss_waiting = false;
            }

            gettimeofday(&s->curr_time, NULL);
            s->frame->h264_iframe = s->rx_data->iframe;
            s->frame->h264_iframe = s->rx_data->iframe;
            s->frame->tiles[0].data_len = s->rx_data->buffer_len;
            memcpy(s->data + s->nals_size, s->rx_data->frame_buffer,
                s->rx_data->buffer_len);
            memcpy(s->frame->tiles[0].data, s->data,
                s->rx_data->buffer_len + s->nals_size);
            s->frame->tiles[0].data_len += s->nals_size;

            if (s->decompress) {
                decompress_frame(s->sd, (unsigned char *) s->out_frame,
                    (unsigned char *) s->frame->tiles[0].data,
                    s->rx_data->buffer_len + s->nals_size, 0);
                s->frame->tiles[0].data = s->out_frame;               //TODO memcpy?
                s->frame->tiles[0].data_len = vc_get_linesize(s->des.width, UYVY)
                    * s->des.height;                           //TODO reconfigurable?
            }
            s->new_frame = false;

            if (s->worker_waiting) {
                pthread_cond_signal(&s->worker_cv);
            }
        }
        pthread_mutex_unlock(&s->lock);

        gettimeofday(&s->t, NULL);
        double seconds = tv_diff(s->t, s->t0);
        if (seconds >= 5) {
            float fps = s->frames / seconds;
            fprintf(stderr, "[rtsp capture] %d frames in %g seconds = %g FPS\n",
                s->frames, seconds, fps);
            s->t0 = s->t;
            s->frames = 0;
>>>>>>> f06061c4
            //TODO: Threshold of ¿1fps? in order to update fps parameter. Now a higher fps is fixed to 30fps...
            //if (fps > s->fps + 1 || fps < s->fps - 1) {
            //      debug_msg(
            //          "\n[rtsp] updating fps from rtsp server stream... now = %f , before = %f\n",fps,s->fps);
            //      s->frame->fps = fps;
            //      s->fps = fps;
            //  }
        }
<<<<<<< HEAD
        s->vrtsp_state->frames++;
        s->vrtsp_state->grab = false;
=======
        s->frames++;
        s->grab = false;
>>>>>>> f06061c4
    }

    return s->vrtsp_state->frame;
}

void *
vidcap_rtsp_init(const struct vidcap_params *params) {

    struct rtsp_state *s;

    s = calloc(1, sizeof(struct rtsp_state));
    if (!s)
        return NULL;

    s->artsp_state = calloc(1,sizeof(struct audio_rtsp_state));
    s->vrtsp_state = calloc(1,sizeof(struct video_rtsp_state));

    //TODO now static codec assignment, to be dynamic as a function of supported codecs
    s->vrtsp_state->codec = "";
    s->artsp_state->codec = "";
    s->artsp_state->control = "";
    s->artsp_state->control = "";

    int len = -1;
    char *save_ptr = NULL;
    s->avType = none;  //-1 none, 0 a&v, 1 v, 2 a

<<<<<<< HEAD
    gettimeofday(&s->vrtsp_state->t0, NULL);
    s->vrtsp_state->frames = 0;
    s->vrtsp_state->grab = FALSE;
=======
    gettimeofday(&s->t0, NULL);
    s->frames = 0;
    s->nals = malloc(1024);
    s->grab = false;
>>>>>>> f06061c4

    s->addr = "127.0.0.1";
    s->vrtsp_state->device = NULL;
    s->vrtsp_state->rtcp_bw = 5 * 1024 * 1024; /* FIXME */
    s->vrtsp_state->ttl = 255;

    s->vrtsp_state->mcast_if = NULL;
    s->vrtsp_state->required_connections = 1;

    s->vrtsp_state->timeout.tv_sec = 0;
    s->vrtsp_state->timeout.tv_usec = 10000;

    s->vrtsp_state->device = (struct rtp *) malloc(
        (s->vrtsp_state->required_connections) * sizeof(struct rtp *));
    s->vrtsp_state->participants = pdb_init();

<<<<<<< HEAD
    s->vrtsp_state->new_frame = FALSE;
=======
    s->rx_data = malloc(sizeof(struct std_frame_received));
    s->new_frame = false;
>>>>>>> f06061c4

    s->vrtsp_state->in_codec = malloc(sizeof(uint32_t *) * 10);

    s->vrtsp_state->frame = vf_alloc(1);
    s->vrtsp_state->frame->h264_offset_buffer = malloc(2048);
    s->vrtsp_state->frame->h264_offset_len = 0;

    s->uri = NULL;
    s->curl = NULL;
    char *fmt = NULL;
    char *uri_tmp1;
    char *uri_tmp2;

    if (vidcap_params_get_fmt(params)
        && strcmp(vidcap_params_get_fmt(params), "help") == 0)
    {
        show_help();
        return &vidcap_init_noerr;
    } else {
        char *tmp = NULL;
        fmt = strdup(vidcap_params_get_fmt(params));
        int i = 0;

        while ((tmp = strtok_r(fmt, ":", &save_ptr))) {
            switch (i) {
                case 0:
                    if (tmp) {
                        tmp = strtok_r(NULL, ":", &save_ptr);
                        uri_tmp1 = malloc(strlen(tmp) + 32);
                        sprintf(uri_tmp1, "%s", tmp);
                        tmp = strtok_r(NULL, ":", &save_ptr);
                        uri_tmp2 = malloc(strlen(tmp) + 32);
                        sprintf(uri_tmp2, "%s", tmp);
                        s->uri = malloc(1024 + 32);
                        sprintf(s->uri, "rtsp:%s:%s", uri_tmp1, uri_tmp2);
                    } else {
                        printf("\n[rtsp] Wrong format for uri! \n");
                        show_help();
                        exit(0);
                    }
                    break;
                case 1:
                    if (tmp) {  //TODO check if it's a number
                        s->vrtsp_state->port = atoi(tmp);
                        //Now checking if we have user and password parameters...
                        if (s->vrtsp_state->port == 0) {
                            sprintf(s->uri, "rtsp:%s", uri_tmp1);
                            s->vrtsp_state->port = atoi(uri_tmp2);
                            if (tmp) {
                                if (strcmp(tmp, "true") == 0)
                                    s->vrtsp_state->decompress = TRUE;
                                else if (strcmp(tmp, "false") == 0)
                                    s->vrtsp_state->decompress = FALSE;
                                else {
                                    printf("\n[rtsp] Wrong format for boolean decompress flag! \n");
                                    show_help();
                                    exit(0);
                                }
                            } else
                                continue;
                        }
                    } else {
                        printf("\n[rtsp] Wrong format for height! \n");
                        show_help();
                        exit(0);
                    }
                    break;
                case 2:
                    if (tmp) {
                        if (strcmp(tmp, "true") == 0)
                            s->vrtsp_state->decompress = TRUE;
                        else if (strcmp(tmp, "false") == 0)
                            s->vrtsp_state->decompress = FALSE;
                        else {
                            printf(
                                "\n[rtsp] Wrong format for boolean decompress flag! \n");
                            show_help();
                            exit(0);
                        }
                    } else
                        continue;
                    break;
                case 3:
                    continue;
            }
            fmt = NULL;
            ++i;
        }
    }
    //re-check parameters
    if (s->vrtsp_state->port == 0) {
        sprintf(s->uri, "rtsp:%s", uri_tmp1);
        s->vrtsp_state->port = (int) atoi(uri_tmp2);
    }

    s->vrtsp_state->frame->h264_width = DEFAULT_VIDEO_FRAME_WIDTH/2;
    s->vrtsp_state->frame->h264_height = DEFAULT_VIDEO_FRAME_HEIGHT/2;

    debug_msg("[rtsp] selected flags:\n");
    debug_msg("\t  uri: %s\n",s->uri);
    debug_msg("\t  port: %d\n", s->vrtsp_state->port);
    debug_msg("\t  decompress: %d\n\n",s->vrtsp_state->decompress);

    if (uri_tmp1 != NULL)
        free(uri_tmp1);
    if (uri_tmp2 != NULL)
        free(uri_tmp2);

    len = init_rtsp(s->uri, s->vrtsp_state->port, s, s->vrtsp_state->frame->h264_offset_buffer);

<<<<<<< HEAD
    if(len < 0){
        return NULL;
    }else{
        s->vrtsp_state->frame->h264_offset_len = len;
    }

    s->vrtsp_state->frame->h264_buffer = malloc(4 * s->vrtsp_state->frame->h264_width * s->vrtsp_state->frame->h264_height);

    s->vrtsp_state->frame->h264_buffer_len = 0;
    s->vrtsp_state->frame->h264_media_time = 0;
    s->vrtsp_state->frame->h264_seqno = 0;

    s->vrtsp_state->frame->isStd = TRUE;
    s->vrtsp_state->frame->h264_frame_type = BFRAME;

    s->vrtsp_state->tile = vf_get_tile(s->vrtsp_state->frame, 0);
    vf_get_tile(s->vrtsp_state->frame, 0)->width = s->vrtsp_state->frame->h264_width;
    vf_get_tile(s->vrtsp_state->frame, 0)->height = s->vrtsp_state->frame->h264_height;
    //TODO fps should be autodetected, now reset and controlled at vidcap_grab function
    s->vrtsp_state->frame->fps = 30;
    s->vrtsp_state->fps = 30;
    s->vrtsp_state->frame->interlacing = PROGRESSIVE;
=======
    s->frame = vf_alloc(1);
    s->frame->isStd = TRUE;
    s->frame->h264_bframe = FALSE;
    s->frame->h264_iframe = FALSE;
    s->tile = vf_get_tile(s->frame, 0);
    vf_get_tile(s->frame, 0)->width = s->width;
    vf_get_tile(s->frame, 0)->height = s->height;
    //TODO fps should be autodetected, now reset and controlled at vidcap_grab function
    s->frame->fps = 30;
    s->fps = 30;
    s->frame->interlacing = PROGRESSIVE;
>>>>>>> f06061c4

    s->vrtsp_state->frame->tiles[0].data = calloc(1, s->vrtsp_state->frame->h264_width * s->vrtsp_state->frame->h264_height);

    s->should_exit = FALSE;

    s->vrtsp_state->device = rtp_init_if(NULL, s->vrtsp_state->mcast_if, s->vrtsp_state->port, 0, s->vrtsp_state->ttl, s->vrtsp_state->rtcp_bw,
        0, rtp_recv_callback, (void *) s->vrtsp_state->participants, 0);

    if (s->vrtsp_state->device != NULL) {
        if (!rtp_set_option(s->vrtsp_state->device, RTP_OPT_WEAK_VALIDATION, 1)) {
            debug_msg("[rtsp] RTP INIT - set option\n");
            return NULL;
        }
        if (!rtp_set_sdes(s->vrtsp_state->device, rtp_my_ssrc(s->vrtsp_state->device),
            RTCP_SDES_TOOL, PACKAGE_STRING, strlen(PACKAGE_STRING))) {
            debug_msg("[rtsp] RTP INIT - set sdes\n");
            return NULL;
        }

        int ret = rtp_set_recv_buf(s->vrtsp_state->device, INITIAL_VIDEO_RECV_BUFFER_SIZE);
        if (!ret) {
            debug_msg("[rtsp] RTP INIT - set recv buf \nset command: sudo sysctl -w net.core.rmem_max=9123840\n");
            return NULL;
        }

        if (!rtp_set_send_buf(s->vrtsp_state->device, 1024 * 56)) {
            debug_msg("[rtsp] RTP INIT - set send buf\n");
            return NULL;
        }
        ret=pdb_add(s->vrtsp_state->participants, rtp_my_ssrc(s->vrtsp_state->device));
    }

    debug_msg("[rtsp] rtp receiver init done\n");

    pthread_mutex_init(&s->vrtsp_state->lock, NULL);
    pthread_cond_init(&s->vrtsp_state->boss_cv, NULL);
    pthread_cond_init(&s->vrtsp_state->worker_cv, NULL);

    s->vrtsp_state->boss_waiting = false;
    s->vrtsp_state->worker_waiting = false;

    if (s->vrtsp_state->decompress) {
        s->vrtsp_state->frame->color_spec = H264;
        if (init_decompressor(s->vrtsp_state) == 0)
            return NULL;
        s->vrtsp_state->frame->color_spec = UYVY;
    }

    pthread_create(&s->vrtsp_state->vrtsp_thread_id, NULL, vidcap_rtsp_thread, s);
    pthread_create(&s->keep_alive_rtsp_thread_id, NULL, keep_alive_thread, s);

    debug_msg("[rtsp] rtsp capture init done\n");

    return s;
}

/**
 * Initializes rtsp state and internal parameters
 */
static int
init_rtsp(char* rtsp_uri, int rtsp_port, void *state, char* nals) {
    struct rtsp_state *s;
    s = (struct rtsp_state *) state;
    const char *range = "0.000-";
    int len_nals = -1;
    CURLcode res;
    debug_msg("\n[rtsp] request %s\n", VERSION_STR);
    debug_msg("    Project web site: http://code.google.com/p/rtsprequest/\n");
    debug_msg("    Requires cURL V7.20 or greater\n\n");
    const char *url = rtsp_uri;
    char *uri = malloc(strlen(url) + 32);
    char *sdp_filename = malloc(strlen(url) + 32);
    char *control = malloc(150 * sizeof(char *));
    memset(control, 0, 150 * sizeof(char *));
    char Atransport[256];
    char Vtransport[256];
    bzero(Atransport, 256);
    bzero(Vtransport, 256);
    int port = rtsp_port;

    get_sdp_filename(url, sdp_filename);

    sprintf(Vtransport, "RTP/AVP;unicast;client_port=%d-%d", port, port + 1);

    //THIS AUDIO PORTS ARE AS DEFAULT UG AUDIO PORTS BUT AREN'T RELATED...
    sprintf(Atransport, "RTP/AVP;unicast;client_port=%d-%d", port+2, port + 3);

    /* initialize curl */
    res = curl_global_init(CURL_GLOBAL_ALL);
    if (res == CURLE_OK) {
        curl_version_info_data *data = curl_version_info(CURLVERSION_NOW);
        CURL *curl;
        fprintf(stderr, "[rtsp]    cURL V%s loaded\n", data->version);

        /* initialize this curl session */
        curl = curl_easy_init();
        if (curl != NULL) {
            my_curl_easy_setopt(curl, CURLOPT_NOSIGNAL, 1); //This tells curl not to use any functions that install signal handlers or cause signals to be sent to your process.
            //my_curl_easy_setopt(curl, CURLOPT_ERRORBUFFER, 1);
            my_curl_easy_setopt(curl, CURLOPT_VERBOSE, 0L);
            my_curl_easy_setopt(curl, CURLOPT_NOPROGRESS, 1L);
            my_curl_easy_setopt(curl, CURLOPT_WRITEHEADER, stdout);
            my_curl_easy_setopt(curl, CURLOPT_URL, url);

            sprintf(uri, "%s", url);

            s->curl = curl;
            s->uri = uri;

            //TODO TO CHECK CONFIGURING ERRORS
            //CURLOPT_ERRORBUFFER
            //http://curl.haxx.se/libcurl/c/curl_easy_perform.html

            /* request server options */
            if(rtsp_options(curl, uri)==0){
                return -1;
            }

            /* request session description and write response to sdp file */
            if(rtsp_describe(curl, uri, sdp_filename)==0){
                return -1;
            }

            setup_codecs_and_controls_from_sdp(sdp_filename, s);
            if (s->vrtsp_state->codec == "H264"){
                s->vrtsp_state->frame->color_spec = H264;
                sprintf(uri, "%s/%s", url, s->vrtsp_state->control);
                debug_msg("\n V URI = %s\n",uri);
                if(rtsp_setup(curl, uri, Vtransport)==0){
                    return -1;
                }
                sprintf(uri, "%s", url);
            }
            if (s->artsp_state->codec == "PCMU"){
                sprintf(uri, "%s/%s", url, s->artsp_state->control);
                debug_msg("\n A URI = %s\n",uri);
                if(rtsp_setup(curl, uri, Atransport)==0){
                    return -1;
                }
                sprintf(uri, "%s", url);
            }
            if (s->artsp_state->codec == "" && s->vrtsp_state->codec == ""){
                return -1;
            }
            else{
                if(rtsp_play(curl, uri, range)==0){
                    return -1;
                }
            }

            /* get start nal size attribute from sdp file */
            len_nals = get_nals(sdp_filename, nals, &s->vrtsp_state->frame->h264_width, &s->vrtsp_state->frame->h264_height);

            s->curl = curl;
            s->uri = uri;
            debug_msg("[rtsp] playing video from server...\n");

        } else {
            fprintf(stderr, "[rtsp] curl_easy_init() failed\n");
        }
        curl_global_cleanup();
    } else {
        fprintf(stderr, "[rtsp] curl_global_init(%s) failed: %d\n",
            "CURL_GLOBAL_ALL", res);
    }
    return len_nals;
}

void setup_codecs_and_controls_from_sdp(const char *sdp_filename, void *state) {
    struct rtsp_state *rtspState;
    rtspState = (struct rtsp_state *) state;

    int n=0;
    char *line = (char*) malloc(1024);
    char* tmpBuff;
    int countT = 0;
    int countC = 0;
    char* codecs[2];
    char* tracks[2];
    for(int q=0; q<2 ; q++){
        codecs[q] = (char*) malloc(10);
        tracks[q] = (char*) malloc(10);
    }

    FILE* fp;

    fp = fopen(sdp_filename, "r");
    if(fp == 0){
        printf("unable to open asset %s", sdp_filename);
        fclose(fp);
        return -1;
    }
    fseek(fp, 0, SEEK_END);
    unsigned long fileSize = ftell(fp);
    rewind(fp);

    char* buffer = (char*) malloc(fileSize+1);
    unsigned long readResult = fread(buffer, sizeof(char), fileSize, fp);

    if(readResult != fileSize){
        printf("something bad happens, read result != file size");
        return -1;
    }
    buffer[fileSize] = '\0';

    while (buffer[n] != '\0'){
        getNewLine(buffer,&n,line);
        sscanf(line, " a = control: %s", tmpBuff);
        tmpBuff = strstr(line, "track");
        if(tmpBuff!=NULL){
            //printf("track = %s\n",tmpBuff);
            strncpy(tracks[countT],tmpBuff,strlen(tmpBuff)-2);
            tracks[countT][strlen(tmpBuff)-2] = '\0';
            countT++;
        }
        tmpBuff='\0';
        sscanf(line, " a=rtpmap:96 %s", tmpBuff);
        tmpBuff = strstr(line, "H264");
        if(tmpBuff!=NULL){
            //printf("codec = %s\n",tmpBuff);
            strncpy(codecs[countC],tmpBuff,4);
            codecs[countC][4] = '\0';
            countC++;
        }
        tmpBuff='\0';
        sscanf(line, " a=rtpmap:97 %s", tmpBuff);
        tmpBuff = strstr(line, "PCMU");
        if(tmpBuff!=NULL){
            //printf("codec = %s\n",tmpBuff);
            strncpy(codecs[countC],tmpBuff,4);
            codecs[countC][4] = '\0';
            countC++;
        }
        tmpBuff='\0';

        if(countT > 1 && countC > 1) break;
    }
    debug_msg("\nTRACK = %s FOR CODEC = %s",tracks[0],codecs[0]);
    debug_msg("\nTRACK = %s FOR CODEC = %s\n",tracks[1],codecs[1]);

    for(int p=0;p<2;p++){
        if(strncmp(codecs[p],"H264",4)==0){
            rtspState->vrtsp_state->codec = "H264";
            rtspState->vrtsp_state->control = tracks[p];

        }if(strncmp(codecs[p],"PCMU",4)==0){
            rtspState->artsp_state->codec = "PCMU";
            rtspState->artsp_state->control = tracks[p];
        }
    }
    free(line);
    free(buffer);
    fclose(fp);
}

void getNewLine(const char* buffer, int* i, char* line){
    int j=0;
    while(buffer[*i] != '\n' && buffer[*i] != '\0'){
        j++;
        (*i)++;
    }
    if(buffer[*i] == '\n'){
        j++;
        (*i)++;
    }

    if(j>0){
        memcpy(line,buffer+(*i)-j,j);
        line[j] = '\0';
    }
}
/**
 * Initializes decompressor if required by decompress flag
 */
static int
init_decompressor(void *state) {
    struct video_rtsp_state *sr;
    sr = (struct video_rtsp_state *) state;

    sr->sd = (struct state_decompress *) calloc(2,
        sizeof(struct state_decompress *));
    initialize_video_decompress();

    if (decompress_is_available(LIBAVCODEC_MAGIC)) {
        sr->sd = decompress_init(LIBAVCODEC_MAGIC);

        sr->des.width = sr->frame->h264_width;
        sr->des.height = sr->frame->h264_height;
        sr->des.color_spec = sr->frame->color_spec;
        sr->des.tile_count = 0;
        sr->des.interlacing = PROGRESSIVE;

        decompress_reconfigure(sr->sd, sr->des, 16, 8, 0,
            vc_get_linesize(sr->des.width, UYVY), UYVY);
    } else
        return 0;
    sr->out_frame = malloc(sr->frame->h264_width * sr->frame->h264_height * 4);
    return 1;
}

/**
 * send RTSP GET PARAMS request
 */
static int
rtsp_get_parameters(CURL *curl, const char *uri) {
    CURLcode res = CURLE_OK;
    my_curl_easy_setopt(curl, CURLOPT_RTSP_STREAM_URI, uri);
    my_curl_easy_setopt(curl, CURLOPT_RTSP_REQUEST,
        (long )CURL_RTSPREQ_GET_PARAMETER);
    if (curl_easy_perform(curl) != CURLE_OK){
        error_msg("[RTSP GET PARAMETERS] curl_easy_perform failed\n");
        error_msg("[RTSP GET PARAMETERS] could not configure rtsp capture properly, \n\t\tplease check your parameters. \ncleaning...\n\n");
        return 0;
    }else{
        return 1;
    }
}

/**
 * send RTSP OPTIONS request
 */
static int
rtsp_options(CURL *curl, const char *uri) {
    char control[1500], *user, *pass, *strtoken;
    user = malloc(1500);
    pass = malloc(1500);
    bzero(control, 1500);
    bzero(user, 1500);
    bzero(pass, 1500);

    CURLcode res = CURLE_OK;
    debug_msg("\n[rtsp] OPTIONS %s\n", uri);
    my_curl_easy_setopt(curl, CURLOPT_RTSP_STREAM_URI, uri);

    sscanf(uri, "rtsp://%s", control);
    strtoken = strtok(control, ":");
    memcpy(user, strtoken, strlen(strtoken));
    strtoken = strtok(NULL, "@");
    if (strtoken == NULL) {
        user = NULL;
        pass = NULL;
    } else
        memcpy(pass, strtoken, strlen(strtoken));
    if (user != NULL)
        my_curl_easy_setopt(curl, CURLOPT_USERNAME, user);
    if (pass != NULL)
        my_curl_easy_setopt(curl, CURLOPT_PASSWORD, pass);

    my_curl_easy_setopt(curl, CURLOPT_RTSP_REQUEST, (long )CURL_RTSPREQ_OPTIONS);

    if (curl_easy_perform(curl) != CURLE_OK){
        error_msg("[RTSP OPTIONS] curl_easy_perform failed\n");
        error_msg("[RTSP OPTIONS] could not configure rtsp capture properly, \n\t\tplease check your parameters. \ncleaning...\n\n");
        return 0;
    }else{
        return 1;
    }
}

/**
 * send RTSP DESCRIBE request and write sdp response to a file
 */
static int
rtsp_describe(CURL *curl, const char *uri, const char *sdp_filename) {
    CURLcode res = CURLE_OK;
    FILE *sdp_fp = fopen(sdp_filename, "wt");
    debug_msg("\n[rtsp] DESCRIBE %s\n", uri);
    if (sdp_fp == NULL) {
        fprintf(stderr, "Could not open '%s' for writing\n", sdp_filename);
        sdp_fp = stdout;
    } else {
        debug_msg("Writing SDP to '%s'\n", sdp_filename);
    }
    my_curl_easy_setopt(curl, CURLOPT_WRITEDATA, sdp_fp);
    my_curl_easy_setopt(curl, CURLOPT_RTSP_REQUEST,
        (long )CURL_RTSPREQ_DESCRIBE);

    if (curl_easy_perform(curl) != CURLE_OK){
        error_msg("[RTSP DESCRIBE] curl_easy_perform failed\n");
        error_msg("[RTSP DESCRIBE] could not configure rtsp capture properly, \n\t\tplease check your parameters. \ncleaning...\n\n");
        return 0;
    }

    my_curl_easy_setopt(curl, CURLOPT_WRITEDATA, stdout);
    if (sdp_fp != stdout) {
        fclose(sdp_fp);
    }
    return 1;
}

/**
 * send RTSP SETUP request
 */
static int
rtsp_setup(CURL *curl, const char *uri, const char *transport) {
    CURLcode res = CURLE_OK;
    debug_msg("\n[rtsp] SETUP %s\n", uri);
    debug_msg("\t TRANSPORT %s\n", transport);
    my_curl_easy_setopt(curl, CURLOPT_RTSP_STREAM_URI, uri);
    my_curl_easy_setopt(curl, CURLOPT_RTSP_TRANSPORT, transport);
    my_curl_easy_setopt(curl, CURLOPT_RTSP_REQUEST, (long )CURL_RTSPREQ_SETUP);

    if (curl_easy_perform(curl) != CURLE_OK){
        error_msg("[RTSP SETUP] curl_easy_perform failed\n");
        error_msg("[RTSP SETUP] could not configure rtsp capture properly, \n\t\tplease check your parameters. \ncleaning...\n\n");
        return 0;
    }else{
        return 1;
    }
}

/**
 * send RTSP PLAY request
 */
static int
rtsp_play(CURL *curl, const char *uri, const char *range) {
    CURLcode res = CURLE_OK;
    debug_msg("\n[rtsp] PLAY %s\n", uri);
    my_curl_easy_setopt(curl, CURLOPT_RTSP_STREAM_URI, uri);
    //my_curl_easy_setopt(curl, CURLOPT_RANGE, range);      //range not set because we want (right now) no limit range for streaming duration
    my_curl_easy_setopt(curl, CURLOPT_RTSP_REQUEST, (long )CURL_RTSPREQ_PLAY);

    if (curl_easy_perform(curl) != CURLE_OK){
        error_msg("[RTSP PLAY] curl_easy_perform failed\n");
        error_msg("[RTSP PLAY] could not configure rtsp capture properly, \n\t\tplease check your parameters. \ncleaning...\n\n");
        return 0;
    }else{
        return 1;
    }
}

/**
 * send RTSP TEARDOWN request
 */
static int
rtsp_teardown(CURL *curl, const char *uri) {
    CURLcode res = CURLE_OK;
    debug_msg("\n[rtsp] TEARDOWN %s\n", uri);
    my_curl_easy_setopt(curl, CURLOPT_RTSP_REQUEST,
        (long )CURL_RTSPREQ_TEARDOWN);

    if (curl_easy_perform(curl) != CURLE_OK){
        error_msg("[RTSP TEARD DOWN] curl_easy_perform failed\n");
        error_msg("[RTSP TEARD DOWN] could not configure rtsp capture properly, \n\t\tplease check your parameters. \ncleaning...\n\n");
        return 0;
    }else{
        return 1;
    }
}
/**
 * convert url into an sdp filename
 */
static void
get_sdp_filename(const char *url, char *sdp_filename) {
    const char *s = strrchr(url, '/');
    debug_msg("sdp_file get: %s\n", sdp_filename);

    if (s != NULL) {
        s++;
        if (s[0] != '\0') {
            sprintf(sdp_filename, "%s.sdp", s);
        }
    }
}

struct vidcap_type *
vidcap_rtsp_probe(void) {
    struct vidcap_type *vt;

    vt = (struct vidcap_type *) malloc(sizeof(struct vidcap_type));
    if (vt != NULL) {
        vt->id = VIDCAP_RTSP_ID;
        vt->name = "rtsp";
        vt->description = "Video capture from RTSP remote server";
    }
    return vt;
}

void
vidcap_rtsp_done(void *state) {
    struct rtsp_state *s = state;

    s->should_exit = TRUE;
    pthread_join(s->vrtsp_state->vrtsp_thread_id, NULL);
    pthread_join(s->keep_alive_rtsp_thread_id, NULL);

    if(s->vrtsp_state->decompress)
        decompress_done(s->vrtsp_state->sd);

    rtp_done(s->vrtsp_state->device);

    if(s->vrtsp_state->frame->h264_buffer!=NULL) free(s->vrtsp_state->frame->h264_buffer);
    if(s->vrtsp_state->frame->h264_offset_buffer!=NULL) free(s->vrtsp_state->frame->h264_offset_buffer);
    if(s->vrtsp_state->frame!=NULL) free(s->vrtsp_state->frame);
    if(s->vrtsp_state!=NULL) free(s->vrtsp_state);
    if(s->artsp_state!=NULL) free(s->artsp_state);


    rtsp_teardown(s->curl, s->uri);

    curl_easy_cleanup(s->curl);
    s->curl = NULL;

    free(s);
}

/**
 * scan sdp file for media control attributes to generate coded frame required params (WxH and offset)
 */
static int
get_nals(const char *sdp_filename, char *nals, int *width, int *height) {

    uint8_t nalInfo;
    uint8_t type;
    uint8_t nri;
    int k;
    int sizeSPS  = 0;
    int max_len = 1500, len_nals = 0;
    char *s = malloc(max_len);
    char *sprop;
    bzero(s, max_len);
    FILE *sdp_fp = fopen(sdp_filename, "rt");
    nals[0] = '\0';
    if (sdp_fp != NULL) {
        while (fgets(s, max_len - 2, sdp_fp) != NULL) {
            sprop = strstr(s, "sprop-parameter-sets=");
            if (sprop != NULL) {
                gsize length;   //gsize is an unsigned int.
                char *nal_aux, *nals_aux, *nal;
                nals_aux = malloc(max_len);
                memcpy(nals, start_sequence, sizeof(start_sequence));
                len_nals = sizeof(start_sequence);
                nal_aux = strstr(sprop, "=");
                nal_aux++;
                nal = strtok(nal_aux, ",;");
                //convert base64 to hex
                nals_aux = g_base64_decode(nal, &length);
                memcpy(nals + len_nals, nals_aux, length);
                len_nals += length;

                nalInfo = (uint8_t) nals[4];
                type = nalInfo & 0x1f;
                nri = nalInfo & 0x60;

                if (type == 7){
                    width_height_from_SDP(width, height , (nals+4), length);
                }

                while ((nal = strtok(NULL, ",;")) != NULL) {
                    nals_aux = g_base64_decode(nal, &length);
                    if (length) {
                        //convert base64 to hex
                        memcpy(nals+len_nals, start_sequence, sizeof(start_sequence));
                        len_nals += sizeof(start_sequence);
                        memcpy(nals + len_nals, nals_aux, length);
                        len_nals += length;

                        nalInfo = (uint8_t) nals[len_nals - length];
                        type = nalInfo & 0x1f;
                        nri = nalInfo & 0x60;

                        if (type == 7){
                            width_height_from_SDP(width, height , (nals+(len_nals - length)), length);
                        }
                        //assure start sequence injection between sps, pps and other nals
                        memcpy(nals+len_nals, start_sequence, sizeof(start_sequence));
                        len_nals += sizeof(start_sequence);
                    }
                }
            }
        }
        fclose(sdp_fp);
    }

    free(s);
    return len_nals;
}<|MERGE_RESOLUTION|>--- conflicted
+++ resolved
@@ -77,18 +77,14 @@
 #define VERSION_STR  "V1.0"
 
 //TODO set lower initial video recv buffer size (to find the minimal?)
-<<<<<<< HEAD
 #define DEFAULT_VIDEO_FRAME_WIDTH 1920
 #define DEFAULT_VIDEO_FRAME_HEIGHT 1080
 #define INITIAL_VIDEO_RECV_BUFFER_SIZE  ((0.1*DEFAULT_VIDEO_FRAME_WIDTH*DEFAULT_VIDEO_FRAME_HEIGHT)*110/100) //command line net.core setup: sysctl -w net.core.rmem_max=9123840
-=======
-#define INITIAL_VIDEO_RECV_BUFFER_SIZE  ((0.1*1920*1080)*110/100) //command line net.core setup: sysctl -w net.core.rmem_max=9123840
->>>>>>> f06061c4
+
 
 /* error handling macros */
 #define my_curl_easy_setopt(A, B, C) \
     if ((res = curl_easy_setopt((A), (B), (C))) != CURLE_OK){ \
-<<<<<<< HEAD
         fprintf(stderr, "[rtsp error] curl_easy_setopt(%s, %s, %s) failed: %d\n", #A, #B, #C, res); \
         printf("[rtsp error] could not configure rtsp capture properly, \n\t\tplease check your parameters. \nExiting...\n\n"); \
         return NULL; \
@@ -100,19 +96,6 @@
         printf("[rtsp error] could not configure rtsp capture properly, \n\t\tplease check your parameters. \nExiting...\n\n"); \
         return NULL; \
     }
-=======
-fprintf(stderr, "[rtsp error] curl_easy_setopt(%s, %s, %s) failed: %d\n", #A, #B, #C, res); \
-printf("[rtsp error] could not configure rtsp capture properly, \n\t\tplease check your parameters. \nExiting...\n\n"); \
-exit(0); \
-}
-
-#define my_curl_easy_perform(A) \
-    if ((res = curl_easy_perform((A))) != CURLE_OK){ \
-fprintf(stderr, "[rtsp error] curl_easy_perform(%s) failed: %d\n", #A, res); \
-printf("[rtsp error] could not configure rtsp capture properly, \n\t\tplease check your parameters. \nExiting...\n\n"); \
-exit(0); \
-}
->>>>>>> f06061c4
 
 /* send RTSP GET_PARAMETERS request */
 static int
@@ -159,7 +142,6 @@
 static void
 show_help(void);
 
-<<<<<<< HEAD
 void getNewLine(const char* buffer, int* i, char* line);
 
 void setup_codecs_and_controls_from_sdp(const char *sdp_filename, void *state);
@@ -171,12 +153,6 @@
 
 static const uint8_t start_sequence[] = { 0, 0, 0, 1 };
 
-=======
-void
-rtsp_keepalive(void *state);
-
-FILE *F_video_rtsp = NULL;
->>>>>>> f06061c4
 /**
  * @struct rtsp_state
  */
@@ -189,7 +165,6 @@
     int frames;
     struct video_frame *frame;
     struct tile *tile;
-<<<<<<< HEAD
 
     //struct std_frame_received *rx_data;
     bool new_frame;
@@ -203,16 +178,6 @@
     int port;
     float fps;
     char *control;
-=======
-	struct audio_frame audio;
-    int width;
-    int height;
-
-    struct std_frame_received *rx_data;
-    bool new_frame;
-    bool decompress;
-    bool grab;
->>>>>>> f06061c4
 
     struct rtp *device;
     struct pdb *participants;
@@ -227,16 +192,8 @@
     int required_connections;
     uint32_t timestamp;
 
-<<<<<<< HEAD
     pthread_t vrtsp_thread_id; //the worker_id
-=======
-	int play_audio_frame;
-
-	struct timeval last_audio_time;
-	unsigned int grab_audio:1;
-
-    pthread_t rtsp_thread_id; //the worker_id
->>>>>>> f06061c4
+
     pthread_mutex_t lock;
     pthread_cond_t worker_cv;
     volatile bool worker_waiting;
@@ -311,16 +268,11 @@
 }
 
 void
-<<<<<<< HEAD
 rtsp_keepalive_video(void *state) {
-=======
-rtsp_keepalive(void *state) {
->>>>>>> f06061c4
     struct rtsp_state *s;
     s = (struct rtsp_state *) state;
     struct timeval now;
     gettimeofday(&now, NULL);
-<<<<<<< HEAD
     if (tv_diff(now, s->vrtsp_state->prev_time) >= 20) {
         if(rtsp_get_parameters(s->curl, s->uri)==0){
             s->should_exit = TRUE;
@@ -350,11 +302,6 @@
         default:
             error_msg("Wrong Payload type: %u\n", pckt->pt);
             return FALSE;
-=======
-    if (tv_diff(now, s->prev_time) >= 20) {
-        rtsp_get_parameters(s->curl, s->uri);
-        gettimeofday(&s->prev_time, NULL);
->>>>>>> f06061c4
     }
 }
 
@@ -370,22 +317,13 @@
         gettimeofday(&s->vrtsp_state->curr_time, NULL);
         s->vrtsp_state->timestamp = tv_diff(s->vrtsp_state->curr_time, s->vrtsp_state->start_time) * 90000;
 
-<<<<<<< HEAD
         rtp_update(s->vrtsp_state->device, s->vrtsp_state->curr_time);
-=======
-        rtsp_keepalive(s);
-
-        rtp_update(s->device, s->curr_time);
-        //TODO no need of rtcp communication between ug and rtsp server?
-        //rtp_send_ctrl(s->device, s->timestamp, 0, s->curr_time);
->>>>>>> f06061c4
 
         s->vrtsp_state->timeout.tv_sec = 0;
         s->vrtsp_state->timeout.tv_usec = 10000;
 
         if (!rtp_recv_r(s->vrtsp_state->device, &s->vrtsp_state->timeout, s->vrtsp_state->timestamp)) {
             pdb_iter_t it;
-<<<<<<< HEAD
             s->vrtsp_state->cp = pdb_iter_init(s->vrtsp_state->participants, &it);
 
             while (s->vrtsp_state->cp != NULL) {
@@ -405,28 +343,6 @@
                             }
                             if (s->vrtsp_state->boss_waiting)
                                 pthread_cond_signal(&s->vrtsp_state->boss_cv);
-=======
-            s->cp = pdb_iter_init(s->participants, &it);
-
-            while (s->cp != NULL) {
-                if (pthread_mutex_trylock(&s->lock) == 0) {
-                    {
-                        if(s->grab){
-
-                            while (s->new_frame && !s->should_exit) {
-                                s->worker_waiting = true;
-                                pthread_cond_wait(&s->worker_cv, &s->lock);
-                                s->worker_waiting = false;
-                            }
-
-                            if (pbuf_decode(s->cp->playout_buffer, s->curr_time,
-                                decode_frame_h264, s->rx_data))
-                            {
-                                s->new_frame = true;
-                            }
-                            if (s->boss_waiting)
-                                pthread_cond_signal(&s->boss_cv);
->>>>>>> f06061c4
                         }
                     }
                     pthread_mutex_unlock(&s->vrtsp_state->lock);
@@ -454,7 +370,6 @@
 
     *audio = NULL;
 
-<<<<<<< HEAD
     if(pthread_mutex_trylock(&s->vrtsp_state->lock)==0){
         {
             s->vrtsp_state->grab = true;
@@ -512,7 +427,6 @@
             }
         }
 
-
         pthread_mutex_unlock(&s->vrtsp_state->lock);
 
         gettimeofday(&s->vrtsp_state->t, NULL);
@@ -523,52 +437,6 @@
                 s->vrtsp_state->frames, seconds, fps);
             s->vrtsp_state->t0 = s->vrtsp_state->t;
             s->vrtsp_state->frames = 0;
-=======
-    if(pthread_mutex_trylock(&s->lock)==0){
-        {
-            s->grab = true;
-
-            while (!s->new_frame) {
-                s->boss_waiting = true;
-                pthread_cond_wait(&s->boss_cv, &s->lock);
-                s->boss_waiting = false;
-            }
-
-            gettimeofday(&s->curr_time, NULL);
-            s->frame->h264_iframe = s->rx_data->iframe;
-            s->frame->h264_iframe = s->rx_data->iframe;
-            s->frame->tiles[0].data_len = s->rx_data->buffer_len;
-            memcpy(s->data + s->nals_size, s->rx_data->frame_buffer,
-                s->rx_data->buffer_len);
-            memcpy(s->frame->tiles[0].data, s->data,
-                s->rx_data->buffer_len + s->nals_size);
-            s->frame->tiles[0].data_len += s->nals_size;
-
-            if (s->decompress) {
-                decompress_frame(s->sd, (unsigned char *) s->out_frame,
-                    (unsigned char *) s->frame->tiles[0].data,
-                    s->rx_data->buffer_len + s->nals_size, 0);
-                s->frame->tiles[0].data = s->out_frame;               //TODO memcpy?
-                s->frame->tiles[0].data_len = vc_get_linesize(s->des.width, UYVY)
-                    * s->des.height;                           //TODO reconfigurable?
-            }
-            s->new_frame = false;
-
-            if (s->worker_waiting) {
-                pthread_cond_signal(&s->worker_cv);
-            }
-        }
-        pthread_mutex_unlock(&s->lock);
-
-        gettimeofday(&s->t, NULL);
-        double seconds = tv_diff(s->t, s->t0);
-        if (seconds >= 5) {
-            float fps = s->frames / seconds;
-            fprintf(stderr, "[rtsp capture] %d frames in %g seconds = %g FPS\n",
-                s->frames, seconds, fps);
-            s->t0 = s->t;
-            s->frames = 0;
->>>>>>> f06061c4
             //TODO: Threshold of ¿1fps? in order to update fps parameter. Now a higher fps is fixed to 30fps...
             //if (fps > s->fps + 1 || fps < s->fps - 1) {
             //      debug_msg(
@@ -577,13 +445,8 @@
             //      s->fps = fps;
             //  }
         }
-<<<<<<< HEAD
         s->vrtsp_state->frames++;
         s->vrtsp_state->grab = false;
-=======
-        s->frames++;
-        s->grab = false;
->>>>>>> f06061c4
     }
 
     return s->vrtsp_state->frame;
@@ -611,16 +474,9 @@
     char *save_ptr = NULL;
     s->avType = none;  //-1 none, 0 a&v, 1 v, 2 a
 
-<<<<<<< HEAD
     gettimeofday(&s->vrtsp_state->t0, NULL);
     s->vrtsp_state->frames = 0;
     s->vrtsp_state->grab = FALSE;
-=======
-    gettimeofday(&s->t0, NULL);
-    s->frames = 0;
-    s->nals = malloc(1024);
-    s->grab = false;
->>>>>>> f06061c4
 
     s->addr = "127.0.0.1";
     s->vrtsp_state->device = NULL;
@@ -637,12 +493,7 @@
         (s->vrtsp_state->required_connections) * sizeof(struct rtp *));
     s->vrtsp_state->participants = pdb_init();
 
-<<<<<<< HEAD
     s->vrtsp_state->new_frame = FALSE;
-=======
-    s->rx_data = malloc(sizeof(struct std_frame_received));
-    s->new_frame = false;
->>>>>>> f06061c4
 
     s->vrtsp_state->in_codec = malloc(sizeof(uint32_t *) * 10);
 
@@ -753,7 +604,6 @@
 
     len = init_rtsp(s->uri, s->vrtsp_state->port, s, s->vrtsp_state->frame->h264_offset_buffer);
 
-<<<<<<< HEAD
     if(len < 0){
         return NULL;
     }else{
@@ -776,19 +626,6 @@
     s->vrtsp_state->frame->fps = 30;
     s->vrtsp_state->fps = 30;
     s->vrtsp_state->frame->interlacing = PROGRESSIVE;
-=======
-    s->frame = vf_alloc(1);
-    s->frame->isStd = TRUE;
-    s->frame->h264_bframe = FALSE;
-    s->frame->h264_iframe = FALSE;
-    s->tile = vf_get_tile(s->frame, 0);
-    vf_get_tile(s->frame, 0)->width = s->width;
-    vf_get_tile(s->frame, 0)->height = s->height;
-    //TODO fps should be autodetected, now reset and controlled at vidcap_grab function
-    s->frame->fps = 30;
-    s->fps = 30;
-    s->frame->interlacing = PROGRESSIVE;
->>>>>>> f06061c4
 
     s->vrtsp_state->frame->tiles[0].data = calloc(1, s->vrtsp_state->frame->h264_width * s->vrtsp_state->frame->h264_height);
 
