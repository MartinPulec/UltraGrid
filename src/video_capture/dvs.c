/*
 * FILE:   video_capture/dvs.c
 * AUTHOR: Colin Perkins <csp@isi.edu>
 *         Martin Benes     <martinbenesh@gmail.com>
 *         Lukas Hejtmanek  <xhejtman@ics.muni.cz>
 *         Petr Holub       <hopet@ics.muni.cz>
 *         Milos Liska      <xliska@fi.muni.cz>
 *         Jiri Matela      <matela@ics.muni.cz>
 *         Dalibor Matura   <255899@mail.muni.cz>
 *         Ian Wesley-Smith <iwsmith@cct.lsu.edu>
 *
 * Copyright (c) 2001-2003 University of Southern California
 * Copyright (c) 2005-2010 CESNET z.s.p.o.
 *
 * Redistribution and use in source and binary forms, with or without
 * modification, is permitted provided that the following conditions
 * are met:
 * 
 * 1. Redistributions of source code must retain the above copyright
 *    notice, this list of conditions and the following disclaimer.
 * 
 * 2. Redistributions in binary form must reproduce the above copyright
 *    notice, this list of conditions and the following disclaimer in the
 *    documentation and/or other materials provided with the distribution.
 * 
 * 3. All advertising materials mentioning features or use of this software
 *    must display the following acknowledgement:
 * 
 *      This product includes software developed by the University of Southern
 *      California Information Sciences Institute. This product also includes
 *      software developed by CESNET z.s.p.o.
 * 
 * 4. Neither the name of the University, Institute, CESNET nor the names of
 *    its contributors may be used to endorse or promote products derived from
 *    this software without specific prior written permission.
 * 
 * THIS SOFTWARE IS PROVIDED BY THE AUTHORS AND CONTRIBUTORS
 * ``AS IS'' AND ANY EXPRESSED OR IMPLIED WARRANTIES, INCLUDING,
 * BUT NOT LIMITED TO, THE IMPLIED WARRANTIES OF MERCHANTABILITY
 * AND FITNESS FOR A PARTICULAR PURPOSE ARE DISCLAIMED. IN NO
 * EVENT SHALL THE AUTHORS OR CONTRIBUTORS BE LIABLE FOR ANY DIRECT,
 * INDIRECT, INCIDENTAL, SPECIAL, EXEMPLARY, OR CONSEQUENTIAL DAMAGES
 * (INCLUDING, BUT NOT LIMITED TO, PROCUREMENT OF SUBSTITUTE GOODS OR
 * SERVICES; LOSS OF USE, DATA, OR PROFITS; OR BUSINESS INTERRUPTION)
 * HOWEVER CAUSED AND ON ANY THEORY OF LIABILITY, WHETHER IN
 * CONTRACT, STRICT LIABILITY, OR TORT (INCLUDING NEGLIGENCE OR
 * OTHERWISE) ARISING IN ANY WAY OUT OF THE USE OF THIS SOFTWARE,
 * EVEN IF ADVISED OF THE POSSIBILITY OF SUCH DAMAGE.
 *
 */

#include "host.h"
#include "config.h"
#include "config_unix.h"
#include "config_win32.h"

#ifdef HAVE_DVS           /* From config.h */

#include "audio/audio.h"
#include "audio/utils.h"
#include "debug.h"
#include "video.h"
#include "video_capture.h"
#include "video_capture/dvs.h"
#include "video_display/dvs.h"
#include "tv.h"
#include "dvs_clib.h"           /* From the DVS SDK */
#include "dvs_fifo.h"           /* From the DVS SDK */
#include "audio/audio.h"

struct vidcap_dvs_state {
        sv_handle *sv;
        sv_fifo *fifo;
        sv_fifo_buffer *dma_buffer;
        char *rtp_buffer;
        char *tmp_buffer;
        pthread_t thread_id;
        pthread_mutex_t lock;
        pthread_cond_t boss_cv;
        pthread_cond_t worker_cv;
        int work_to_do;
        char *bufs[2];
        char *audio_bufs[2];
        int bufs_index;
        uint32_t hd_video_mode;
        struct video_frame *frame;
        struct tile *tile;
        struct audio_frame audio;
        const hdsp_mode_table_t *mode;
        unsigned grab_audio:1;
        unsigned int detect_mode:1;

        int frames;
        struct       timeval t, t0;

        bool should_exit;
};

static void show_help(void);

static void *vidcap_dvs_grab_thread(void *arg)
{
        int res;
        struct vidcap_dvs_state *s = (struct vidcap_dvs_state *)arg;
        int fifo_flags = SV_FIFO_FLAG_FLUSH |
                                      SV_FIFO_FLAG_NODMAADDR;

        if(!s->grab_audio)
                fifo_flags |= SV_FIFO_FLAG_VIDEOONLY;

        while (1) {
                // we need this additional check in case we do not get any data
                pthread_mutex_lock(&(s->lock));
                if(s->should_exit) {
                        pthread_mutex_unlock(&(s->lock));
                        break;
                }
                pthread_mutex_unlock(&(s->lock));

                s->dma_buffer = NULL;
                res = sv_fifo_vsyncwait(s->sv, s->fifo);

                res =
                    sv_fifo_getbuffer(s->sv, s->fifo, &(s->dma_buffer), NULL,
                                      fifo_flags);
                if (res != SV_OK) {
                        printf("Unable to getbuffer %s\n",
                               sv_geterrortext(res));
                        continue;
                }
                s->bufs_index = (s->bufs_index + 1) % 2;
                s->dma_buffer->video[0].addr = s->bufs[s->bufs_index];
                s->dma_buffer->video[0].size = s->tile->data_len;
                if(s->grab_audio) {
                        s->dma_buffer->audio[0].addr[0] = s->audio_bufs[s->bufs_index];
                        //fprintf(stderr, "%d ", s->dma_buffer->audio[0].size);
                        //s->dma_buffer->audio[0].size = 12800;
                }

                res = sv_fifo_putbuffer(s->sv, s->fifo, s->dma_buffer, NULL);
                if (res != SV_OK) {
                        printf("Unable to putbuffer %s\n",
                               sv_geterrortext(res));
                }

                pthread_mutex_lock(&(s->lock));

                while (s->work_to_do == FALSE) {
                        pthread_cond_wait(&(s->worker_cv), &(s->lock));
                }

                if(s->should_exit) {
                        pthread_mutex_unlock(&(s->lock));
                        break;
                }

                s->tmp_buffer = s->dma_buffer->video[0].addr;

                if(s->audio.ch_count == 1) {
                        demux_channel(s->audio.data, s->dma_buffer->audio[0].addr[0], s->audio.bps, s->dma_buffer->audio[0].size, 2, 0);
                        s->audio.data_len = s->dma_buffer->audio[0].size / 2;
                } else {
                        s->audio.data = s->dma_buffer->audio[0].addr[0];
                        s->audio.data_len = s->dma_buffer->audio[0].size;
                } 

                s->work_to_do = FALSE;
                pthread_cond_signal(&(s->boss_cv));

                pthread_mutex_unlock(&(s->lock));
        }
        return NULL;
}

static void show_help(void)
{	
	int i;
        int card_idx = 0;
        sv_handle *sv;
        char name[128];
        int res;

	printf("DVS options:\n\n");
	printf("\t -t dvs[:<mode>:<codec>][:<card>] | help\n\n");
        snprintf(name, 128, "PCI,card:%d", card_idx);

        //sv = sv_open(name);
        res = sv_openex(&sv, name, SV_OPENPROGRAM_DEFAULT, SV_OPENTYPE_DEFAULT, 0, 0);
        if (res != SV_OK) {
                printf
                    ("Unable to open grabber: sv_open() failed (no card present or driver not loaded?)\n");
                printf("Error %s\n", sv_geterrortext(res));
                return;
        }
	while (res == SV_OK) {
                printf("\tCard \"%s\" - supported modes:\n\n", name);
                for(i=0; hdsp_mode_table[i].width !=0; i++) {
                        int res;
                        sv_query(sv, SV_QUERY_MODE_AVAILABLE, hdsp_mode_table[i].mode, & res);
                        if(res) {
                                const char *interlacing;
                                if(hdsp_mode_table[i].aux & AUX_INTERLACED) {
                                                interlacing = "interlaced";
                                } else if(hdsp_mode_table[i].aux & AUX_PROGRESSIVE) {
                                                interlacing = "progressive";
                                } else if(hdsp_mode_table[i].aux & AUX_SF) {
                                                interlacing = "progressive segmented";
                                } else {
                                                interlacing = "unknown (!)";
                                }
                                printf ("\t%4d:  %4d x %4d @ %2.2f %s\n", hdsp_mode_table[i].mode, 
                                        hdsp_mode_table[i].width, hdsp_mode_table[i].height, 
                                        hdsp_mode_table[i].fps, interlacing);
                        }
                }
                sv_close(sv);
                card_idx++;
                snprintf(name, 128, "PCI,card:%d", card_idx);
                res = sv_openex(&sv, name, SV_OPENPROGRAM_DEFAULT, SV_OPENTYPE_DEFAULT, 0, 0);
                printf("\n");
        }
	printf("\n");
	show_codec_help("dvs");
}

/* External API ***********************************************************************************/

void *vidcap_dvs_init(const struct vidcap_params *params)
{
        struct vidcap_dvs_state *s;
        int i;
        int res;
        int mode_index = 0;
        char *card_name = "";

        s = (struct vidcap_dvs_state *)
            calloc(1, sizeof(struct vidcap_dvs_state));
            
        s->frame = vf_alloc(1);
        s->tile = vf_get_tile(s->frame, 0);
        s->frames = 0;

        s->detect_mode = FALSE;
        
        if (s == NULL) {
                debug_msg("Unable to allocate DVS state\n");
                return NULL;
        }

        if (vidcap_params_get_fmt(params) != NULL) {
                if (strcmp(vidcap_params_get_fmt(params), "help") == 0) {
			show_help();
                        return 0;
                }

                char *fmt = strdup(vidcap_params_get_fmt(params));
                char *tmp;

                if(strncmp(fmt, "PCI", 3) == 0) {
                        card_name = fmt;
                        printf("[DVS] Choosen card: %s.\n", card_name);
                        s->detect_mode = TRUE;
                } else {
                        tmp = strtok(fmt, ":");
                        if (!tmp) {
                                fprintf(stderr, "Wrong config %s\n", fmt);
                                return 0;
                        }
                        mode_index = atoi(tmp);
                        for(i=0; hdsp_mode_table[i].width != 0; i++) {
                                if(hdsp_mode_table[i].mode == mode_index) {
                                          s->mode = &hdsp_mode_table[i];
                                        break;
                                }
                        }
                        if(s->mode == NULL) {
                                fprintf(stderr, "dvs: unknown video mode: %d\n", mode_index);
                                free(s);
                                return 0;
                        }

                        tmp = strtok(NULL, ":");
                        if (!tmp) {
                                fprintf(stderr, "Wrong config %s\n", fmt);
                                return 0;
                        }

                        s->frame->color_spec = 0xffffffff;
                        for (i = 0; codec_info[i].name != NULL; i++) {
                                if (strcmp(tmp, codec_info[i].name) == 0) {
                                        s->frame->color_spec = codec_info[i].codec;
                                }
                        }
                        if (s->frame->color_spec == (codec_t) 0xffffffff) {
                                fprintf(stderr, "dvs: unknown codec: %s\n", tmp);
                                return 0;
                        }

                        /* card name */
                        tmp = strtok(NULL, ":");
                        if(tmp) {
                                card_name = tmp;
                                tmp[strlen(card_name)] = ':';
                                printf("[DVS] Choosen card: %s.\n", card_name);
                        }
                }

                free(fmt);
        } else {
                s->detect_mode = TRUE;
        }

        gettimeofday(&s->t0, NULL);

        res = sv_openex(&s->sv, card_name, SV_OPENPROGRAM_DEFAULT, SV_OPENTYPE_DEFAULT, 0, 0);
        if (s->sv == NULL) {
                printf
                    ("Unable to open grabber: sv_open() failed (no card present or driver not loaded?)\n");
                printf("Error %s\n", sv_geterrortext(res));
                free(s);
                return NULL;
        }

        if(vidcap_params_get_flags(params) & VIDCAP_FLAG_AUDIO_EMBEDDED) {
                s->grab_audio = TRUE;
        } else {
                s->grab_audio = FALSE;
        }

        s->hd_video_mode = 0;

        if(!s->detect_mode) {
                switch(s->frame->color_spec) {
                        case DVS10:
                                s->hd_video_mode |= SV_MODE_COLOR_YUV422 | SV_MODE_NBIT_10BDVS;
                                break;
                        case DVS8:
                        case Vuy2:
                        case UYVY:
                                s->hd_video_mode |= SV_MODE_COLOR_YUV422;
                                break;
                        case RGBA:
                                s->hd_video_mode |= SV_MODE_COLOR_RGBA;
                                break;
                        case RGB:
                                s->hd_video_mode |= SV_MODE_COLOR_RGB_RGB;
                                break;
                        default:
                                fprintf(stderr, "[dvs] Unsupported video codec passed!");
                                return NULL;
                }

                s->hd_video_mode |= s->mode->mode;
        } else {
                int val;
                int res;
                res = sv_query(s->sv, SV_QUERY_INPUTRASTER, 0, &val);
                if(res != SV_OK) {
                        printf("[DVS] Could not detect video format %s\n",
                               sv_geterrortext(res));
                        goto error_detect;
                }
                if(val == -1) {
                        printf("[DVS] No signal detected, cannot autodetect format.\n");
                        goto error_detect;
                }
                for(i=0; hdsp_mode_table[i].width != 0; i++) {
                        if(hdsp_mode_table[i].mode == val) {
                                  s->mode = &hdsp_mode_table[i];
                                break;
                        }
                }
                s->hd_video_mode |= val;
                printf("[DVS] Autodetected video mode: %dx%d @ %2.2fFPS.\n", s->mode->width, s->mode->height, s->mode->fps);

                res = sv_query(s->sv, SV_QUERY_IOMODE, 0, &val);
                if(res != SV_OK) {
                        printf("Could not detect IO mode %s\n",
                               sv_geterrortext(res));
                        goto error_detect;
                }
                printf("[DVS] Autodetected IO mode: %d.\n", val);

                switch (val) {
                        case SV_IOMODE_YUV422:
                        case SV_IOMODE_YUV444:
                        case SV_IOMODE_YUV422A:
                        case SV_IOMODE_YUV444A:
                        case SV_IOMODE_YUV422_12:
                        case SV_IOMODE_YUV444_12:
                                s->hd_video_mode |= SV_MODE_COLOR_YUV422;
                                s->frame->color_spec = UYVY;
                                break;
                        case SV_IOMODE_RGB:
                        case SV_IOMODE_RGB_12:
                                s->hd_video_mode |= SV_MODE_COLOR_RGBA;
                                s->frame->color_spec = RGB;
                                break;
                        case SV_IOMODE_RGBA:
                                s->hd_video_mode |= SV_MODE_COLOR_RGB_RGB;
                                s->frame->color_spec = RGBA;
                                break;
                }
        }
        s->hd_video_mode |= SV_MODE_STORAGE_FRAME;

        s->tile->width = s->mode->width;
        s->tile->height = s->mode->height;
        s->frame->fps = s->mode->fps;
        switch(s->mode->aux) {
                case AUX_PROGRESSIVE:
                        s->frame->interlacing = PROGRESSIVE;
                        break;
                case AUX_INTERLACED:
                        s->frame->interlacing = INTERLACED_MERGED;
                        break;
                case AUX_SF:
                        s->frame->interlacing = SEGMENTED_FRAME;
                        break;
        }


	s->tile->data_len = vc_get_linesize(s->tile->width, s->frame->color_spec) *
                s->tile->height;


        //res = sv_videomode(s->sv, s->hd_video_mode);
        res = sv_option(s->sv, SV_OPTION_VIDEOMODE, s->hd_video_mode);
        if (res != SV_OK) {
                goto error;
        }
        res = sv_black(s->sv);
        if (res != SV_OK) {
                goto error;
        }

        s->audio.data = NULL;

        if(s->grab_audio) {
                int i;
                res = sv_option(s->sv, SV_OPTION_AUDIOINPUT, SV_AUDIOINPUT_AIV);
                if (res != SV_OK) {
                        goto error;
                }
                if(audio_capture_channels != 2 && audio_capture_channels != 1) {
                        fprintf(stderr, "[DVS cap.] Invalid channel count %d. "
                                        "Currently only 1 or 2 channels are supported.\n",
                                        audio_capture_channels);
                        goto error;
                }
                res = sv_option(s->sv, SV_OPTION_AUDIOCHANNELS, 1); // one pair
                if (res != SV_OK) {
                        goto error;
                }
                s->audio.ch_count = audio_capture_channels;

                sv_query(s->sv, SV_QUERY_AUDIOBITS, 0, &i);
                s->audio.bps = i / 8;
                sv_query(s->sv, SV_QUERY_AUDIOFREQ, 0, &i);
                s->audio.sample_rate = i;
                s->audio.data_len = 0;

                /* two 1-sec buffers */
                s->audio_bufs[0] = malloc(s->audio.sample_rate * 2 * s->audio.bps);
                s->audio_bufs[1] = malloc(s->audio.sample_rate * 2 * s->audio.bps);

                if(audio_capture_channels == 1) {
                        // data need to be demultiplexed
                        s->audio.max_size = s->audio.sample_rate * s->audio.bps;
                        s->audio.data = (char *) malloc(s->audio.max_size);
                }
        }

        res = sv_fifo_init(s->sv, &(s->fifo), 1, /* jack - must be 1 for default input FIFO */
                        0, /* obsolete - must be 0 */
                        SV_FIFO_DMA_ON, 
                        SV_FIFO_FLAG_NODMAADDR,
                        0 /*  frames in FIFO - 0 meens let API set the default maximal value*/
                        );
        if (res != SV_OK) {
                goto error;
                abort();
        }
        res = sv_fifo_start(s->sv, s->fifo);
        if (res != SV_OK) {
                goto error;
        }

        pthread_mutex_init(&(s->lock), NULL);
        pthread_cond_init(&(s->boss_cv), NULL);
        pthread_cond_init(&(s->worker_cv), NULL);

        s->rtp_buffer = NULL;
        s->dma_buffer = NULL;
        s->tmp_buffer = NULL;
        s->work_to_do = FALSE;
        s->bufs[0] = malloc(s->tile->data_len);
        s->bufs[1] = malloc(s->tile->data_len);
        s->bufs_index = 0;

        if (pthread_create
            (&(s->thread_id), NULL, vidcap_dvs_grab_thread, s) != 0) {
                perror("Unable to create grabbing thread");
                return NULL;
        }

        printf("DVS capture set to %dx%d, bpp %f\n", s->tile->width, s->tile->height, get_bpp(s->frame->color_spec));

        debug_msg("DVS capture device enabled\n");
        return s;
error_detect:
         sv_close(s->sv);
error:
        free(s);
        printf("Error %s\n", sv_geterrortext(res));
        debug_msg("Unable to open grabber: %s\n", sv_geterrortext(res));
        return NULL;
}

void vidcap_dvs_done(void *state)
{
        struct vidcap_dvs_state *s =
            (struct vidcap_dvs_state *)state;

        pthread_mutex_lock(&s->lock);
        s->work_to_do = TRUE;
        s->should_exit = true;
        pthread_cond_signal(&s->worker_cv);
        pthread_mutex_unlock(&s->lock);

        pthread_join(s->thread_id, NULL);

        if(s->grab_audio && s->audio.ch_count == 1) {
                free(s->audio.data);
        }

        sv_fifo_free(s->sv, s->fifo);
        sv_close(s->sv);
        vf_free(s->frame);
        free(s);
}

struct video_frame *vidcap_dvs_grab(void *state, struct audio_frame **audio)
{
        struct vidcap_dvs_state *s =
            (struct vidcap_dvs_state *)state;
        int rc;
        struct timespec ts;
        struct timeval  tp;

        gettimeofday(&tp, NULL);
        ts.tv_sec = tp.tv_sec;
        ts.tv_nsec = tp.tv_usec * 1000;
        ts.tv_nsec += 1000 * 1000 * 1000 / s->frame->fps;
        // make it correct
        ts.tv_sec += ts.tv_nsec / 1000000000;
        ts.tv_nsec = ts.tv_nsec % 1000000000;

        pthread_mutex_lock(&(s->lock));

        struct timespec ts;
        struct timeval  tp;
        int rc = 0;

        // get time for timeout
        gettimeofday(&tp, NULL);

        /* Convert from timeval to timespec */
        ts.tv_sec  = tp.tv_sec + 1;
        ts.tv_nsec = tp.tv_usec * 1000;

        /* Wait for the worker to finish... */
<<<<<<< HEAD
        while (s->work_to_do && rc != ETIMEDOUT) {
                s->boss_waiting = TRUE;
                rc = pthread_cond_timedwait(&s->boss_cv, &s->lock, &ts);
                s->boss_waiting = FALSE;
=======
        while (s->work_to_do) {
                rc = pthread_cond_timedwait(&s->boss_cv, &s->lock, &ts);
        }

        if (rc == ETIMEDOUT) {
                pthread_mutex_unlock(&(s->lock));
                return NULL;
>>>>>>> c2c5e380
        }

        if (rc == ETIMEDOUT) { // timeout
                pthread_mutex_unlock(&(s->lock));
                return NULL;
        }

        /* ...and give it more to do... */
        s->rtp_buffer = s->tmp_buffer;
        s->work_to_do = TRUE;

        /* ...and signal the worker... */
        pthread_cond_signal(&(s->worker_cv));

        pthread_mutex_unlock(&(s->lock));

        if (s->rtp_buffer != NULL) {
                s->tile->data = s->rtp_buffer;
        
                s->frames++;
                gettimeofday(&s->t, NULL);
                double seconds = tv_diff(s->t, s->t0);    
                if (seconds >= 5) {
                    float fps  = s->frames / seconds;
                    fprintf(stderr, "[DVS cap.] %d frames in %g seconds = %g FPS\n", s->frames, seconds, fps);
                    s->t0 = s->t;
                    s->frames = 0;
                }  

                if(s->grab_audio && s->audio.data_len) {
                        *audio = &s->audio;
                } else {
                        *audio = NULL;
                }
                return s->frame;
        }

        return NULL;
}

struct vidcap_type *vidcap_dvs_probe(void)
{
       struct vidcap_type *vt;
 
        vt = (struct vidcap_type *)malloc(sizeof(struct vidcap_type));
        if (vt != NULL) {
                vt->id = VIDCAP_DVS_ID;
                vt->name = "dvs";
                vt->description = "DVS (SMPTE 274M/25i)";
        }
        return vt;
}

#endif                          /* HAVE_DVS */
<|MERGE_RESOLUTION|>--- conflicted
+++ resolved
@@ -78,6 +78,8 @@
         pthread_mutex_t lock;
         pthread_cond_t boss_cv;
         pthread_cond_t worker_cv;
+        int boss_waiting;
+        int worker_waiting;
         int work_to_do;
         char *bufs[2];
         char *audio_bufs[2];
@@ -544,10 +546,11 @@
 {
         struct vidcap_dvs_state *s =
             (struct vidcap_dvs_state *)state;
-        int rc;
         struct timespec ts;
         struct timeval  tp;
-
+        int rc = 0;
+
+        // get time for timeout
         gettimeofday(&tp, NULL);
         ts.tv_sec = tp.tv_sec;
         ts.tv_nsec = tp.tv_usec * 1000;
@@ -558,35 +561,12 @@
 
         pthread_mutex_lock(&(s->lock));
 
-        struct timespec ts;
-        struct timeval  tp;
-        int rc = 0;
-
-        // get time for timeout
-        gettimeofday(&tp, NULL);
-
-        /* Convert from timeval to timespec */
-        ts.tv_sec  = tp.tv_sec + 1;
-        ts.tv_nsec = tp.tv_usec * 1000;
-
         /* Wait for the worker to finish... */
-<<<<<<< HEAD
         while (s->work_to_do && rc != ETIMEDOUT) {
-                s->boss_waiting = TRUE;
                 rc = pthread_cond_timedwait(&s->boss_cv, &s->lock, &ts);
-                s->boss_waiting = FALSE;
-=======
-        while (s->work_to_do) {
-                rc = pthread_cond_timedwait(&s->boss_cv, &s->lock, &ts);
         }
 
         if (rc == ETIMEDOUT) {
-                pthread_mutex_unlock(&(s->lock));
-                return NULL;
->>>>>>> c2c5e380
-        }
-
-        if (rc == ETIMEDOUT) { // timeout
                 pthread_mutex_unlock(&(s->lock));
                 return NULL;
         }
