--- conflicted
+++ resolved
@@ -947,88 +947,16 @@
                                 requested_compression, capture_device,
                                 display_device, requested_mtu,
                                 argc, argv);
-<<<<<<< HEAD
-                if(!uv->rxtx_state) {
-                        usage();
-                        return EXIT_FAILURE;
-                }
-        }else if (uv->rxtx->protocol == H264_STD) {
-                if ((uv->network_devices = initialize_network(uv->requested_receiver,
-                    uv->recv_port_number, uv->send_port_number, uv->participants,
-                    uv->ipv6, uv->requested_mcast_if)) == NULL)
-                {
-                        printf("Unable to open network\n");
-                        exit_uv(EXIT_FAIL_NETWORK);
-                        goto cleanup;
-                } else {
-                        struct rtp **item;
-                        uv->connections_count = 0;
-                        /* only count how many connections has initialize_network opened */
-                        for(item = uv->network_devices; *item != NULL; ++item){
-                                ++uv->connections_count;
-                        #ifdef HAVE_RTSP_SERVER
-                                rtps_types_t avType;
-                                if(strcmp("none", vidcap_params_get_driver(vidcap_params_head)) != 0 && (strcmp("none",audio_send) != 0)) avType = avStdDyn; //AVStream
-                                else if((strcmp("none",audio_send) != 0)) avType = audioPCMUdyn; //AStream
-                                else if(strcmp("none", vidcap_params_get_driver(vidcap_params_head))) avType = videoH264; //VStream
-                                else printf("[RTSP SERVER] no stream type... check capture devices input\n");
-                                rtsp_server = init_rtsp_server(0, &root_mod, avType); //port, root_module, avType
-                                c_start_server(rtsp_server);
-                        #endif
-                        }
-                }
-
-                if ((h264_rtp.tx = tx_init(&root_mod,
-                                                uv->requested_mtu, TX_MEDIA_VIDEO,
-                                                NULL,
-                                                NULL, packet_rate)) == NULL) {
-                        printf("Unable to initialize transmitter.\n");
-                        exit_uv(EXIT_FAIL_TRANSMIT);
-                        goto cleanup;
-                }
-
-                h264_rtp.connections_count = uv->connections_count;
-                h264_rtp.network_devices = uv->network_devices;
-
-                uv->rxtx_state = &h264_rtp;
-                free(requested_video_fec);
-        } else if(uv->rxtx->protocol == ULTRAGRID_RTP) {
-                if ((uv->network_devices =
-                                        initialize_network(uv->requested_receiver, uv->recv_port_number,
-                                                uv->send_port_number, uv->participants, uv->ipv6,
-                                                uv->requested_mcast_if))
-                                == NULL) {
-                        printf("Unable to open network\n");
-                        exit_uv(EXIT_FAIL_NETWORK);
-                        goto cleanup;
-                } else {
-                        struct rtp **item;
-                        uv->connections_count = 0;
-                        /* only count how many connections has initialize_network opened */
-                        for(item = uv->network_devices; *item != NULL; ++item)
-                                ++uv->connections_count;
-                }
-
-                if ((ug_rtp.tx = tx_init(&root_mod,
-                                                uv->requested_mtu, TX_MEDIA_VIDEO,
-                                                requested_video_fec,
-                                                uv->requested_encryption, packet_rate)) == NULL) {
-                        printf("Unable to initialize transmitter.\n");
-                        exit_uv(EXIT_FAIL_TRANSMIT);
-                        goto cleanup;
-                }
-
-                ug_rtp.connections_count = uv->connections_count;
-                ug_rtp.network_devices = uv->network_devices;
-
-                uv->rxtx_state = &ug_rtp;
-                free(requested_video_fec);
-=======
         }else if (video_protocol == H264_STD) {
-                uint8_t avType;
-                if(strcmp("none", vidcap_params_get_driver(vidcap_params_head)) != 0 && (strcmp("none",audio_send) != 0)) avType = 0; //AVStream
-                else if((strcmp("none",audio_send) != 0)) avType = 2; //AStream
-                else avType = 1; //VStream
+#ifdef HAVE_RTSP_SERVER
+            rtps_types_t avType;
+            if(strcmp("none", vidcap_params_get_driver(vidcap_params_head)) != 0 && (strcmp("none",audio_send) != 0)) avType = avStdDyn; //AVStream
+            else if((strcmp("none",audio_send) != 0)) avType = audioPCMUdyn; //AStream
+            else if(strcmp("none", vidcap_params_get_driver(vidcap_params_head))) avType = videoH264; //VStream
+            else printf("[RTSP SERVER] no stream type... check capture devices input\n");
+            rtsp_server = init_rtsp_server(0, &root_mod, avType); //port, root_module, avType
+            c_start_server(rtsp_server);
+#endif
 
                 uv->state_video_rxtx = new h264_rtp_video_rxtx(&root_mod, video_exporter,
                                 requested_compression, requested_encryption,
@@ -1042,7 +970,6 @@
                                 send_port_number, ipv6,
                                 requested_mcast_if, requested_video_fec, requested_mtu,
                                 packet_rate, decoder_mode, postprocess, uv->display_device);
->>>>>>> 62dc16e4
         } else { // SAGE
                 uv->state_video_rxtx = new sage_video_rxtx(&root_mod, video_exporter,
                                 requested_compression, requested_receiver, sage_opts);
