--- conflicted
+++ resolved
@@ -61,15 +61,10 @@
 #include "capture_filter/every.h"
 #include "capture_filter/logo.h"
 #include "capture_filter/none.h"
-<<<<<<< HEAD
 #include "capture_filter/scale.h"
-=======
 #ifdef HAVE_OPENCV
 #include "capture_filter/resize.h"
 #endif
-#include "video_capture/muxer.h"
->>>>>>> d5fe4fd2
-
 
 static struct capture_filter_info *capture_filters[] = {
         &capture_filter_blank,
