/**
 * @file   video_compress/j2k.cpp
 * @author Martin Pulec     <pulec@cesnet.cz>
 */
/*
 * Copyright (c) 2013-2024 CESNET
 * All rights reserved.
 *
 * Redistribution and use in source and binary forms, with or without
 * modification, is permitted provided that the following conditions
 * are met:
 *
 * 1. Redistributions of source code must retain the above copyright
 *    notice, this list of conditions and the following disclaimer.
 *
 * 2. Redistributions in binary form must reproduce the above copyright
 *    notice, this list of conditions and the following disclaimer in the
 *    documentation and/or other materials provided with the distribution.
 *
 * 3. Neither the name of CESNET nor the names of its contributors may be
 *    used to endorse or promote products derived from this software without
 *    specific prior written permission.
 *
 * THIS SOFTWARE IS PROVIDED BY THE AUTHORS AND CONTRIBUTORS
 * "AS IS" AND ANY EXPRESSED OR IMPLIED WARRANTIES, INCLUDING,
 * BUT NOT LIMITED TO, THE IMPLIED WARRANTIES OF MERCHANTABILITY
 * AND FITNESS FOR A PARTICULAR PURPOSE ARE DISCLAIMED. IN NO
 * EVENT SHALL THE AUTHORS OR CONTRIBUTORS BE LIABLE FOR ANY DIRECT,
 * INDIRECT, INCIDENTAL, SPECIAL, EXEMPLARY, OR CONSEQUENTIAL DAMAGES
 * (INCLUDING, BUT NOT LIMITED TO, PROCUREMENT OF SUBSTITUTE GOODS OR
 * SERVICES; LOSS OF USE, DATA, OR PROFITS; OR BUSINESS INTERRUPTION)
 * HOWEVER CAUSED AND ON ANY THEORY OF LIABILITY, WHETHER IN
 * CONTRACT, STRICT LIABILITY, OR TORT (INCLUDING NEGLIGENCE OR
 * OTHERWISE) ARISING IN ANY WAY OUT OF THE USE OF THIS SOFTWARE,
 * EVEN IF ADVISED OF THE POSSIBILITY OF SUCH DAMAGE.
 */
/**
 * @file
 * Main idea behind the code below is to control how many frames the encoder
 * holds. The codec itself doesn't have a limit, thus without that it is
 * possible to run out of memory. This is possible even in the case when
 * the GPU is powerful enough due to the fact that CUDA registers the new
 * buffers which is very slow and because of that the frames cumulate before
 * the GPU encoder.
<<<<<<< HEAD
 *
 * @todo
 * - check support for multiple CUDA devices with CUDA buffers
=======
 * 
 *  * @todo
 * - check multiple CUDA devices - now the data are always copied to
 * the first CUDA device
>>>>>>> a7eba41d
 */

#ifdef HAVE_CONFIG_H
#include "config.h"
#endif // HAVE_CONFIG_H

#include <algorithm>
#include <array>
#include <cassert>
#include <climits>
#include <condition_variable>
#include <mutex>
<<<<<<< HEAD
=======
#include <stdexcept>
#include <string>
>>>>>>> a7eba41d
#include <utility>

#include <cmpto_j2k_enc.h>

#ifdef HAVE_CUDA
#include "cuda_wrapper.h"
#include "cuda_wrapper/kernels.hpp"
<<<<<<< HEAD
#endif
=======
#endif // HAVE_CUDA
>>>>>>> a7eba41d
#include "debug.h"
#include "host.h"
#include "lib_common.h"
#include "module.h"
#include "tv.h"
#include "utils/color_out.h"
#include "utils/misc.h"
#include "utils/parallel_conv.h"
#include "utils/video_frame_pool.h"
#include "video.h"
#include "video_compress.h"

#define MOD_NAME "[Cmpto J2K enc.] "

#define CHECK_OK(cmd, err_msg, action_fail) do { \
        int j2k_error = cmd; \
        if (j2k_error != CMPTO_OK) {\
                MSG(ERROR, "%s: %s\n", \
                    err_msg, cmpto_j2k_enc_get_last_error()); \
                action_fail;\
        } \
} while(0)

#define NOOP ((void) 0)

// Default CPU Settings
#define DEFAULT_CPU_THREAD_COUNT CMPTO_J2K_ENC_CPU_DEFAULT
#define MIN_CPU_THREAD_COUNT     CMPTO_J2K_ENC_CPU_NONE
#define DEFAULT_CPU_MEM_LIMIT    0      // DEFAULT_CPU_MEM_LIMIT should always be 0
#define DEFAULT_CPU_POOL_SIZE    8
#define DEFAULT_IMG_LIMIT        0      // Default number of images to be decoded by CPU (0 = CMPTO Default)
#define MIN_CPU_IMG_LIMIT        0      // Min number of images decoded by the CPU at once

// Default CUDA Settings
#define DEFAULT_CUDA_POOL_SIZE   4
/// number of frames that encoder encodes at moment
#define DEFAULT_CUDA_TILE_LIMIT  1
#define DEFAULT_CUDA_MEM_LIMIT   1000000000LLU

// Default General Settings
#define DEFAULT_QUALITY          0.7
/// default max size of state_video_compress_j2k::pool and also value
/// for state_video_compress_j2k::max_in_frames
<<<<<<< HEAD
#define DEFAULT_POOL_SIZE 4

/// number of frames that encoder encodes at moment
#define DEFAULT_TILE_LIMIT 1
#define DEFAULT_MEM_LIMIT 1000000000LLU
=======
#ifdef HAVE_CUDA
#define DEFAULT_POOL_SIZE        DEFAULT_CUDA_POOL_SIZE
#else
#define DEFAULT_POOL_SIZE        DEFAULT_CPU_POOL_SIZE
#endif
>>>>>>> a7eba41d

using std::condition_variable;
using std::mutex;
using std::shared_ptr;
using std::unique_lock;

#ifdef HAVE_CUDA
template <decltype(cuda_wrapper_malloc_host) alloc,
          decltype(cuda_wrapper_free_host)   free>
struct cmpto_j2k_enc_cuda_buffer_data_allocator
    : public video_frame_pool_allocator {
        void *allocate(size_t size) override
        {
                if (alloc == cuda_wrapper_malloc) {
                        cuda_wrapper_set_device((int) cuda_devices[0]);
                }
                void *ptr = nullptr;
                if (CUDA_WRAPPER_SUCCESS !=
                    alloc(&ptr, size)) {
                        MSG(ERROR, "Cannot allocate host buffer: %s\n",
                            cuda_wrapper_last_error_string());
                        return nullptr;
                }
                return ptr;
        }
<<<<<<< HEAD
        void deallocate(void *ptr) override { free(ptr); }
=======

        void deallocate(void *ptr) override { free(ptr); }

>>>>>>> a7eba41d
        [[nodiscard]] video_frame_pool_allocator *clone() const override
        {
                return new cmpto_j2k_enc_cuda_buffer_data_allocator(*this);
        }
};
<<<<<<< HEAD
=======
using cuda_allocator = cmpto_j2k_enc_cuda_buffer_data_allocator;
const cuda_convert_func_t r12l_to_rg48_cuda = preprocess_r12l_to_rg48;
#else
using cuda_allocator = default_data_allocator;
const cuda_convert_func_t r12l_to_rg48_cuda = nullptr;
>>>>>>> a7eba41d
#endif
using cpu_allocator  = default_data_allocator;

typedef void (*cuda_convert_func_t)(int width, int height, void *src, void *dst);

/** 
 * @brief Platforms available for J2K Compression
 */
enum j2k_compress_platform {
        NONE = 0,
        CPU  = CMPTO_TECHNOLOGY_CPU,
        CUDA = CMPTO_TECHNOLOGY_CUDA,
};

/** 
 * @brief Struct to hold Platform Name and j2k_compress_platform Type
 */
struct j2k_compress_platform_info_t {
        const char* name;
        j2k_compress_platform platform;
};

// Supported Platforms for Compressing J2K
constexpr auto compress_platforms = std::array {
    j2k_compress_platform_info_t{"none", j2k_compress_platform::NONE},
    j2k_compress_platform_info_t{"cpu", j2k_compress_platform::CPU},
    j2k_compress_platform_info_t{"cuda", j2k_compress_platform::CUDA}
};

/**
 * @fn get_platform_from_name
 * @brief Search for j2k_compress_platform from friendly name
 * @param name Friendly name of platform to search for
 * @return j2k_compress_platform that corresponds to name. If no match, return j2k_compress_platform::NONE
 */
[[nodiscard]][[maybe_unused]]
static j2k_compress_platform get_platform_from_name(std::string name) {
    std::transform(name.cbegin(), name.cend(), name.begin(), [](unsigned char c) { return std::tolower(c); });

    auto matches = [&name](const auto& p) { return name.compare(p.name) == 0; };

    if (const auto& it = std::find_if(compress_platforms.begin(), compress_platforms.end(), matches) ; it != compress_platforms.end()) {
        return it->platform;
    }

    return j2k_compress_platform::NONE;
}

/**
 * @fn supports_cmpto_technology
 * @brief Check if Comprimato supports requested technology type
 * @param cmpto_technology_type Technology type to check against
 * @return True if supported, False if unsupported
 */
static bool supports_cmpto_technology(int cmpto_technology_type) {
        const auto *version = cmpto_j2k_enc_get_version();

        return (version == nullptr) ? false : (version->technology & cmpto_technology_type);
}

/**
 * Exceptions for state_video_compress_j2k construction
 */

/// @brief HelpRequested Exception
struct HelpRequested : public std::exception {
        HelpRequested() = default;
};

/// @brief InvalidArgument Exception
struct InvalidArgument : public std::exception {
        InvalidArgument() = default;
};

/// @brief NoCmptoTechnologyFound Exception
struct NoCmptoTechnologyFound : public std::exception {
        NoCmptoTechnologyFound() = default;
};

/// @brief UnableToCreateJ2KEncoderCTX Exception
struct UnableToCreateJ2KEncoderCTX : public std::exception {
        UnableToCreateJ2KEncoderCTX() = default;
};

<<<<<<< HEAD
typedef void (*cuda_convert_func_t)(int width, int height, void *src, void *dst);

struct state_video_compress_j2k {
        struct module module_data{};
        struct cmpto_j2k_enc_ctx *context{};
        struct cmpto_j2k_enc_cfg *enc_settings{};
        long long int rate = 0; ///< bitrate in bits per second
        int mct = -1; // force use of mct - -1 means default
        bool pool_in_device_memory = false; ///< frames in pool are on GPU
        video_frame_pool pool; ///< pool for frames allocated by us but not yet consumed by encoder
        unsigned int max_in_frames = DEFAULT_POOL_SIZE; ///< max number of frames between push and pop
        unsigned int in_frames{};   ///< number of currently encoding frames
        mutex lock;
        condition_variable frame_popped;
        video_desc saved_desc{};
        codec_t precompress_codec = VC_NONE;
        video_desc compressed_desc{};

        cuda_convert_func_t cuda_convert_func = nullptr;
        uint8_t            *cuda_conv_tmp_buf = nullptr;
=======

/**
 * @brief state_video_compress_j2k Class
 */
struct state_video_compress_j2k {
        state_video_compress_j2k(struct module *parent, const char* opts);

        module                            module_data{};
        struct cmpto_j2k_enc_ctx          *context{};
        struct cmpto_j2k_enc_cfg          *enc_settings{};
        std::unique_ptr<video_frame_pool> pool;
        unsigned int                      in_frames{};          ///< number of currently encoding frames
        mutex                             lock;
        condition_variable                frame_popped;
        video_desc                        saved_desc{};         ///< pool properties
        codec_t                           precompress_codec = VC_NONE;
        video_desc                        compressed_desc{};

        // Generic Parameters
        double        quality              = DEFAULT_QUALITY;   // default image quality
        long long int rate                 = 0;                 // bitrate in bits per second
        int           mct                  = -1;                // force use of mct - -1 means default
        bool          lossless             = false;             // lossless encoding

        // CPU Parameters
        int           cpu_thread_count     = DEFAULT_CPU_THREAD_COUNT;
        unsigned int  cpu_img_limit        = DEFAULT_IMG_LIMIT;

        // CUDA Parameters
        bool         pool_in_device_memory    = false;
        cuda_convert_func_t cuda_convert_func = nullptr;
        uint8_t            *cuda_conv_tmp_buf = nullptr;
        unsigned long long cuda_mem_limit     = DEFAULT_CUDA_MEM_LIMIT;
        unsigned int       cuda_tile_limit    = DEFAULT_CUDA_TILE_LIMIT;

        // j2k_compress_platform::NONE by default at initialization
        j2k_compress_platform platform     = j2k_compress_platform::NONE;
        unsigned int         max_in_frames = DEFAULT_CPU_POOL_SIZE; ///< max number of frames between push and pop

 private:
        void parse_fmt(const char* opts);
        bool initialize_j2k_enc_ctx();

        // CPU Parameter
        const size_t  cpu_mem_limit = 0;                // Not yet implemented as of v2.8.1. Must be 0.
>>>>>>> a7eba41d
};

static void j2k_compressed_frame_dispose(struct video_frame *frame);
static void j2k_compress_done(struct module *mod);

<<<<<<< HEAD
=======
/**
 * @brief state_video_compress_j2k constructor to create from opts
 * @param parent Base Module Struct
 * @param opts Configuration options to construct class
 * @throw HelpRequested if help requested
 * @throw InvalidArgument if argument provided isn't known
 * @throw UnableToCreateJ2KEncoderCTX if failure to create J2K CTX
*/
state_video_compress_j2k::state_video_compress_j2k(struct module *parent, const char* opts) {
        try {
                parse_fmt(opts);
        } catch (...) {
                throw;
        }

        if (!initialize_j2k_enc_ctx()) {
                throw UnableToCreateJ2KEncoderCTX();
        }

        module_init_default(&module_data);
        module_data.cls         = MODULE_CLASS_DATA;
        module_data.priv_data   = this;
        module_data.deleter     = j2k_compress_done;
        module_register(&module_data, parent);
}

>>>>>>> a7eba41d
static void parallel_conv(video_frame *dst, video_frame *src){
        int src_pitch = vc_get_linesize(src->tiles[0].width, src->color_spec);
        int dst_pitch = vc_get_linesize(dst->tiles[0].width, dst->color_spec);

        decoder_t decoder =
            get_decoder_from_to(src->color_spec, dst->color_spec);
<<<<<<< HEAD
        assert(decoder != nullptr);
        parallel_pix_conv((int) src->tiles[0].height, dst->tiles[0].data,
                          dst_pitch, src->tiles[0].data, src_pitch,
                          decoder, 0);
=======
        
        assert(decoder != nullptr);

        parallel_pix_conv((int) src->tiles[0].height, dst->tiles[0].data,
                                dst_pitch, src->tiles[0].data, src_pitch,
                                decoder, 0);
>>>>>>> a7eba41d
}

#ifdef HAVE_CUDA
const cuda_convert_func_t r12l_to_rg48_cuda = preprocess_r12l_to_rg48;
#else
const cuda_convert_func_t r12l_to_rg48_cuda = nullptr;
#endif

static struct {
        codec_t ug_codec;
        enum cmpto_sample_format_type cmpto_sf;
        codec_t convert_codec;
        /// must be not-NULL if convert_codec != VC_NONE and HAVE_CUDA
        cuda_convert_func_t cuda_convert_func;
} codecs[] = {
        {UYVY, CMPTO_422_U8_P1020, VIDEO_CODEC_NONE, nullptr},
        {v210, CMPTO_422_U10_V210, VIDEO_CODEC_NONE, nullptr},
        {RGB, CMPTO_444_U8_P012, VIDEO_CODEC_NONE, nullptr},
        {RGBA, CMPTO_444_U8_P012Z, VIDEO_CODEC_NONE, nullptr},
        {R10k, CMPTO_444_U10U10U10_MSB32BE_P210, VIDEO_CODEC_NONE, nullptr},
        {RG48, CMPTO_444_U12_MSB16LE_P012, VC_NONE, nullptr},
        {R12L, CMPTO_444_U12_MSB16LE_P012, RG48, r12l_to_rg48_cuda},
};

<<<<<<< HEAD
=======

>>>>>>> a7eba41d
#define CPU_CONV_PARAM "j2k-enc-cpu-conv"
ADD_TO_PARAM(
    CPU_CONV_PARAM,
    "* " CPU_CONV_PARAM "\n"
    "  Enforce CPU conversion instead of CUDA (applicable to R12L now)\n");
<<<<<<< HEAD
=======

>>>>>>> a7eba41d
static void
set_pool(struct state_video_compress_j2k *s, struct video_desc desc)
{
        const bool force_cpu_conv =
<<<<<<< HEAD
            get_commandline_param(CPU_CONV_PARAM) != nullptr;
=======
                get_commandline_param(CPU_CONV_PARAM) != nullptr;
>>>>>>> a7eba41d
        s->pool_in_device_memory = false;
#ifdef HAVE_CUDA
        if (cuda_devices_count > 1) {
                MSG(WARNING, "More than 1 CUDA device will use CPU buffers and "
                             "conversion...\n");
        } else if (!force_cpu_conv || s->cuda_convert_func == nullptr) {
<<<<<<< HEAD
                cuda_wrapper_set_device((int) cuda_devices[0]);
=======
             cuda_wrapper_set_device((int) cuda_devices[0]);
>>>>>>> a7eba41d

                if (s->cuda_convert_func != nullptr) {
                        cuda_wrapper_free(s->cuda_conv_tmp_buf);
                        cuda_wrapper_malloc(
                            (void **) &s->cuda_conv_tmp_buf,
                            vc_get_datalen(desc.width, desc.height, desc.color_spec) +
                                MAX_PADDING);
                }

                s->pool_in_device_memory = true;
<<<<<<< HEAD
                s->pool                  = video_frame_pool(
=======
                s->pool                  = std::make_unique<video_frame_pool>(
>>>>>>> a7eba41d
                    s->max_in_frames,
                    cmpto_j2k_enc_cuda_buffer_data_allocator<
                                         cuda_wrapper_malloc, cuda_wrapper_free>());
                return;
        }
        s->cuda_convert_func = nullptr; // either was 0 or force_cpu_conv
<<<<<<< HEAD
        s->pool = video_frame_pool(
=======
        
        s->pool = std::make_unique<video_frame_pool>(
>>>>>>> a7eba41d
            s->max_in_frames,
            cmpto_j2k_enc_cuda_buffer_data_allocator<cuda_wrapper_malloc_host,
                                                     cuda_wrapper_free_host>());
#else
<<<<<<< HEAD
        s->pool = video_frame_pool(s->max_in_frames, default_data_allocator());
=======
        s->pool = std::make_unique<video_frame_pool>(s->max_in_frames, default_data_allocator());
>>>>>>> a7eba41d
#endif
}

static bool configure_with(struct state_video_compress_j2k *s, struct video_desc desc){
        enum cmpto_sample_format_type sample_format;
        bool found = false;

        for(const auto &codec : codecs){
                if(codec.ug_codec == desc.color_spec){
                        sample_format = codec.cmpto_sf;
                        s->precompress_codec = codec.convert_codec;
                        s->cuda_convert_func = codec.cuda_convert_func;
                        found = true;
                        break;
                }
        }

        if(!found){
                MSG(ERROR, "Failed to find suitable pixel format\n");
                return false;
        }

        CHECK_OK(cmpto_j2k_enc_cfg_set_samples_format_type(s->enc_settings, sample_format),
                        "Setting sample format", return false);
        CHECK_OK(cmpto_j2k_enc_cfg_set_size(s->enc_settings, desc.width, desc.height),
                        "Setting image size", return false);
        if (s->rate) {
                CHECK_OK(cmpto_j2k_enc_cfg_set_rate_limit(s->enc_settings,
                                        CMPTO_J2K_ENC_COMP_MASK_ALL,
                                        CMPTO_J2K_ENC_RES_MASK_ALL, s->rate / 8 / desc.fps),
                                "Setting rate limit",
                                NOOP);
        }

        int mct = s->mct;
        if (mct == -1) {
                mct = codec_is_a_rgb(desc.color_spec) ? 1 : 0;
        }
        CHECK_OK(cmpto_j2k_enc_cfg_set_mct(s->enc_settings, mct),
                        "Setting MCT",
                        NOOP);

        set_pool(s, desc);

        s->compressed_desc = desc;
        s->compressed_desc.color_spec = codec_is_a_rgb(desc.color_spec) ? J2KR : J2K;
        s->compressed_desc.tile_count = 1;

        s->saved_desc = desc;

        return true;
}

/**
 * @brief copies frame from RAM to GPU
 *
 * Does the pixel format conversion as well if specified.
 */
static void
do_gpu_copy(struct state_video_compress_j2k *s,
             std::shared_ptr<video_frame> &ret, video_frame *in_frame)
{
#ifdef HAVE_CUDA
        cuda_wrapper_set_device((int) cuda_devices[0]);
        if (s->cuda_convert_func == nullptr) {
                assert(s->precompress_codec == VC_NONE);
                cuda_wrapper_memcpy(ret->tiles[0].data, in_frame->tiles[0].data,
                                    in_frame->tiles[0].data_len,
                                    CUDA_WRAPPER_MEMCPY_HOST_TO_DEVICE);
                return;
        }
        cuda_wrapper_memcpy(s->cuda_conv_tmp_buf, in_frame->tiles[0].data,
                            in_frame->tiles[0].data_len,
                            CUDA_WRAPPER_MEMCPY_HOST_TO_DEVICE);
        s->cuda_convert_func((int) in_frame->tiles[0].width,
                             (int) in_frame->tiles[0].height,
                             s->cuda_conv_tmp_buf, ret->tiles[0].data);
#else
        (void) s, (void) ret, (void) in_frame;
        abort(); // must not reach here
#endif
}
<<<<<<< HEAD

static shared_ptr<video_frame> get_copy(struct state_video_compress_j2k *s, video_frame *frame){
        std::shared_ptr<video_frame> ret = s->pool.get_frame();

=======


static shared_ptr<video_frame> get_copy(struct state_video_compress_j2k *s, video_frame *frame){
        std::shared_ptr<video_frame> ret = s->pool->get_frame();

>>>>>>> a7eba41d
        if (s->pool_in_device_memory) {
                do_gpu_copy(s, ret, frame);
        } else if (s->precompress_codec != VC_NONE) {
                parallel_conv(ret.get(), frame);
<<<<<<< HEAD
        } else {
=======
        else {
>>>>>>> a7eba41d
                memcpy(ret->tiles[0].data, frame->tiles[0].data,
                       frame->tiles[0].data_len);
        }

        return ret;
}

/// auxilliary data structure passed with encoded frame
struct custom_data {
        custom_data()                               = delete;
        custom_data(custom_data &b)                 = delete;
        custom_data &operator=(const custom_data &) = delete;
        ~custom_data()                              = delete;
        shared_ptr<video_frame> frame;
        video_desc              desc;
        // metadata stored separately, frame may have already been deallocated
        // by our release_cstream callback
        char metadata[VF_METADATA_SIZE];
};

/**
 * @fn j2k_compress_pop
 * @note
 * Do not return empty frame in case of error - that would be interpreted
 * as a poison pill (see below) and would stop the further processing
 * pipeline. Because of that goto + start label is used.
 */
#define HANDLE_ERROR_COMPRESS_POP do { cmpto_j2k_enc_img_destroy(img); goto start; } while (0)
static std::shared_ptr<video_frame> j2k_compress_pop(struct module *state)
{
start:
        struct state_video_compress_j2k *s =
                (struct state_video_compress_j2k *) state;

        struct cmpto_j2k_enc_img *img;
        int status;
        CHECK_OK(cmpto_j2k_enc_ctx_get_encoded_img(
<<<<<<< HEAD
                     s->context, 1, &img /* Set to NULL if encoder stopped */,
=======
                    s->context, 1, &img /* Set to NULL if encoder stopped */,
>>>>>>> a7eba41d
                     &status),
                 "Encode image pop", HANDLE_ERROR_COMPRESS_POP);
        {
                unique_lock<mutex> lk(s->lock);
                s->in_frames--;
                s->frame_popped.notify_one();
        }
        if (!img) {
                // this happens cmpto_j2k_enc_ctx_stop() is called
                // pass poison pill further
                return {};
        }
        if (status != CMPTO_J2K_ENC_IMG_OK) {
                const char * encoding_error = "";
                CHECK_OK(cmpto_j2k_enc_img_get_error(img, &encoding_error), "get error status",
                                encoding_error = "(failed)");
                MSG(ERROR, "Image encoding failed: %s\n", encoding_error);
                goto start;
        }
        struct custom_data *udata = nullptr;
        size_t len;
        CHECK_OK(cmpto_j2k_enc_img_get_custom_data(img, (void **) &udata, &len),
                        "get custom data", HANDLE_ERROR_COMPRESS_POP);
        size_t size;
        void * ptr;
        CHECK_OK(cmpto_j2k_enc_img_get_cstream(img, &ptr, &size),
                        "get cstream", HANDLE_ERROR_COMPRESS_POP);

        struct video_frame *out = vf_alloc_desc(udata->desc);
        vf_restore_metadata(out, udata->metadata);
        out->tiles[0].data_len = size;
        out->tiles[0].data = (char *) malloc(size);
        memcpy(out->tiles[0].data, ptr, size);
        CHECK_OK(cmpto_j2k_enc_img_destroy(img), "Destroy image", NOOP);
        out->callbacks.dispose = j2k_compressed_frame_dispose;
        out->compress_end = get_time_in_ns();
        return shared_ptr<video_frame>(out, out->callbacks.dispose);
}

/// @brief Struct for options for J2K Compression Usage
struct opts {
        const char *label;
        const char *key;
        const char *description;
        const char *opt_str;
        const bool is_boolean;
};

constexpr opts general_opts[5] = {
        {"Bitrate", "quality", "Target bitrate", ":rate=", false},
        {"Quality", "quant_coeff", "Quality in range [0-1], default: " TOSTRING(DEFAULT_QUALITY), ":quality=", false},
        {"Pool size", "pool_size", "Total number of frames encoder can hold at one moment. Must be greater than tile_limit when platform=cuda and img_limit when platform=cpu. "\
        "default: " TOSTRING(DEFAULT_POOL_SIZE), ":pool_size=", false},
        {"Use MCT", "mct", "Use MCT", ":mct", true},
        {"Lossless compression", "lossless", "Enable lossless compression. default: disabled", ":lossless", true}
};

constexpr opts cuda_opts[2] = {
        {"Mem limit", "mem_limit", "CUDA device memory limit (in bytes), default: " TOSTRING(DEFAULT_CUDA_MEM_LIMIT), ":mem_limit=", false},
        {"Tile limit", "tile_limit", "Number of tiles encoded at one moment by GPU (less to reduce latency, more to increase performance, 0 is infinity). "\
        "default: " TOSTRING(DEFAULT_CUDA_TILE_LIMIT), ":tile_limit=", false},
};

constexpr opts platform_opts[1] = {
        {"Plaform", "platform", "Platform device for the encoder to use", ":platform=", false},
};

constexpr opts cpu_opts[2] = {
        {"Thread count", "thread_count", "Number of threads to use on the CPU. 0 is all available. default: " TOSTRING(DEFAULT_CPU_THREAD_COUNT), ":thread_count=", false},
        {"Image limit", "img_limit", "Number of images that can be encoded at one moment by CPU. Max limit is thread_count. 0 is default limit. default: " TOSTRING(DEFAULT_IMG_LIMIT), ":img_limit=", false},
};

/**
 * @fn usage
 * @brief Display J2K Compression Usage Information
 */
static void usage() {
        col() << "J2K compress platform support:\n";
        const auto supports_cpu  = supports_cmpto_technology(CMPTO_TECHNOLOGY_CPU);
        const auto supports_cuda = supports_cmpto_technology(CMPTO_TECHNOLOGY_CUDA);

        col() << "\tCPU .... " << (supports_cpu  ? "yes" : "no")
                               << (supports_cuda ? "\n" : "\t[default]\n");
        col() << "\tCUDA ... " << (supports_cuda ? "yes\t[default]\n" : "no\n");

        auto show_syntax = [](const auto& options) {
                for (const auto& opt : options) {
                        assert(strlen(opt.opt_str) >= 2);
                        col() << "[" << opt.opt_str;
                        if (!opt.is_boolean) {
                                col() << "<" << opt.opt_str[1] << ">"; // :quality -> <q> (first letter used as ":quality=<q>")
                        }
                        col() << "]";
                }
        };

        auto show_arguments = [](const auto& options) {
                for (const auto& opt : options) {
                        assert(strlen(opt.opt_str) >= 2);
                        if (opt.is_boolean) {
                                col() << TBOLD("\t" << opt.opt_str + 1 <<);
                        } else {
                                col() << TBOLD("\t<" << opt.opt_str[1] << ">");
                        }
                        col() << " - " << opt.description << "\n";
                }
        };

        col() << "J2K compress usage:\n";
        if (supports_cuda) {
                col() << TERM_BOLD << TRED("\t-c cmpto_j2k:platform=cuda");
                show_syntax(cuda_opts);
                show_syntax(general_opts);
                col() << " [--cuda-device <c_index>]\n" << TERM_RESET;
        }
        if (supports_cpu) {
                col() << TERM_BOLD << TRED("\t-c cmpto_j2k:platform=cpu");
                show_syntax(cpu_opts);
                show_syntax(general_opts);
        }

        col() << "\n" << TERM_RESET;
        col() << "where:\n";

        show_arguments(platform_opts);
        
        if (supports_cuda) {
                col() << "CUDA compress arguments:\n";
                show_arguments(cuda_opts);
                col() << TBOLD("\t<c_index>") << " - CUDA device(s) to use (comma separated)\n";
        }
        if (supports_cpu) {
                col() << "CPU compress arguments:\n";
                show_arguments(cpu_opts);
        }

        col() << "General arguments:\n";
        show_arguments(general_opts);

}

#define ASSIGN_CHECK_VAL(var, str, minval) \
        do { \
                long long val = unit_evaluate(str, nullptr); \
                if (val < (minval) || val > UINT_MAX) { \
                        LOG(LOG_LEVEL_ERROR) \
                            << "[J2K] Wrong value " << (str) \
                            << " for " #var "! Value must be >= " << (minval) \
                            << ".\n"; \
                        throw InvalidArgument(); \
                } \
                (var) = val; \
        } while (0)

<<<<<<< HEAD
static struct module * j2k_compress_init(struct module *parent, const char *c_cfg)
{
        double quality = DEFAULT_QUALITY;
        long long int mem_limit = DEFAULT_MEM_LIMIT;
        unsigned int tile_limit = DEFAULT_TILE_LIMIT;

        const auto *version = cmpto_j2k_enc_get_version();
        LOG(LOG_LEVEL_INFO) << MOD_NAME << "Using codec version: " << (version == nullptr ? "(unknown)" : version->name) << "\n";

        auto *s = new state_video_compress_j2k();

        char *tmp = (char *) alloca(strlen(c_cfg) + 1);
        strcpy(tmp, c_cfg);
        char *save_ptr, *item;
        while ((item = strtok_r(tmp, ":", &save_ptr))) {
                tmp = NULL;
                if (strncasecmp("rate=", item, strlen("rate=")) == 0) {
                        ASSIGN_CHECK_VAL(s->rate, strchr(item, '=') + 1, 1);
                } else if (strncasecmp("quality=", item, strlen("quality=")) == 0) {
                        quality = stod(strchr(item, '=') + 1);
                } else if (strcasecmp("mct", item) == 0 || strcasecmp("nomct", item) == 0) {
                        s->mct = strcasecmp("mct", item) == 0 ? 1 : 0;
                } else if (strncasecmp("mem_limit=", item, strlen("mem_limit=")) == 0) {
                        ASSIGN_CHECK_VAL(mem_limit, strchr(item, '=') + 1, 1);
                } else if (strncasecmp("tile_limit=", item, strlen("tile_limit=")) == 0) {
                        ASSIGN_CHECK_VAL(tile_limit, strchr(item, '=') + 1, 0);
                } else if (strncasecmp("pool_size=", item, strlen("pool_size=")) == 0) {
                        ASSIGN_CHECK_VAL(s->max_in_frames, strchr(item, '=') + 1, 1);
                } else if (strcasecmp("help", item) == 0) {
=======
/// CUDA opt Syntax
// -c cmpto_j2k:platform=cuda[:mem_limit=<m>][:tile_limit=<t>][:rate=<r>][:lossless][:quality=<q>][:pool_size=<p>][:mct] [--cuda-device <c_index>]
/// CPU opt Syntax
// -c cmpto_j2k:platform=cpu[:thread_count=<t>][:img_limit=<i>][:rate=<r>][:lossless][:quality=<q>][:pool_size=<p>][:mct]
/**
 * @fn parse_fmt
 * @brief Parse options and configure class members accordingly
 * @param opts Configuration options
 * @throw HelpRequested if help requested
 * @throw InvalidArgument if argument provided isn't known
 */
void state_video_compress_j2k::parse_fmt(const char* opts) {
        const auto *version = cmpto_j2k_enc_get_version();
        MSG(INFO, "Using codec version: %s\n", (version == nullptr ? "(unknown)" : version->name));

        /**
         * Confirm that system has some supported CMPTO_TECHNOLOGY_ type prior to parsing arguments. 
         *  If it does, configure the preferred default platform and max_in_frames using priority below
         *      1 - CUDA
         *      2 - CPU  
         * 
         * If platform is not found, throw NoCmptoTechnologyFound exception
         */
        if (supports_cmpto_technology(CMPTO_TECHNOLOGY_CUDA)) {         // prefer CUDA compress by default
                platform      = j2k_compress_platform::CUDA;
                max_in_frames = DEFAULT_CUDA_POOL_SIZE;
        } else if (supports_cmpto_technology(CMPTO_TECHNOLOGY_CPU)) {   // prefer CPU compress by default
                platform      = j2k_compress_platform::CPU;
                max_in_frames = DEFAULT_CPU_POOL_SIZE;
        } else {
                MSG(ERROR, "Unable to find supported CMPTO_TECHNOLOGY\n");
                throw NoCmptoTechnologyFound();
        }

        auto split_arguments = [](std::string args, std::string delimiter) {
                auto token = std::string{};
                auto pos   = size_t{0};
                auto vec   = std::vector<std::string>{};

                if (args == "\0") {
                        return vec;
                }

                while ((pos = args.find(delimiter)) != std::string::npos) {
                        token = args.substr(0, pos);
                        vec.emplace_back(std::move(token));
                        args.erase(0, pos + delimiter.length());
                }

                vec.emplace_back(std::move(args));
                return vec;
        };

        auto args = split_arguments(opts, ":");

        // No Arguments provided, return and use defaults
        if (args.empty()) {
                return;
        }

        const char* item = "";

        /**
         * Check if :pool_size= set manually during argument parsing.
         *  Since max_in_frames is default initialized to match compile time platform default (CUDA or CPU)
         *  Changing from :platform=cuda default to :platform=cpu default will not automatically
         *  set :pool_size= during argument parsing because opts can passed be out of order.
         *  
         * To prevent potential for overwriting user's defined default, set is_pool_size_manually_configured=true
         *  during argument parsing and check before final function return
         *  
         * If pool size is manually configured, do not set to default. 
         *  Otherwise, set max_in_frames = platform default
         */
        auto is_pool_size_manually_configured = false;

        for (const auto& arg : args) {
                item = arg.c_str();
                if (strcasecmp("help", item) == 0)              {       // :help
>>>>>>> a7eba41d
                        usage();
                        throw HelpRequested();

                } else if (IS_KEY_PREFIX(item, "platform"))     {       // :platform=
                        const char *const platform_name = strchr(item, '=') + 1;
                        platform = get_platform_from_name(platform_name);
                        if (j2k_compress_platform::NONE == platform) {
                                MSG(ERROR, "Unable to find requested encoding platform: \"%s\"\n", platform_name);
                                throw InvalidArgument();
                        }
                        if (!supports_cmpto_technology(platform)) {
                                MSG(ERROR, "Does not support requested encoding platform: \"%s\"\n", platform_name);
                                throw InvalidArgument();
                        }

                } else if (strcasecmp("lossless", item) == 0)   {       // :lossless
                        lossless = true;

                } else if (IS_KEY_PREFIX(item, "mem_limit"))    {       // :mem_limit=
                        ASSIGN_CHECK_VAL(cuda_mem_limit, strchr(item, '=') + 1, 1);

                } else if (IS_KEY_PREFIX(item, "thread_count")) {       // :thread_count=
                        cpu_thread_count = atoi(strchr(item, '=') + 1);
                        ASSIGN_CHECK_VAL(cpu_thread_count, strchr(item, '=') + 1, MIN_CPU_THREAD_COUNT);

                } else if (IS_KEY_PREFIX(item, "tile_limit"))   {       // :tile_limit=
                        ASSIGN_CHECK_VAL(cuda_tile_limit, strchr(item, '=') + 1, 0);

                } else if (IS_KEY_PREFIX(item, "img_limit"))    {       // :img_limit=
                        ASSIGN_CHECK_VAL(cpu_img_limit, strchr(item, '=') + 1, MIN_CPU_IMG_LIMIT);

                } else if (IS_KEY_PREFIX(item, "rate"))         {       // :rate=
                        ASSIGN_CHECK_VAL(rate, strchr(item, '=') + 1, 1);

                } else if (IS_KEY_PREFIX(item, "quality"))      {       // :quality=
                        quality = std::stod(strchr(item, '=') + 1);
                        if (quality < 0.0 || quality > 1.0) {
                                MSG(ERROR, "Quality should be in interval [0-1]\n");
                                throw InvalidArgument();
                        }

                } else if (IS_KEY_PREFIX(item, "pool_size"))    {       // :pool_size=
                        ASSIGN_CHECK_VAL(max_in_frames, strchr(item, '=') + 1, 1);
                        is_pool_size_manually_configured = true;

                } else if (strcasecmp("mct", item) == 0) {             // :mct
                        mct = strcasecmp("mct", item) == 0 ? 1 : 0;

                } else {
<<<<<<< HEAD
                        log_msg(LOG_LEVEL_ERROR, "[J2K] Wrong option: %s\n", item);
                        goto error;
                }
        }

        if (quality < 0.0 || quality > 1.0) {
                LOG(LOG_LEVEL_ERROR) << "[J2K] Quality should be in interval [0-1]!\n";
                goto error;
        }

=======
                        MSG(ERROR, "Unable to find option: \"%s\"\n", item);
                        throw InvalidArgument();
                }
        }

        // If CPU selected
        if (j2k_compress_platform::CPU == platform) {
                /**
                 * Confirm thread_count != CMPTO_J2K_ENC_CPU_DEFAULT (0)
                 *  If it does, img_limit can be > thread_count since all threads used
                 * 
                 * If thread_count is not 0, confirm img_limit doesn't exceed thread_count
                 *  Set img_limit = thread_count if exeeded
                 */
                if (cpu_thread_count != CMPTO_J2K_ENC_CPU_DEFAULT && cpu_thread_count < static_cast<int>(cpu_img_limit)) {
                        MSG(INFO, "img_limit (%i) exceeds thread_count. Lowering img_limit to %i to match thread_count.\n",
                            cpu_img_limit,
                            cpu_thread_count);
                        cpu_img_limit = cpu_thread_count;
                }

                // If pool_size was manually set, ignore this check.
                // Otherwise, if it was not set, confirm that max_in_frames matches DEFAULT_CPU_POOL_SIZE
                if (!is_pool_size_manually_configured && max_in_frames != DEFAULT_CPU_POOL_SIZE) {
                        MSG(DEBUG, "max_in_frames set to CPU default: %i", DEFAULT_CPU_POOL_SIZE);
                        max_in_frames = DEFAULT_CPU_POOL_SIZE;
                }
        }
}

/**
 * @fn initialize_j2k_enc_ctx
 * @brief Initialize internal cmpto_j2k_enc_ctx_cfg for requested platform and settings
 * @return true if successsfully configured
 * @return false if unable to configure
 */
[[nodiscard]]
bool state_video_compress_j2k::initialize_j2k_enc_ctx() {
>>>>>>> a7eba41d
        struct cmpto_j2k_enc_ctx_cfg *ctx_cfg;

        CHECK_OK(cmpto_j2k_enc_ctx_cfg_create(&ctx_cfg), "Context configuration create",
                        return false);

        if (j2k_compress_platform::CPU == platform) {
                MSG(INFO, "Configuring for CPU\n");
                pool = std::make_unique<video_frame_pool>(max_in_frames, cpu_allocator());
                
                CHECK_OK(cmpto_j2k_enc_ctx_cfg_add_cpu(
                                ctx_cfg,
                                cpu_thread_count,
                                cpu_mem_limit,
                                cpu_img_limit),
                        "Setting CPU device",
                        return false);

                MSG(INFO, "Using %s threads on CPU. Thread Count = %i, Image Limit = %i\n",
                    (cpu_thread_count == 0 ? "all available" : std::to_string(cpu_thread_count).c_str()),
                    cpu_thread_count,
                    cpu_img_limit);
        }

        if (j2k_compress_platform::CUDA == platform) {
                MSG(INFO, "Configuring for CUDA\n");
                pool = std::make_unique<video_frame_pool>(max_in_frames, cuda_allocator());

                for (unsigned int i = 0; i < cuda_devices_count; ++i) {
                        CHECK_OK(cmpto_j2k_enc_ctx_cfg_add_cuda_device(
                                        ctx_cfg,
                                        cuda_devices[i],
                                        cuda_mem_limit,
                                        cuda_tile_limit),
                                "Setting CUDA device",
                                return false);
                }
        }

        CHECK_OK(cmpto_j2k_enc_ctx_create(ctx_cfg, &context), "Context create",
                        return false);

        CHECK_OK(cmpto_j2k_enc_ctx_cfg_destroy(ctx_cfg), "Context configuration destroy",
                        NOOP);

        CHECK_OK(cmpto_j2k_enc_cfg_create(
                        context,
                        &enc_settings),
                        "Creating context configuration:",
                        return false);
        if (lossless) {
                CHECK_OK(cmpto_j2k_enc_cfg_set_lossless(
                                enc_settings,
                                lossless ? 1 : 0),
                                "Enabling lossless",
                                return false);
        } else {
                CHECK_OK(cmpto_j2k_enc_cfg_set_quantization(
                                enc_settings,
                                quality /* 0.0 = poor quality, 1.0 = full quality */),
                                "Setting quantization",
                                NOOP);
        }

        CHECK_OK(cmpto_j2k_enc_cfg_set_resolutions(enc_settings, 6),
                        "Setting DWT levels",
                        NOOP);

        return true;
}

static struct module * j2k_compress_init(struct module *parent, const char *opts) {
        try {
                auto *s = new state_video_compress_j2k(parent, opts);
                return &s->module_data;
        } catch (HelpRequested const& e) {
                return static_cast<module*>(INIT_NOERR);
        } catch (InvalidArgument const& e) {
                return NULL;
        } catch (UnableToCreateJ2KEncoderCTX const& e) {
                return NULL;
        } catch (NoCmptoTechnologyFound const& e) {
                return NULL;
        } catch (...) {
                return NULL;
        }
}

static void j2k_compressed_frame_dispose(struct video_frame *frame)
{
        free(frame->tiles[0].data);
        vf_free(frame);
}

static void release_cstream(void * custom_data, size_t custom_data_size, const void * codestream, size_t codestream_size)
{
        (void) codestream; (void) custom_data_size; (void) codestream_size;
        auto *udata = static_cast<struct custom_data *>(custom_data);
        udata->frame.~shared_ptr<video_frame>();
}

<<<<<<< HEAD
static void
release_cstream_cuda(void *img_custom_data, size_t img_custom_data_size,
=======
static void release_cstream_cuda(void *img_custom_data, size_t img_custom_data_size,
>>>>>>> a7eba41d
                      int /* device_id */, const void *samples, size_t samples_size)
{
        release_cstream(img_custom_data, img_custom_data_size, samples,
                        samples_size);
}

#define HANDLE_ERROR_COMPRESS_PUSH \
        if (udata != nullptr) { \
                udata->frame.~shared_ptr<video_frame>(); \
        } \
        if (img != nullptr) { \
                cmpto_j2k_enc_img_destroy(img); \
        } \
        return

static void j2k_compress_push(struct module *state, std::shared_ptr<video_frame> tx)
{
        struct state_video_compress_j2k *s =
                (struct state_video_compress_j2k *) state;
        struct cmpto_j2k_enc_img *img = NULL;
        struct custom_data *udata = nullptr;

        if (tx == NULL) { // pass poison pill through encoder
                CHECK_OK(cmpto_j2k_enc_ctx_stop(s->context), "stop", NOOP);
                return;
        }

        const struct video_desc desc = video_desc_from_frame(tx.get());
        if (!video_desc_eq(s->saved_desc, desc)) {
                int ret = configure_with(s, desc);
                if (!ret) {
                        return;
                }
                struct video_desc pool_desc = desc;
<<<<<<< HEAD
=======

>>>>>>> a7eba41d
                if (s->precompress_codec != VC_NONE) {
                        pool_desc.color_spec = s->precompress_codec;
                }
                s->pool.reconfigure(
                    pool_desc, (size_t) vc_get_linesize(pool_desc.width,
                                                        pool_desc.color_spec) *
                                   pool_desc.height);
        }

        assert(tx->tile_count == 1); // TODO

        CHECK_OK(cmpto_j2k_enc_img_create(s->context, &img),
                        "Image create", return);

        /*
         * Copy video desc to udata (to be able to reconstruct in j2k_compress_pop().
         * Further make a place for a shared pointer of allocated data, deleter
         * returns frame to pool in call of release_cstream() callback (called when
         * encoder no longer needs the input data).
         */
        CHECK_OK(cmpto_j2k_enc_img_allocate_custom_data(
                                img,
                                sizeof *udata,
                                (void **) &udata),
                        "Allocate custom image data",
                        HANDLE_ERROR_COMPRESS_PUSH);
        memcpy(&udata->desc, &s->compressed_desc, sizeof(s->compressed_desc));
        new (&udata->frame) shared_ptr<video_frame>(get_copy(s, tx.get()));
        vf_store_metadata(tx.get(), udata->metadata);

        if (s->pool_in_device_memory) {
                CHECK_OK(cmpto_j2k_enc_img_set_samples_cuda(
<<<<<<< HEAD
                             img, cuda_devices[0], udata->frame->tiles[0].data,
                             udata->frame->tiles[0].data_len, release_cstream_cuda),
                         "Setting image samples", HANDLE_ERROR_COMPRESS_PUSH);
        } else {
                CHECK_OK(cmpto_j2k_enc_img_set_samples(
                             img, udata->frame->tiles[0].data,
                             udata->frame->tiles[0].data_len, release_cstream),
                         "Setting image samples", HANDLE_ERROR_COMPRESS_PUSH);
        }
=======
                        img, cuda_devices[0], udata->frame->tiles[0].data,
                        udata->frame->tiles[0].data_len, release_cstream_cuda),
                        "Setting image samples", HANDLE_ERROR_COMPRESS_PUSH);
        } else {
                CHECK_OK(cmpto_j2k_enc_img_set_samples(
                        img, udata->frame->tiles[0].data,
                        udata->frame->tiles[0].data_len, release_cstream),
                        "Setting image samples", HANDLE_ERROR_COMPRESS_PUSH);
        }
                

        CHECK_OK(cmpto_j2k_enc_img_set_samples(img, udata->frame->tiles[0].data,
                                               udata->frame->tiles[0].data_len,
                                               release_cstream),
                 "Setting image samples", HANDLE_ERROR_COMPRESS_PUSH);
>>>>>>> a7eba41d

        unique_lock<mutex> lk(s->lock);
        s->frame_popped.wait(lk, [s]{return s->in_frames < s->max_in_frames;});
        lk.unlock();
        bool failed = false;
        CHECK_OK(cmpto_j2k_enc_img_encode(img, s->enc_settings),
                        "Encode image push", failed = true);
        if (failed) {
                udata->frame.~shared_ptr<video_frame>();
                cmpto_j2k_enc_img_destroy(img);
                return;
        }
        lk.lock();
        s->in_frames++;
        lk.unlock();

}

static void j2k_compress_done(struct module *mod)
{
        struct state_video_compress_j2k *s =
                (struct state_video_compress_j2k *) mod->priv_data;

        cmpto_j2k_enc_cfg_destroy(s->enc_settings);
        cmpto_j2k_enc_ctx_destroy(s->context);

#ifdef HAVE_CUDA
        cuda_wrapper_free(s->cuda_conv_tmp_buf);
#endif

        delete s;
}

static compress_module_info get_cmpto_j2k_module_info(){
        compress_module_info module_info;
        module_info.name = "cmpto_j2k";

        auto add_module_options = [&](const auto& options) {
                for (const auto& opt : options) {
                        module_info.opts.emplace_back(module_option{opt.label,
                                        opt.description, opt.key, opt.opt_str, opt.is_boolean});
                }
        };

        add_module_options(cuda_opts);
        add_module_options(cpu_opts);
        add_module_options(general_opts);

        codec codec_info;
        codec_info.name = "Comprimato jpeg2000";
        codec_info.priority = 400;
        codec_info.encoders.emplace_back(encoder{"default", ""});

        module_info.codecs.emplace_back(std::move(codec_info));

        return module_info;
}

static struct video_compress_info j2k_compress_info = {
        "cmpto_j2k",
        j2k_compress_init,
        NULL,
        NULL,
        NULL,
        NULL,
        j2k_compress_push,
        j2k_compress_pop,
        get_cmpto_j2k_module_info
};

REGISTER_MODULE(cmpto_j2k, &j2k_compress_info, LIBRARY_CLASS_VIDEO_COMPRESS, VIDEO_COMPRESS_ABI_VERSION);
<|MERGE_RESOLUTION|>--- conflicted
+++ resolved
@@ -42,16 +42,9 @@
  * the GPU is powerful enough due to the fact that CUDA registers the new
  * buffers which is very slow and because of that the frames cumulate before
  * the GPU encoder.
-<<<<<<< HEAD
  *
  * @todo
  * - check support for multiple CUDA devices with CUDA buffers
-=======
- * 
- *  * @todo
- * - check multiple CUDA devices - now the data are always copied to
- * the first CUDA device
->>>>>>> a7eba41d
  */
 
 #ifdef HAVE_CONFIG_H
@@ -64,11 +57,8 @@
 #include <climits>
 #include <condition_variable>
 #include <mutex>
-<<<<<<< HEAD
-=======
 #include <stdexcept>
 #include <string>
->>>>>>> a7eba41d
 #include <utility>
 
 #include <cmpto_j2k_enc.h>
@@ -76,11 +66,7 @@
 #ifdef HAVE_CUDA
 #include "cuda_wrapper.h"
 #include "cuda_wrapper/kernels.hpp"
-<<<<<<< HEAD
-#endif
-=======
 #endif // HAVE_CUDA
->>>>>>> a7eba41d
 #include "debug.h"
 #include "host.h"
 #include "lib_common.h"
@@ -124,19 +110,11 @@
 #define DEFAULT_QUALITY          0.7
 /// default max size of state_video_compress_j2k::pool and also value
 /// for state_video_compress_j2k::max_in_frames
-<<<<<<< HEAD
-#define DEFAULT_POOL_SIZE 4
-
-/// number of frames that encoder encodes at moment
-#define DEFAULT_TILE_LIMIT 1
-#define DEFAULT_MEM_LIMIT 1000000000LLU
-=======
 #ifdef HAVE_CUDA
 #define DEFAULT_POOL_SIZE        DEFAULT_CUDA_POOL_SIZE
 #else
 #define DEFAULT_POOL_SIZE        DEFAULT_CPU_POOL_SIZE
 #endif
->>>>>>> a7eba41d
 
 using std::condition_variable;
 using std::mutex;
@@ -162,26 +140,18 @@
                 }
                 return ptr;
         }
-<<<<<<< HEAD
         void deallocate(void *ptr) override { free(ptr); }
-=======
-
-        void deallocate(void *ptr) override { free(ptr); }
-
->>>>>>> a7eba41d
         [[nodiscard]] video_frame_pool_allocator *clone() const override
         {
                 return new cmpto_j2k_enc_cuda_buffer_data_allocator(*this);
         }
 };
-<<<<<<< HEAD
-=======
+
 using cuda_allocator = cmpto_j2k_enc_cuda_buffer_data_allocator;
 const cuda_convert_func_t r12l_to_rg48_cuda = preprocess_r12l_to_rg48;
 #else
 using cuda_allocator = default_data_allocator;
 const cuda_convert_func_t r12l_to_rg48_cuda = nullptr;
->>>>>>> a7eba41d
 #endif
 using cpu_allocator  = default_data_allocator;
 
@@ -266,28 +236,6 @@
         UnableToCreateJ2KEncoderCTX() = default;
 };
 
-<<<<<<< HEAD
-typedef void (*cuda_convert_func_t)(int width, int height, void *src, void *dst);
-
-struct state_video_compress_j2k {
-        struct module module_data{};
-        struct cmpto_j2k_enc_ctx *context{};
-        struct cmpto_j2k_enc_cfg *enc_settings{};
-        long long int rate = 0; ///< bitrate in bits per second
-        int mct = -1; // force use of mct - -1 means default
-        bool pool_in_device_memory = false; ///< frames in pool are on GPU
-        video_frame_pool pool; ///< pool for frames allocated by us but not yet consumed by encoder
-        unsigned int max_in_frames = DEFAULT_POOL_SIZE; ///< max number of frames between push and pop
-        unsigned int in_frames{};   ///< number of currently encoding frames
-        mutex lock;
-        condition_variable frame_popped;
-        video_desc saved_desc{};
-        codec_t precompress_codec = VC_NONE;
-        video_desc compressed_desc{};
-
-        cuda_convert_func_t cuda_convert_func = nullptr;
-        uint8_t            *cuda_conv_tmp_buf = nullptr;
-=======
 
 /**
  * @brief state_video_compress_j2k Class
@@ -333,14 +281,11 @@
 
         // CPU Parameter
         const size_t  cpu_mem_limit = 0;                // Not yet implemented as of v2.8.1. Must be 0.
->>>>>>> a7eba41d
 };
 
 static void j2k_compressed_frame_dispose(struct video_frame *frame);
 static void j2k_compress_done(struct module *mod);
 
-<<<<<<< HEAD
-=======
 /**
  * @brief state_video_compress_j2k constructor to create from opts
  * @param parent Base Module Struct
@@ -367,26 +312,16 @@
         module_register(&module_data, parent);
 }
 
->>>>>>> a7eba41d
 static void parallel_conv(video_frame *dst, video_frame *src){
         int src_pitch = vc_get_linesize(src->tiles[0].width, src->color_spec);
         int dst_pitch = vc_get_linesize(dst->tiles[0].width, dst->color_spec);
 
         decoder_t decoder =
             get_decoder_from_to(src->color_spec, dst->color_spec);
-<<<<<<< HEAD
         assert(decoder != nullptr);
         parallel_pix_conv((int) src->tiles[0].height, dst->tiles[0].data,
                           dst_pitch, src->tiles[0].data, src_pitch,
                           decoder, 0);
-=======
-        
-        assert(decoder != nullptr);
-
-        parallel_pix_conv((int) src->tiles[0].height, dst->tiles[0].data,
-                                dst_pitch, src->tiles[0].data, src_pitch,
-                                decoder, 0);
->>>>>>> a7eba41d
 }
 
 #ifdef HAVE_CUDA
@@ -411,39 +346,24 @@
         {R12L, CMPTO_444_U12_MSB16LE_P012, RG48, r12l_to_rg48_cuda},
 };
 
-<<<<<<< HEAD
-=======
-
->>>>>>> a7eba41d
 #define CPU_CONV_PARAM "j2k-enc-cpu-conv"
 ADD_TO_PARAM(
     CPU_CONV_PARAM,
     "* " CPU_CONV_PARAM "\n"
     "  Enforce CPU conversion instead of CUDA (applicable to R12L now)\n");
-<<<<<<< HEAD
-=======
-
->>>>>>> a7eba41d
+
 static void
 set_pool(struct state_video_compress_j2k *s, struct video_desc desc)
 {
         const bool force_cpu_conv =
-<<<<<<< HEAD
             get_commandline_param(CPU_CONV_PARAM) != nullptr;
-=======
-                get_commandline_param(CPU_CONV_PARAM) != nullptr;
->>>>>>> a7eba41d
         s->pool_in_device_memory = false;
 #ifdef HAVE_CUDA
         if (cuda_devices_count > 1) {
                 MSG(WARNING, "More than 1 CUDA device will use CPU buffers and "
                              "conversion...\n");
         } else if (!force_cpu_conv || s->cuda_convert_func == nullptr) {
-<<<<<<< HEAD
                 cuda_wrapper_set_device((int) cuda_devices[0]);
-=======
-             cuda_wrapper_set_device((int) cuda_devices[0]);
->>>>>>> a7eba41d
 
                 if (s->cuda_convert_func != nullptr) {
                         cuda_wrapper_free(s->cuda_conv_tmp_buf);
@@ -454,32 +374,19 @@
                 }
 
                 s->pool_in_device_memory = true;
-<<<<<<< HEAD
-                s->pool                  = video_frame_pool(
-=======
                 s->pool                  = std::make_unique<video_frame_pool>(
->>>>>>> a7eba41d
                     s->max_in_frames,
                     cmpto_j2k_enc_cuda_buffer_data_allocator<
                                          cuda_wrapper_malloc, cuda_wrapper_free>());
                 return;
         }
         s->cuda_convert_func = nullptr; // either was 0 or force_cpu_conv
-<<<<<<< HEAD
-        s->pool = video_frame_pool(
-=======
-        
         s->pool = std::make_unique<video_frame_pool>(
->>>>>>> a7eba41d
             s->max_in_frames,
             cmpto_j2k_enc_cuda_buffer_data_allocator<cuda_wrapper_malloc_host,
                                                      cuda_wrapper_free_host>());
 #else
-<<<<<<< HEAD
-        s->pool = video_frame_pool(s->max_in_frames, default_data_allocator());
-=======
         s->pool = std::make_unique<video_frame_pool>(s->max_in_frames, default_data_allocator());
->>>>>>> a7eba41d
 #endif
 }
 
@@ -562,27 +469,14 @@
         abort(); // must not reach here
 #endif
 }
-<<<<<<< HEAD
 
 static shared_ptr<video_frame> get_copy(struct state_video_compress_j2k *s, video_frame *frame){
         std::shared_ptr<video_frame> ret = s->pool.get_frame();
-
-=======
-
-
-static shared_ptr<video_frame> get_copy(struct state_video_compress_j2k *s, video_frame *frame){
-        std::shared_ptr<video_frame> ret = s->pool->get_frame();
-
->>>>>>> a7eba41d
         if (s->pool_in_device_memory) {
                 do_gpu_copy(s, ret, frame);
         } else if (s->precompress_codec != VC_NONE) {
                 parallel_conv(ret.get(), frame);
-<<<<<<< HEAD
         } else {
-=======
-        else {
->>>>>>> a7eba41d
                 memcpy(ret->tiles[0].data, frame->tiles[0].data,
                        frame->tiles[0].data_len);
         }
@@ -620,11 +514,7 @@
         struct cmpto_j2k_enc_img *img;
         int status;
         CHECK_OK(cmpto_j2k_enc_ctx_get_encoded_img(
-<<<<<<< HEAD
                      s->context, 1, &img /* Set to NULL if encoder stopped */,
-=======
-                    s->context, 1, &img /* Set to NULL if encoder stopped */,
->>>>>>> a7eba41d
                      &status),
                  "Encode image pop", HANDLE_ERROR_COMPRESS_POP);
         {
@@ -779,37 +669,6 @@
                 (var) = val; \
         } while (0)
 
-<<<<<<< HEAD
-static struct module * j2k_compress_init(struct module *parent, const char *c_cfg)
-{
-        double quality = DEFAULT_QUALITY;
-        long long int mem_limit = DEFAULT_MEM_LIMIT;
-        unsigned int tile_limit = DEFAULT_TILE_LIMIT;
-
-        const auto *version = cmpto_j2k_enc_get_version();
-        LOG(LOG_LEVEL_INFO) << MOD_NAME << "Using codec version: " << (version == nullptr ? "(unknown)" : version->name) << "\n";
-
-        auto *s = new state_video_compress_j2k();
-
-        char *tmp = (char *) alloca(strlen(c_cfg) + 1);
-        strcpy(tmp, c_cfg);
-        char *save_ptr, *item;
-        while ((item = strtok_r(tmp, ":", &save_ptr))) {
-                tmp = NULL;
-                if (strncasecmp("rate=", item, strlen("rate=")) == 0) {
-                        ASSIGN_CHECK_VAL(s->rate, strchr(item, '=') + 1, 1);
-                } else if (strncasecmp("quality=", item, strlen("quality=")) == 0) {
-                        quality = stod(strchr(item, '=') + 1);
-                } else if (strcasecmp("mct", item) == 0 || strcasecmp("nomct", item) == 0) {
-                        s->mct = strcasecmp("mct", item) == 0 ? 1 : 0;
-                } else if (strncasecmp("mem_limit=", item, strlen("mem_limit=")) == 0) {
-                        ASSIGN_CHECK_VAL(mem_limit, strchr(item, '=') + 1, 1);
-                } else if (strncasecmp("tile_limit=", item, strlen("tile_limit=")) == 0) {
-                        ASSIGN_CHECK_VAL(tile_limit, strchr(item, '=') + 1, 0);
-                } else if (strncasecmp("pool_size=", item, strlen("pool_size=")) == 0) {
-                        ASSIGN_CHECK_VAL(s->max_in_frames, strchr(item, '=') + 1, 1);
-                } else if (strcasecmp("help", item) == 0) {
-=======
 /// CUDA opt Syntax
 // -c cmpto_j2k:platform=cuda[:mem_limit=<m>][:tile_limit=<t>][:rate=<r>][:lossless][:quality=<q>][:pool_size=<p>][:mct] [--cuda-device <c_index>]
 /// CPU opt Syntax
@@ -889,7 +748,6 @@
         for (const auto& arg : args) {
                 item = arg.c_str();
                 if (strcasecmp("help", item) == 0)              {       // :help
->>>>>>> a7eba41d
                         usage();
                         throw HelpRequested();
 
@@ -939,18 +797,6 @@
                         mct = strcasecmp("mct", item) == 0 ? 1 : 0;
 
                 } else {
-<<<<<<< HEAD
-                        log_msg(LOG_LEVEL_ERROR, "[J2K] Wrong option: %s\n", item);
-                        goto error;
-                }
-        }
-
-        if (quality < 0.0 || quality > 1.0) {
-                LOG(LOG_LEVEL_ERROR) << "[J2K] Quality should be in interval [0-1]!\n";
-                goto error;
-        }
-
-=======
                         MSG(ERROR, "Unable to find option: \"%s\"\n", item);
                         throw InvalidArgument();
                 }
@@ -989,7 +835,6 @@
  */
 [[nodiscard]]
 bool state_video_compress_j2k::initialize_j2k_enc_ctx() {
->>>>>>> a7eba41d
         struct cmpto_j2k_enc_ctx_cfg *ctx_cfg;
 
         CHECK_OK(cmpto_j2k_enc_ctx_cfg_create(&ctx_cfg), "Context configuration create",
@@ -1090,12 +935,8 @@
         udata->frame.~shared_ptr<video_frame>();
 }
 
-<<<<<<< HEAD
 static void
 release_cstream_cuda(void *img_custom_data, size_t img_custom_data_size,
-=======
-static void release_cstream_cuda(void *img_custom_data, size_t img_custom_data_size,
->>>>>>> a7eba41d
                       int /* device_id */, const void *samples, size_t samples_size)
 {
         release_cstream(img_custom_data, img_custom_data_size, samples,
@@ -1130,10 +971,6 @@
                         return;
                 }
                 struct video_desc pool_desc = desc;
-<<<<<<< HEAD
-=======
-
->>>>>>> a7eba41d
                 if (s->precompress_codec != VC_NONE) {
                         pool_desc.color_spec = s->precompress_codec;
                 }
@@ -1166,7 +1003,6 @@
 
         if (s->pool_in_device_memory) {
                 CHECK_OK(cmpto_j2k_enc_img_set_samples_cuda(
-<<<<<<< HEAD
                              img, cuda_devices[0], udata->frame->tiles[0].data,
                              udata->frame->tiles[0].data_len, release_cstream_cuda),
                          "Setting image samples", HANDLE_ERROR_COMPRESS_PUSH);
@@ -1176,23 +1012,6 @@
                              udata->frame->tiles[0].data_len, release_cstream),
                          "Setting image samples", HANDLE_ERROR_COMPRESS_PUSH);
         }
-=======
-                        img, cuda_devices[0], udata->frame->tiles[0].data,
-                        udata->frame->tiles[0].data_len, release_cstream_cuda),
-                        "Setting image samples", HANDLE_ERROR_COMPRESS_PUSH);
-        } else {
-                CHECK_OK(cmpto_j2k_enc_img_set_samples(
-                        img, udata->frame->tiles[0].data,
-                        udata->frame->tiles[0].data_len, release_cstream),
-                        "Setting image samples", HANDLE_ERROR_COMPRESS_PUSH);
-        }
-                
-
-        CHECK_OK(cmpto_j2k_enc_img_set_samples(img, udata->frame->tiles[0].data,
-                                               udata->frame->tiles[0].data_len,
-                                               release_cstream),
-                 "Setting image samples", HANDLE_ERROR_COMPRESS_PUSH);
->>>>>>> a7eba41d
 
         unique_lock<mutex> lk(s->lock);
         s->frame_popped.wait(lk, [s]{return s->in_frames < s->max_in_frames;});
