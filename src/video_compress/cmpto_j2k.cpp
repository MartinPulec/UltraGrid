--- conflicted
+++ resolved
@@ -157,10 +157,10 @@
 };
 
 using cuda_allocator                        = cmpto_j2k_enc_cuda_buffer_data_allocator<cuda_wrapper_malloc, cuda_wrapper_free>;
-const cuda_convert_func_t r12l_to_rg48_cuda = preprocess_r12l_to_rg48;
+const cmpto_j2k_enc_preprocessor_run_callback_cuda r12l_to_rg48_cuda = preprocess_r12l_to_rg48;
 #else
 using cuda_allocator                        = default_data_allocator;
-const cuda_convert_func_t r12l_to_rg48_cuda = nullptr;
+const cuda_convercmpto_j2k_enc_preprocessor_run_callback_cudat_func_t r12l_to_rg48_cuda = nullptr;
 
 /// default max size of state_video_compress_j2k::pool and also value
 /// for state_video_compress_j2k::max_in_frames
@@ -168,46 +168,13 @@
 #endif
 using cpu_allocator  = default_data_allocator;
 
-<<<<<<< HEAD
-struct state_video_compress_j2k {
-        struct module module_data{};
-        struct cmpto_j2k_enc_ctx *context{};
-        struct cmpto_j2k_enc_cfg *enc_settings{};
-        long long int rate = 0; ///< bitrate in bits per second
-        int mct = -1; // force use of mct - -1 means default
-        bool pool_in_device_memory = false; ///< frames in pool are on GPU
-        video_frame_pool pool; ///< pool for frames allocated by us but not yet consumed by encoder
-
-        // settings
-        unsigned int max_in_frames =
-            DEFAULT_POOL_SIZE; ///< max number of frames between push and pop
-        double        quality    = DEFAULT_QUALITY;
-        long long int mem_limit  = DEFAULT_MEM_LIMIT;
-        unsigned int  tile_limit = DEFAULT_TILE_LIMIT;
-
-        unsigned int in_frames{};   ///< number of currently encoding frames
-        mutex lock;
-        condition_variable frame_popped;
-        video_desc saved_desc{};
-        codec_t precompress_codec = VC_NONE;
-        video_desc compressed_desc{};
-
-        condition_variable configure_cv;
-        bool               configured  = false;
-        bool               should_exit = false;
-};
-
-// prototypes
+
+/*
+ * Function Predeclarations
+ */
 static void j2k_compressed_frame_dispose(struct video_frame *frame);
 static void j2k_compress_done(struct module *mod);
 static void cleanup_common(struct state_video_compress_j2k *s);
-=======
-/*
- * Function Predeclarations
- */
-static void j2k_compressed_frame_dispose(struct video_frame *frame);
-static void j2k_compress_done(struct module *mod);
-
 /** 
  * @brief Platforms available for J2K Compression
  */
@@ -359,7 +326,7 @@
         module_data.deleter     = j2k_compress_done;
         module_register(&module_data, parent);
 }
->>>>>>> 17ffd5d9
+
 
 static void parallel_conv(video_frame *dst, video_frame *src){
         int src_pitch = vc_get_linesize(src->tiles[0].width, src->color_spec);
@@ -378,16 +345,6 @@
         }
 }
 
-<<<<<<< HEAD
-const cmpto_j2k_enc_preprocessor_run_callback_cuda r12l_to_rg48_cuda =
-#ifdef HAVE_CUDA
-    preprocess_r12l_to_rg48;
-#else
-    nullptr;
-#endif
-
-=======
->>>>>>> 17ffd5d9
 static struct {
         codec_t ug_codec;
         enum cmpto_sample_format_type cmpto_sf;
@@ -425,22 +382,14 @@
                                          cuda_wrapper_malloc, cuda_wrapper_free>());
                 return;
         }
-<<<<<<< HEAD
-        s->pool = video_frame_pool(
-=======
-        s->cuda_convert_func = nullptr; // either was 0 or force_cpu_conv
+
         s->pool = std::make_unique<video_frame_pool>(
->>>>>>> 17ffd5d9
             s->max_in_frames,
             cmpto_j2k_enc_cuda_buffer_data_allocator<cuda_wrapper_malloc_host,
                                                      cuda_wrapper_free_host>());
 #else
-<<<<<<< HEAD
         assert(!have_gpu_preprocess); // if CUDA not found, we shouldn't have
-        s->pool = video_frame_pool(s->max_in_frames, default_data_allocator());
-=======
         s->pool = std::make_unique<video_frame_pool>(s->max_in_frames, default_data_allocator());
->>>>>>> 17ffd5d9
 #endif
 }
 
@@ -665,41 +614,31 @@
         const char *description;
         const char *opt_str;
         const bool is_boolean;
-<<<<<<< HEAD
         const char *placeholder;
-} usage_opts[] = {
+};
+
+constexpr opts general_opts[5] = {
         {"Bitrate", "quality", "Target bitrate", ":rate=", false, "70M"},
         {"Quality", "quant_coeff", "Quality in range [0-1], default: " TOSTRING(DEFAULT_QUALITY), ":quality=", false, TOSTRING(DEFAULT_QUALITY)},
-        {"Mem limit", "mem_limit", "CUDA device memory limit (in bytes), default: " TOSTRING(DEFAULT_MEM_LIMIT), ":mem_limit=", false, TOSTRING(DEFAULT_MEM_LIMIT)},
-        {"Tile limit", "tile_limit", "Number of tiles encoded at moment (less to reduce latency, more to increase performance, 0 means infinity), default: " TOSTRING(DEFAULT_TILE_LIMIT), ":tile_limit=", false, TOSTRING(DEFAULT_TILE_LIMIT)},
-        {"Pool size", "pool_size", "Total number of tiles encoder can hold at moment (same meaning as above), default: " TOSTRING(DEFAULT_POOL_SIZE) ", should be greater than <t>", ":pool_size=", false, TOSTRING(DEFAULT_POOL_SIZE)},
-        {"Use MCT", "mct", "use MCT", ":mct", true, ""},
-=======
-};
-
-constexpr opts general_opts[5] = {
-        {"Bitrate", "quality", "Target bitrate", ":rate=", false},
-        {"Quality", "quant_coeff", "Quality in range [0-1], default: " TOSTRING(DEFAULT_QUALITY), ":quality=", false},
         {"Pool size", "pool_size", "Total number of frames encoder can hold at one moment. Must be greater than tile_limit when platform=cuda and img_limit when platform=cpu. "\
-        "default: " TOSTRING(DEFAULT_POOL_SIZE), ":pool_size=", false},
-        {"Use MCT", "mct", "Use MCT", ":mct", true},
-        {"Lossless compression", "lossless", "Enable lossless compression. default: disabled", ":lossless", true}
+        "default: " TOSTRING(DEFAULT_POOL_SIZE), ":pool_size=", false, TOSTRING(DEFAULT_POOL_SIZE)},
+        {"Use MCT", "mct", "Use MCT", ":mct", true, ""},
+        {"Lossless compression", "lossless", "Enable lossless compression. default: disabled", ":lossless", true, "disabled"}
 };
 
 constexpr opts cuda_opts[2] = {
-        {"Mem limit", "mem_limit", "CUDA device memory limit (in bytes), default: " TOSTRING(DEFAULT_CUDA_MEM_LIMIT), ":mem_limit=", false},
+        {"Mem limit", "mem_limit", "CUDA device memory limit (in bytes), default: " TOSTRING(DEFAULT_CUDA_MEM_LIMIT), ":mem_limit=", false, TOSTRING(DEFAULT_CUDA_MEM_LIMIT)},
         {"Tile limit", "tile_limit", "Number of tiles encoded at one moment by GPU (less to reduce latency, more to increase performance, 0 is infinity). "\
-        "default: " TOSTRING(DEFAULT_CUDA_TILE_LIMIT), ":tile_limit=", false},
+        "default: " TOSTRING(DEFAULT_CUDA_TILE_LIMIT), ":tile_limit=", false, OSTRING(DEFAULT_CUDA_TILE_LIMIT)},
 };
 
 constexpr opts platform_opts[1] = {
-        {"Plaform", "platform", "Platform device for the encoder to use", ":platform=", false},
+        {"Plaform", "platform", "Platform device for the encoder to use", ":platform=", false, ""},
 };
 
 constexpr opts cpu_opts[2] = {
-        {"Thread count", "thread_count", "Number of threads to use on the CPU. 0 is all available. default: " TOSTRING(DEFAULT_CPU_THREAD_COUNT), ":thread_count=", false},
-        {"Image limit", "img_limit", "Number of images that can be encoded at one moment by CPU. Max limit is thread_count. 0 is default limit. default: " TOSTRING(DEFAULT_IMG_LIMIT), ":img_limit=", false},
->>>>>>> 17ffd5d9
+        {"Thread count", "thread_count", "Number of threads to use on the CPU. 0 is all available. default: " TOSTRING(DEFAULT_CPU_THREAD_COUNT), ":thread_count=", false, TOSTRING(DEFAULT_CPU_THREAD_COUNT)},
+        {"Image limit", "img_limit", "Number of images that can be encoded at one moment by CPU. Max limit is thread_count. 0 is default limit. default: " TOSTRING(DEFAULT_IMG_LIMIT), ":img_limit=", false, TOSTRING(DEFAULT_IMG_LIMIT)},
 };
 
 /**
@@ -710,6 +649,12 @@
         col() << "J2K compress platform support:\n";
         const auto supports_cpu  = supports_cmpto_technology(CMPTO_TECHNOLOGY_CPU);
         const auto supports_cuda = supports_cmpto_technology(CMPTO_TECHNOLOGY_CUDA);
+  
+#ifdef HAVE_CUDA
+        constexpr char cuda_supported[] = "YES";
+#else
+        constexpr char cuda_supported[] = TRED("NO");
+#endif
 
         col() << "\tCPU .... " << (supports_cpu  ? "yes" : "no")
                                << (supports_cuda ? "\n" : "\t[default]\n");
@@ -743,17 +688,13 @@
                 col() << TERM_BOLD << TRED("\t-c cmpto_j2k:platform=cuda");
                 show_syntax(cuda_opts);
                 show_syntax(general_opts);
-                col() << " [--cuda-device <c_index>]\n" << TERM_RESET;
+                col() << "\n\t\t[--cuda-device <c_index>] [--param " CPU_CONV_PARAM "]\n" << TERM_RESET;
         }
         if (supports_cpu) {
                 col() << TERM_BOLD << TRED("\t-c cmpto_j2k:platform=cpu");
                 show_syntax(cpu_opts);
                 show_syntax(general_opts);
         }
-<<<<<<< HEAD
-        col() << "\n\t\t[--cuda-device <c_index>] [--param " CPU_CONV_PARAM "]\n" << TERM_RESET;
-=======
->>>>>>> 17ffd5d9
 
         col() << "\n" << TERM_RESET;
         col() << "where:\n";
@@ -764,24 +705,18 @@
                 col() << "CUDA compress arguments:\n";
                 show_arguments(cuda_opts);
                 col() << TBOLD("\t<c_index>") << " - CUDA device(s) to use (comma separated)\n";
-        }
-<<<<<<< HEAD
-        col() << TBOLD("\t<c_index>") << " - CUDA device(s) to use (comma separated)\n";
-        col() << TBOLD("\t--param " CPU_CONV_PARAM)
-              << " - use CPU for pixfmt conversion (useful if GPU\n\t\tis fully "
-                 "occupied by the encoder; an option for decoder exists as "
-                 "well)\n";
-        color_printf("\nOption prefixes (eg. 'q=' for quality) can be used. SI "
-                     "suffixes are recognized (eg. 'r=7.5M').\n");
-#ifdef HAVE_CUDA
-        constexpr char cuda_supported[] = "YES";
-#else
-        constexpr char cuda_supported[] = TRED("NO");
-#endif
+                col() << TBOLD("\t--param " CPU_CONV_PARAM)
+                      << " - use CPU for pixfmt conversion (useful if GPU\n\t\tis fully "
+                         "occupied by the encoder; an option for decoder exists as "
+                         "well)\n";
+                color_printf("\nOption prefixes (eg. 'q=' for quality) can be used. SI "
+                             "suffixes are recognized (eg. 'r=7.5M').\n");
+        }
+  
         color_printf(
             "\nUltraGrid compiled with " TBOLD("CUDA") " support: %s\n",
             cuda_supported);
-=======
+  
         if (supports_cpu) {
                 col() << "CPU compress arguments:\n";
                 show_arguments(cpu_opts);
@@ -789,8 +724,6 @@
 
         col() << "General arguments:\n";
         show_arguments(general_opts);
-
->>>>>>> 17ffd5d9
 }
 
 #define ASSIGN_CHECK_VAL(var, str, minval) \
@@ -806,33 +739,6 @@
                 (var) = val; \
         } while (0)
 
-<<<<<<< HEAD
-static struct module * j2k_compress_init(struct module *parent, const char *c_cfg)
-{
-        const auto *version = cmpto_j2k_enc_get_version();
-        LOG(LOG_LEVEL_INFO) << MOD_NAME << "Using codec version: " << (version == nullptr ? "(unknown)" : version->name) << "\n";
-
-        auto *s = new state_video_compress_j2k();
-
-        char *tmp = (char *) alloca(strlen(c_cfg) + 1);
-        strcpy(tmp, c_cfg);
-        char *save_ptr, *item;
-        while ((item = strtok_r(tmp, ":", &save_ptr))) {
-                tmp = NULL;
-                if (IS_KEY_PREFIX(item, "rate")) {
-                        ASSIGN_CHECK_VAL(s->rate, strchr(item, '=') + 1, 1);
-                } else if (IS_KEY_PREFIX(item, "quality")) {
-                        s->quality = stod(strchr(item, '=') + 1);
-                } else if (strcasecmp("mct", item) == 0 || strcasecmp("nomct", item) == 0) {
-                        s->mct = strcasecmp("mct", item) == 0 ? 1 : 0;
-                } else if (IS_KEY_PREFIX(item, "mem_limit")) {
-                        ASSIGN_CHECK_VAL(s->mem_limit, strchr(item, '=') + 1, 1);
-                } else if (IS_KEY_PREFIX(item, "tile_limit")) {
-                        ASSIGN_CHECK_VAL(s->tile_limit, strchr(item, '=') + 1, 0);
-                } else if (IS_KEY_PREFIX(item, "pool_size")) {
-                        ASSIGN_CHECK_VAL(s->max_in_frames, strchr(item, '=') + 1, 1);
-                } else if (strcasecmp("help", item) == 0) {
-=======
 /// CUDA opt Syntax
 // -c cmpto_j2k:platform=cuda[:mem_limit=<m>][:tile_limit=<t>][:rate=<r>][:lossless][:quality=<q>][:pool_size=<p>][:mct] [--cuda-device <c_index>]
 /// CPU opt Syntax
@@ -912,7 +818,6 @@
         for (const auto& arg : args) {
                 item = arg.c_str();
                 if (strcasecmp("help", item) == 0)              {       // :help
->>>>>>> 17ffd5d9
                         usage();
                         throw HelpRequested();
 
@@ -967,11 +872,6 @@
                 }
         }
 
-<<<<<<< HEAD
-        if (s->quality < 0.0 || s->quality > 1.0) {
-                LOG(LOG_LEVEL_ERROR) << "[J2K] Quality should be in interval [0-1]!\n";
-                goto error;
-=======
         // If CPU selected
         if (j2k_compress_platform::CPU == platform) {
                 /**
@@ -994,19 +894,9 @@
                         MSG(DEBUG, "max_in_frames set to CPU default: %i", DEFAULT_CPU_POOL_SIZE);
                         max_in_frames = DEFAULT_CPU_POOL_SIZE;
                 }
->>>>>>> 17ffd5d9
-        }
-}
-
-<<<<<<< HEAD
-        module_init_default(&s->module_data);
-        s->module_data.cls = MODULE_CLASS_DATA;
-        s->module_data.priv_data = s;
-        s->module_data.deleter = j2k_compress_done;
-        module_register(&s->module_data, parent);
-
-        return &s->module_data;
-=======
+        }
+}
+
 /**
  * @fn initialize_j2k_enc_ctx
  * @brief Initialize internal cmpto_j2k_enc_ctx_cfg for requested platform and settings
@@ -1084,7 +974,6 @@
 
         return true;
 }
->>>>>>> 17ffd5d9
 
 static struct module * j2k_compress_init(struct module *parent, const char *opts) {
         try {
@@ -1244,23 +1133,16 @@
         compress_module_info module_info;
         module_info.name = "cmpto_j2k";
 
-<<<<<<< HEAD
-        for(const auto& opt : usage_opts){
-                module_info.opts.emplace_back(module_option{opt.label,
-                                opt.description, opt.placeholder,  opt.key, opt.opt_str, opt.is_boolean});
-        }
-=======
         auto add_module_options = [&](const auto& options) {
                 for (const auto& opt : options) {
                         module_info.opts.emplace_back(module_option{opt.label,
-                                        opt.description, opt.key, opt.opt_str, opt.is_boolean});
+                                        opt.description, opt.placeholder, opt.key, opt.opt_str, opt.is_boolean});
                 }
         };
 
         add_module_options(cuda_opts);
         add_module_options(cpu_opts);
         add_module_options(general_opts);
->>>>>>> 17ffd5d9
 
         codec codec_info;
         codec_info.name = "Comprimato jpeg2000";
