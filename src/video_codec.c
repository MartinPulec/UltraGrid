--- conflicted
+++ resolved
@@ -64,28 +64,6 @@
 static void vc_deinterlace_unaligned(unsigned char *src, long src_linesize, int lines);
 
 const struct codec_info_t codec_info[] = {
-<<<<<<< HEAD
-        {RGBA, "RGBA", to_fourcc('R','G','B','A'), 1, 4.0, TRUE, FALSE},
-        {UYVY, "UYVY", to_fourcc('2','v','u','y'), 1, 2, FALSE, FALSE},
-        {YUYV, "YUYV", to_fourcc('Y','U','Y','V'), 1, 2, FALSE, FALSE},
-        {Vuy2, "2vuy", to_fourcc('2','V','u','y'), 1, 2, FALSE, FALSE},
-        {DVS8, "DVS8", to_fourcc('d','v','s','8'), 1, 2, FALSE, FALSE},
-        {R10k, "R10k", to_fourcc('R','1','0','k'), 1, 4, TRUE, FALSE},
-        {v210, "v210", to_fourcc('v','2','1','0'), 48, 8.0 / 3.0, FALSE, FALSE},
-        {DVS10, "DVS10", to_fourcc('D','S','1','0'), 48, 8.0 / 3.0, FALSE, FALSE},
-        {DXT1, "DXT1", to_fourcc('D','X','T','1'), 1, 0.5, TRUE, TRUE},
-        {DXT1_YUV, "DXT1 YUV", to_fourcc('D','X','T','Y'), 1, 0.5, FALSE, TRUE}, /* packed YCbCr inside DXT1 channels */
-        {DXT5, "DXT5", to_fourcc('D','X','T','5'), 1, 1.0, FALSE, TRUE},/* DXT5 YCoCg */
-        {BGR, "BGR", to_fourcc('B','G','R','2'), 1, 3.0, TRUE, FALSE},
-        {RGB, "RGB", to_fourcc('R','G','B','2'), 1, 3.0, TRUE, FALSE},
-        {BGR, "BGR", to_fourcc('B','G','R','2'), 1, 3.0, TRUE, FALSE},
-        {DPX10, "DPX10", to_fourcc('D','P','1','0'), 1, 4.0, TRUE, FALSE},
-        {JPEG, "JPEG", to_fourcc('J','P','E','G'), 0, 0.0, FALSE, TRUE},
-        {RAW, "raw", to_fourcc('r','a','w','s'), 0, 1.0, FALSE, TRUE}, /* raw SDI */
-        {H264, "H.264", to_fourcc('A','V','C','1'), 0, 1.0, FALSE, TRUE},
-        {MJPG, "MJPEG", to_fourcc('M','J','P','G'), 0, 1.0, FALSE, TRUE},
-        {VP8, "VP8", to_fourcc('V','P','8','0'), 0, 1.0, FALSE, TRUE},
-=======
         [RGBA] = {RGBA, "RGBA", to_fourcc('R','G','B','A'), 1, 4.0, TRUE, FALSE},
         [UYVY] = {UYVY, "UYVY", to_fourcc('2','v','u','y'), 1, 2, FALSE, FALSE},
         [YUYV] = {YUYV, "YUYV", to_fourcc('Y','U','Y','V'), 1, 2, FALSE, FALSE},
@@ -105,7 +83,6 @@
         [MJPG] = {MJPG, "MJPEG", to_fourcc('M','J','P','G'), 0, 1.0, FALSE, TRUE},
         [VP8] = {VP8, "VP8", to_fourcc('V','P','8','0'), 0, 1.0, FALSE, TRUE},
         [BGR] = {BGR, "BGR", to_fourcc('B','G','R','2'), 1, 3.0, TRUE, FALSE},
->>>>>>> 8e6f89d0
         {(codec_t) 0, NULL, 0, 0, 0.0, FALSE, FALSE}
 };
 
