--- conflicted
+++ resolved
@@ -759,9 +759,6 @@
  * audio_tx_send_mulaw - Send interleaved channels from the audio_frame2 at 1 bps,
  *                       as the mulaw standard.
  */
-FILE *F_send=NULL;
-FILE *F_send2=NULL;
-
 void audio_tx_send_mulaw(struct tx* tx, struct rtp *rtp_session, audio_frame2 * buffer)
 {
     int pt;
@@ -782,22 +779,12 @@
     // The sizes for the different audio_frame2 channels must be the same.
     for (int i = 1 ; i < buffer->ch_count ; i++) assert(buffer->data_len[0] == buffer->data_len[i]);
 
-<<<<<<< HEAD
-    int data_len = buffer->data_len[0] * buffer->ch_count * buffer->bps;  	/* Number of samples to send 		*/
+    int data_len = buffer->data_len[0] * buffer->ch_count;  	/* Number of samples to send 			*/
     int data_remainig = data_len;
-    int payload_size = tx->mtu - 40;                        				/* Max size of an RTP payload field */
+    int payload_size = tx->mtu - 40;                        	/* Max size of an RTP payload field 	*/
 
     init_tx_mulaw_buffer();
     char *curr_sample = data_buffer_mulaw;
-    int pointer = 0;
-=======
-    int data_len = buffer->data_len[0] * buffer->ch_count;  	/* Number of samples to send 		*/
-    int data_remainig = data_len;
-    int payload_size = tx->mtu - 40;                        	/* Max size of an RTP payload field 	*/
-
-    init_tx_mulaw_buffer();
-    char *curr_sample = data_buffer_mulaw;
->>>>>>> 2459fea9
 
     int ch, pos = 0, count = 0, pointerToSend = 0;
 
@@ -813,31 +800,9 @@
     	if((pos * buffer->ch_count) % payload_size == 0){
     	        // Update first sample timestamp
      	       	timestamp = get_std_audio_local_mediatime((buffer->data_len[0] - (data_remainig/(buffer->bps * buffer->ch_count))));
-<<<<<<< HEAD
-
       	      	// Send the packet
-      	      	rtp_send_data(rtp_session, timestamp, pt, 0, 0,     /* contributing sources 		*/
-     	              0,        									/* contributing sources length 	*/
-      	              data_buffer_mulaw + pointerToSend, payload_size,
-      	              0, 0, 0);
-    	}
-    	pointerToSend += count;
-
-    }while(count < data_len);
-
-    if(pos % payload_size != 0){
-            // Update first sample timestamp
-	       	timestamp = get_std_audio_local_mediatime((buffer->data_len[0] - (data_remainig/(buffer->bps * buffer->ch_count))));
-
-          	// Send the packet
-         	rtp_send_data(rtp_session, timestamp, pt, 0, 0,        /* contributing sources */
-                  0,        /* contributing sources length */
-                  data_buffer_mulaw+pointerToSend-(pos % payload_size) , pos % payload_size,
-                  0, 0, 0);
-=======
-      	      	// Send the packet
-      	      	rtp_send_data(rtp_session, timestamp, pt, 0, 0,  	/* contributing sources 	*/
-     	              0,        				    	/* contributing sources length 	*/
+      	      	rtp_send_data(rtp_session, timestamp, pt, 0, 0,  	/* contributing sources 		*/
+     	              0,        				    				/* contributing sources length 	*/
       	              data_buffer_mulaw + pointerToSend, payload_size,
       	              0, 0, 0);
       	    	pointerToSend += payload_size;
@@ -848,11 +813,10 @@
             	// Update first sample timestamp
 	       	timestamp = get_std_audio_local_mediatime((buffer->data_len[0] - (data_remainig/(buffer->bps * buffer->ch_count))));
           	// Send the packet
-         	rtp_send_data(rtp_session, timestamp, pt, 0, 0,        	/* contributing sources 	*/
-                  	0,     						/* contributing sources length 	*/
+         	rtp_send_data(rtp_session, timestamp, pt, 0, 0,        	/* contributing sources 		*/
+                  	0,     											/* contributing sources length 	*/
                   	data_buffer_mulaw + pointerToSend , (pos * buffer->ch_count) % payload_size,
                   	0, 0, 0);
->>>>>>> 2459fea9
     }
     tx->buffer ++;
 
