/*
 * FILE:    main.c
 * AUTHORS: Colin Perkins    <csp@csperkins.org>
 *          Ladan Gharai     <ladan@isi.edu>
 *          Martin Benes     <martinbenesh@gmail.com>
 *          Lukas Hejtmanek  <xhejtman@ics.muni.cz>
 *          Petr Holub       <hopet@ics.muni.cz>
 *          Milos Liska      <xliska@fi.muni.cz>
 *          Jiri Matela      <matela@ics.muni.cz>
 *          Dalibor Matura   <255899@mail.muni.cz>
 *          Ian Wesley-Smith <iwsmith@cct.lsu.edu>
 *
 * Copyright (c) 2005-2010 CESNET z.s.p.o.
 * Copyright (c) 2001-2004 University of Southern California
 * Copyright (c) 2003-2004 University of Glasgow
 *
 * Redistribution and use in source and binary forms, with or without
 * modification, is permitted provided that the following conditions
 * are met:
 * 
 * 1. Redistributions of source code must retain the above copyright
 *    notice, this list of conditions and the following disclaimer.
 * 
 * 2. Redistributions in binary form must reproduce the above copyright
 *    notice, this list of conditions and the following disclaimer in the
 *    documentation and/or other materials provided with the distribution.
 * 
 * 3. All advertising materials mentioning features or use of this software
 *    must display the following acknowledgement:
 * 
 *      This product includes software developed by the University of Southern
 *      California Information Sciences Institute. This product also includes
 *      software developed by CESNET z.s.p.o.
 * 
 * 4. Neither the name of the University nor of the Institute may be used
 *    to endorse or promote products derived from this software without
 *    specific prior written permission.
 * 
 * THIS SOFTWARE IS PROVIDED BY THE AUTHORS AND CONTRIBUTORS
 * "AS IS" AND ANY EXPRESSED OR IMPLIED WARRANTIES, INCLUDING,
 * BUT NOT LIMITED TO, THE IMPLIED WARRANTIES OF MERCHANTABILITY
 * AND FITNESS FOR A PARTICULAR PURPOSE ARE DISCLAIMED. IN NO
 * EVENT SHALL THE AUTHORS OR CONTRIBUTORS BE LIABLE FOR ANY DIRECT,
 * INDIRECT, INCIDENTAL, SPECIAL, EXEMPLARY, OR CONSEQUENTIAL DAMAGES
 * (INCLUDING, BUT NOT LIMITED TO, PROCUREMENT OF SUBSTITUTE GOODS OR
 * SERVICES; LOSS OF USE, DATA, OR PROFITS; OR BUSINESS INTERRUPTION)
 * HOWEVER CAUSED AND ON ANY THEORY OF LIABILITY, WHETHER IN
 * CONTRACT, STRICT LIABILITY, OR TORT (INCLUDING NEGLIGENCE OR
 * OTHERWISE) ARISING IN ANY WAY OUT OF THE USE OF THIS SOFTWARE,
 * EVEN IF ADVISED OF THE POSSIBILITY OF SUCH DAMAGE.
 *
 */

#ifdef HAVE_CONFIG_H
#include "config.h"
#include "config_unix.h"
#include "config_win32.h"
#endif // HAVE_CONFIG_H

#include <string.h>
#include <stdlib.h>
#include <getopt.h>
#include <pthread.h>
#include "debug.h"
#include "host.h"
#include "perf.h"
#include "rtp/decoders.h"
#include "rtp/rtp.h"
#include "rtp/rtp_callback.h"
#include "rtp/pbuf.h"
#include "video_codec.h"
#include "video_capture.h"
#include "video_display.h"
#include "video_display/sdl.h"
#include "video_compress.h"
#include "video_decompress.h"
#include "pdb.h"
#include "tv.h"
#include "transmit.h"
#include "tfrc.h"
#include "lib_common.h"
#include "compat/platform_semaphore.h"
#include "audio/audio.h"

#if defined DEBUG && defined HAVE_LINUX
#include <mcheck.h>
#endif

#ifdef GCOLL
#include "video_display/gcoll.h"
#endif // GCOLL

#define EXIT_FAIL_USAGE		1
#define EXIT_FAIL_UI   		2
#define EXIT_FAIL_DISPLAY	3
#define EXIT_FAIL_CAPTURE	4
#define EXIT_FAIL_NETWORK	5
#define EXIT_FAIL_TRANSMIT	6
#define EXIT_FAIL_COMPRESS	7
#define EXIT_FAIL_DECODER	8

#define PORT_BASE               5004
#define PORT_AUDIO              5006

/* please see comments before transmit.c:audio_tx_send() */
/* also note that this actually differs from video */
#define DEFAULT_AUDIO_FEC       "mult:3"

#define AUDIO_CHANNEL_MAP (('a' << 8) | 'm')
#define AUDIO_CAPTURE_CHANNELS (('a' << 8) | 'c')
#define AUDIO_SCALE (('a' << 8) | 's')
#define ECHO_CANCELLATION (('E' << 8) | 'C')
#define CUDA_DEVICE (('C' << 8) | 'D')
#define MCAST_IF (('M' << 8) | 'I')

#ifdef HAVE_MACOSX
#define INITIAL_VIDEO_RECV_BUFFER_SIZE  5944320
#else
#define INITIAL_VIDEO_RECV_BUFFER_SIZE  ((4*1920*1080)*110/100)
#endif

#ifdef GCOLL
#define CAP_DEV_COUNT 3
#else
#define CAP_DEV_COUNT 1
#endif

struct state_send {
        struct vidcap *capture_device;
        struct rtp *network_device;
        struct tx *tx;

        volatile unsigned int has_item_to_send:1;
        volatile unsigned int sender_waiting:1;
        volatile unsigned int compress_thread_waiting:1;
        volatile unsigned int should_exit_sender:1;
        pthread_mutex_t sender_lock;
        pthread_cond_t compress_thread_cv;
        pthread_cond_t sender_cv;

        struct video_frame * volatile tx_frame;
};

struct state_uv {
        int recv_port_number;
        int send_port_number;
        struct rtp *recv_network_device;
        unsigned int connections_count;
        int send_idx;
        struct state_send send[CAP_DEV_COUNT];
        struct tx *tx;

        struct timeval start_time, curr_time;
        struct pdb *participants;
        
        char *decoder_mode;
        char *postprocess;
        
        uint32_t ts;
        struct display *display_device;
        char *requested_compression;
        const char *requested_display;
        unsigned requested_mtu;
        
        struct state_audio *audio;

        /* used mainly to serialize initialization */
        pthread_mutex_t master_lock;
};

long packet_rate;
volatile int wait_to_finish = FALSE;
volatile int threads_joined = FALSE;
static int exit_status = EXIT_SUCCESS;
static bool should_exit_receiver = false;
static bool should_exit_sender = false;

unsigned int cuda_device = 0;
unsigned int audio_capture_channels = 2;

uint32_t RTT = 0;               /* this is computed by handle_rr in rtp_callback */
uint32_t hd_color_spc = 0;

long frame_begin[2];

int uv_argc;
char **uv_argv;
static struct state_uv *uv_state;

//
// prototypes
//
static struct rtp *initialize_network(char *addrs, int recv_port,
                int send_port, struct pdb *participants, bool use_ipv6,
                char *mcast_if);

static void list_video_display_devices(void);
static void list_video_capture_devices(void);
static void sender_finish(struct state_send *state);
static void display_buf_increase_warning(int size);

#ifndef WIN32
static void signal_handler(int signal)
{
        debug_msg("Caught signal %d\n", signal);
        exit_uv(0);
        return;
}
#endif                          /* WIN32 */

static void _exit_uv(int status);

static void _exit_uv(int status) {
        exit_status = status;
        wait_to_finish = TRUE;
        if(!threads_joined) {
<<<<<<< HEAD
                for(int i = 0; i < CAP_DEV_COUNT; ++i) {
                        if(uv_state->send[i].capture_device) {
                                vidcap_finish(uv_state->send[i].capture_device);

                                pthread_mutex_lock(&uv_state->send[i].sender_lock);
                                uv_state->send[i].has_item_to_send = FALSE;
                                if(uv_state->send[i].compress_thread_waiting) {
                                        pthread_cond_signal(&uv_state->send[i].compress_thread_cv);
                                }
                                pthread_mutex_unlock(&uv_state->send[i].sender_lock);
                        }
=======
                if(uv_state->capture_device) {
                        should_exit_sender = true;
                }
                if(uv_state->display_device) {
                        should_exit_receiver = true;
>>>>>>> ecc2f1ff
                }
                if(uv_state->audio)
                        audio_finish(uv_state->audio);
        }
        wait_to_finish = FALSE;
}

void (*exit_uv)(int status) = _exit_uv;

static void usage(void)
{
        /* TODO -c -p -b are deprecated options */
        printf("\nUsage: uv [-d <display_device>] [-t <capture_device>] [-r <audio_playout>]\n");
        printf("          [-s <audio_caputre>] [-l <limit_bitrate>] "
                        "[-m <mtu>] [-c] [-i] [-6]\n");
        printf("          [-m <video_mode>] [-p <postprocess>] "
                        "[-f <fec_options>] [-p <port>]\n");
        printf("          [--mcast-if <iface>] address(es)\n\n");
        printf
            ("\t-d <display_device>        \tselect display device, use '-d help'\n");
        printf("\t                         \tto get list of supported devices\n");
        printf("\n");
        printf
            ("\t-t <capture_device>        \tselect capture device, use '-t help'\n");
        printf("\t                         \tto get list of supported devices\n");
        printf("\n");
        printf("\t-c <cfg>                 \tcompress video (see '-c help')\n");
        printf("\n");
#ifdef HAVE_IPv6
        printf("\t-6                       \tUse IPv6\n");
        printf("\n");
#endif //  HAVE_IPv6
        printf("\t--mcast-if <iface>       \tBind to specified interface for multicast\n");
        printf("\n");
        printf("\t-r <playback_device>     \tAudio playback device (see '-r help')\n");
        printf("\n");
        printf("\t-s <capture_device>      \tAudio capture device (see '-s help')\n");
        printf("\n");
        printf("\t-j <settings>            \tJACK Audio Connection Kit settings\n");
        printf("\n");
        printf("\t-M <video_mode>          \treceived video mode (eg tiled-4K, 3D,\n");
        printf("\t                         \tdual-link)\n");
        printf("\n");
        printf("\t-p <postprocess>         \tpostprocess module\n");
        printf("\n");
        printf("\t-f <settings>            \tFEC settings - use \"mult:<nr>\",\n");
        printf("\t                         \t\"ldgm:<max_expected_loss>%%\" or\n");
        printf("\t                         \t\"ldgm:<k>:<m>:<c>\"\n");
        printf("\n");
        printf("\t-P <port> | <recv_port>:<send_port>\n");
        printf("\t                         \tbase port number, also 3 subsequent\n");
        printf("\t                         \tports can be used for RTCP and audio\n");
        printf("\t                         \tstreams. Default: %d.\n", PORT_BASE);
        printf("\t                         \tIf one given, it will be used for both\n");
        printf("\t                         \tsending and receiving, if two, first one\n");
        printf("\t                         \twill be used for receiving, second one\n");
        printf("\t                         \tfor sending.\n");
        printf("\n");
        printf("\t-l <limit_bitrate> | unlimited\tlimit sending bitrate (aggregate)\n");
        printf("\t                         \tto limit_bitrate Mb/s\n");
        printf("\n");
        printf("\t--audio-channel-map      <mapping> | help\n");
        printf("\n");
        printf("\t--audio-scale            <factor> | <method> | help\n");
        printf("\n");
        printf("\t--audio-capture-channels <count> number of input channels that will\n");
        printf("\t                                 be captured (default 2).\n");
        printf("\n");
        printf("\t--echo-cancellation      \tapply acustic echo cancellation to audio\n");
        printf("\n");
        printf("\t--cuda-device [<index>|help]\tuse specified CUDA device\n");
        printf("\n");
        printf("\n");
        printf("\t-F                       \tGColl front camera\n");
        printf("\t-S                       \tGColl side camera\n");
        printf("\t-G                       \tGColl group camera camera (if present)\n");
        printf("\t-R                       \tGColl roam ID\n");
        printf("\taddress(es)              \tdestination address\n");
        printf("\n");
        printf("\t                         \tIf comma-separated list of addresses\n");
        printf("\t                         \tis entered, video frames are split\n");
        printf("\t                         \tand chunks are sent/received\n");
        printf("\t                         \tindependently.\n");
        printf("\n");
}

static void list_video_display_devices()
{
        int i;
        display_type_t *dt;

        printf("Available display devices:\n");
        display_init_devices();
        for (i = 0; i < display_get_device_count(); i++) {
                dt = display_get_device_details(i);
                printf("\t%s\n", dt->name);
        }
        display_free_devices();
}

struct display *initialize_video_display(const char *requested_display,
                                                char *fmt, unsigned int flags, void *udata)
{
        struct display *d;
        display_type_t *dt;
        display_id_t id = 0;
        int i;
        
        if(!strcmp(requested_display, "none"))
                 id = display_get_null_device_id();

        if (display_init_devices() != 0) {
                printf("Unable to initialise devices\n");
                abort();
        } else {
                debug_msg("Found %d display devices\n",
                          display_get_device_count());
        }
        for (i = 0; i < display_get_device_count(); i++) {
                dt = display_get_device_details(i);
                if (strcmp(requested_display, dt->name) == 0) {
                        id = dt->id;
                        debug_msg("Found device\n");
                        break;
                } else {
                        debug_msg("Device %s does not match %s\n", dt->name,
                                  requested_display);
                }
        }
        if(i == display_get_device_count()) {
                fprintf(stderr, "WARNING: Selected '%s' display card "
                        "was not found.\n", requested_display);
                return NULL;
        }
        display_free_devices();

        d = display_init(id, fmt, flags, udata);
        return d;
}

static void list_video_capture_devices()
{
        int i;
        struct vidcap_type *vt;

        printf("Available capture devices:\n");
        vidcap_init_devices();
        for (i = 0; i < vidcap_get_device_count(); i++) {
                vt = vidcap_get_device_details(i);
                printf("\t%s\n", vt->name);
        }
        vidcap_free_devices();
}

struct vidcap *initialize_video_capture(const char *requested_capture,
                                               char *fmt, unsigned int flags)
{
        struct vidcap_type *vt;
        vidcap_id_t id = 0;
        int i;
        
        if(!strcmp(requested_capture, "none"))
                id = vidcap_get_null_device_id();

        vidcap_init_devices();
        for (i = 0; i < vidcap_get_device_count(); i++) {
                vt = vidcap_get_device_details(i);
                if (strcmp(vt->name, requested_capture) == 0) {
                        id = vt->id;
                        break;
                }
        }
        if(i == vidcap_get_device_count()) {
                fprintf(stderr, "WARNING: Selected '%s' capture card "
                        "was not found.\n", requested_capture);
                return NULL;
        }
        vidcap_free_devices();

        return vidcap_init(id, fmt, flags);
}

static void display_buf_increase_warning(int size)
{
        fprintf(stderr, "\n***\n"
                        "Unable to set buffer size to %d B.\n"
                        "Please set net.core.rmem_max value to %d or greater. (see also\n"
                        "https://www.sitola.cz/igrid/index.php/Setup_UltraGrid)\n"
#ifdef HAVE_MACOSX
                        "\tsysctl -w kern.ipc.maxsockbuf=%d\n"
                        "\tsysctl -w net.inet.udp.recvspace=%d\n"
#else
                        "\tsysctl -w net.core.rmem_max=%d\n"
#endif
                        "To make this persistent, add these options (key=value) to /etc/sysctl.conf\n"
                        "\n***\n\n",
                        size, size,
#ifdef HAVE_MACOSX
                        size * 4,
#endif /* HAVE_MACOSX */
                        size);

}

static struct rtp *initialize_network(char *addr, int recv_port,
                int send_port, struct pdb *participants, bool use_ipv6,
                char *mcast_if)
{
	struct rtp *device = NULL;
        double rtcp_bw = 5 * 1024 * 1024;       /* FIXME */
	int ttl = 255;

        device = rtp_init_if(addr, mcast_if, recv_port,
                        send_port, ttl, rtcp_bw, FALSE,
                        rtp_recv_callback, (void *)participants,
                        use_ipv6);
        if (device != NULL) {
                rtp_set_option(device, RTP_OPT_WEAK_VALIDATION, 
                                TRUE);
                rtp_set_sdes(device, rtp_my_ssrc(device),
                                RTCP_SDES_TOOL,
                                PACKAGE_STRING, strlen(PACKAGE_STRING));

                int size = INITIAL_VIDEO_RECV_BUFFER_SIZE;
                int ret = rtp_set_recv_buf(device, INITIAL_VIDEO_RECV_BUFFER_SIZE);
                if(!ret) {
                        display_buf_increase_warning(size);
                }

                rtp_set_send_buf(device, 1024 * 56);

                pdb_add(participants, rtp_my_ssrc(device));
        }
        
        return device;
}

static void destroy_devices(struct rtp * network_device)
{
        rtp_done(network_device);
}

static struct tx *initialize_transmit(unsigned requested_mtu, char *fec)
{
        /* Currently this is trivial. It'll get more complex once we */
        /* have multiple codecs and/or error correction.             */
        return tx_init(requested_mtu, fec);
}

<<<<<<< HEAD
=======
#ifndef WIN32
static void *ihdtv_receiver_thread(void *arg)
{
        ihdtv_connection *connection = (ihdtv_connection *) ((void **)arg)[0];
        struct display *display_device = (struct display *)((void **)arg)[1];

        while (1) {
                if (ihdtv_receive
                    (connection, frame_buffer->tiles[0].data, frame_buffer->tiles[0].data_len))
                        return 0;       // we've got some error. probably empty buffer
                display_put_frame(display_device, frame_buffer);
                frame_buffer = display_get_frame(display_device);
        }
        return 0;
}

static void *ihdtv_sender_thread(void *arg)
{
        ihdtv_connection *connection = (ihdtv_connection *) ((void **)arg)[0];
        struct vidcap *capture_device = (struct vidcap *)((void **)arg)[1];
        struct video_frame *tx_frame;
        struct audio_frame *audio;

        while (1) {
                if ((tx_frame = vidcap_grab(capture_device, &audio)) != NULL) {
                        ihdtv_send(connection, tx_frame, 9000000);      // FIXME: fix the use of frame size!!
                        free(tx_frame);
                } else {
                        fprintf(stderr,
                                "Error receiving frame from capture device\n");
                        return 0;
                }
        }

        return 0;
}
#endif // WIN32

>>>>>>> ecc2f1ff
static struct vcodec_state *new_decoder(struct state_uv *uv) {
        struct vcodec_state *state = malloc(sizeof(struct vcodec_state));

        if(state) {
                state->decoder = decoder_init(uv->decoder_mode, uv->postprocess);
                state->reconfigured = false;
                state->frame_buffer = NULL; // no frame until reconfiguration

                if(!state->decoder) {
                        fprintf(stderr, "Error initializing decoder (incorrect '-M' or '-p' option).\n");
                        free(state);
                        exit_uv(1);
                        return NULL;
                } else {
                        decoder_register_video_display(state->decoder, uv->display_device);
                }
        }

        return state;
}

static void destroy_decoder(struct vcodec_state *video_decoder_state) {
        if(!video_decoder_state) {
                return;
        }

        decoder_destroy(video_decoder_state->decoder);

        free(video_decoder_state);
}

static void *receiver_thread(void *arg)
{
        struct state_uv *uv = (struct state_uv *)arg;

        struct pdb_e *cp;
        struct timeval timeout;
        int fr;
        int ret;
        int last_buf_size = INITIAL_VIDEO_RECV_BUFFER_SIZE;

        initialize_video_decompress();

        pthread_mutex_unlock(&uv->master_lock);

        fr = 1;

        while (!should_exit_receiver) {
                /* Housekeeping and RTCP... */
                gettimeofday(&uv->curr_time, NULL);
                uv->ts = tv_diff(uv->curr_time, uv->start_time) * 90000;
                rtp_update(uv->recv_network_device, uv->curr_time);
                rtp_send_ctrl(uv->recv_network_device, uv->ts, 0, uv->curr_time);

                /* Receive packets from the network... The timeout is adjusted */
                /* to match the video capture rate, so the transmitter works.  */
                if (fr) {
                        gettimeofday(&uv->curr_time, NULL);
                        fr = 0;
                }

                timeout.tv_sec = 0;
                timeout.tv_usec = 999999 / 59.94;
                ret = rtp_recv_r(uv->recv_network_device, &timeout, uv->ts);

		/*
                   if (ret == FALSE) {
                   printf("Failed to receive data\n");
                   }
                 */
                UNUSED(ret);

                /* Decode and render for each participant in the conference... */
                cp = pdb_iter_init(uv->participants);
                while (cp != NULL) {
                        if (tfrc_feedback_is_due(cp->tfrc_state, uv->curr_time)) {
                                debug_msg("tfrc rate %f\n",
                                          tfrc_feedback_txrate(cp->tfrc_state,
                                                               uv->curr_time));
                        }

                        if(cp->video_decoder_state == NULL) {
                                cp->video_decoder_state = new_decoder(uv);
                                if(cp->video_decoder_state == NULL) {
                                        fprintf(stderr, "Fatal: unable to find decoder state for "
                                                        "participant %u.\n", cp->ssrc);
                                        exit_uv(1);
                                        break;
                                }
                        }

                        /* Decode and render video... */
                        if (pbuf_decode
                            (cp->playout_buffer, uv->curr_time, decode_frame, cp->video_decoder_state)) {
                                gettimeofday(&uv->curr_time, NULL);
                                fr = 1;
                                cp->video_decoder_state->frame_buffer->ssrc = cp->ssrc;
                                display_put_frame(uv->display_device,
                                                  (char *) cp->video_decoder_state->frame_buffer);
                                cp->video_decoder_state->frame_buffer = NULL;
                        }

                        if(cp->video_decoder_state->decoded % 100 == 99) {
                                int new_size = cp->video_decoder_state->max_frame_size * 110ull / 100;
                                if(new_size >= last_buf_size) {
                                        struct rtp *device = uv->recv_network_device;
                                        int ret = rtp_set_recv_buf(device, new_size);
                                        if(!ret) {
                                                display_buf_increase_warning(new_size);
                                        }
                                        debug_msg("Recv buffer adjusted to %d\n", new_size);
                                        last_buf_size = new_size;
                                }
                        }

                        if(cp->video_decoder_state->reconfigured) {
                                struct rtp *session = uv->recv_network_device;
                                rtp_flush_recv_buf(session);
                                cp->video_decoder_state->reconfigured = false;
                        }

                        pbuf_remove(cp->playout_buffer, uv->curr_time);
                        cp = pdb_iter_next(uv->participants);
                }
                pdb_iter_done(uv->participants);
        }
        
        cp = pdb_iter_init(uv->participants);
        while (cp != NULL) {
                if(cp->video_decoder_state != NULL) {
                        destroy_decoder(cp->video_decoder_state);
                }

                cp = pdb_iter_next(uv->participants);
        }
        pdb_iter_done(uv->participants);

        display_finish(uv_state->display_device);

        return 0;
}

static void sender_finish(struct state_send *send) {
        pthread_mutex_lock(&send->sender_lock);

        send->should_exit_sender = TRUE;

        if(send->sender_waiting) {
                send->has_item_to_send = TRUE;
                pthread_cond_signal(&send->sender_cv);
        }

        pthread_mutex_unlock(&send->sender_lock);

}

static void *sender_thread(void *arg) {
        struct state_send *send = (struct state_send *)arg;

        while(!send->should_exit_sender) {
                pthread_mutex_lock(&send->sender_lock);

                while(!send->has_item_to_send && !send->should_exit_sender) {
                        send->sender_waiting = TRUE;
                        pthread_cond_wait(&send->sender_cv, &send->sender_lock);
                        send->sender_waiting = FALSE;
                }
                struct video_frame *tx_frame = send->tx_frame;

                if(send->should_exit_sender) {
                        send->has_item_to_send = FALSE;
                        pthread_mutex_unlock(&send->sender_lock);
                        goto exit;
                }

                pthread_mutex_unlock(&send->sender_lock);


                tx_send(send->tx, tx_frame, 
                                send->network_device);

                pthread_mutex_lock(&send->sender_lock);

                send->has_item_to_send = FALSE;

                if(send->compress_thread_waiting) {
                        pthread_cond_signal(&send->compress_thread_cv);
                }
                pthread_mutex_unlock(&send->sender_lock);
        }

exit:
        return NULL;
}

static void *compress_thread(void *arg)
{
        struct state_uv *uv = (struct state_uv *)arg;
        int my_idx = uv->send_idx++;
        struct state_send *send = &uv->send[my_idx];

        struct video_frame *tx_frame;
        struct audio_frame *audio;
        //struct video_frame *splitted_frames = NULL;
        pthread_t sender_thread_id;
        int i = 0;

        struct compress_state *compression; 
        compression = compress_init(uv->requested_compression);
        
        pthread_mutex_unlock(&uv->master_lock);
        /* NOTE: unlock before propagating possible error */
        if(compression == NULL) {
                fprintf(stderr, "Error initializing compression.\n");
                exit_uv(0);
                goto compress_done;
        }

        if (pthread_create
            (&sender_thread_id, NULL, sender_thread,
             (void *)send) != 0) {
                perror("Unable to create sender thread!\n");
                exit_uv(EXIT_FAILURE);
                goto join_thread;
        }

        

        while (!should_exit_sender) {
                /* Capture and transmit video... */
                tx_frame = vidcap_grab(send->capture_device, &audio);
                if (tx_frame != NULL) {
                        if(audio) {
                                abort();
                                audio_sdi_send(uv->audio, audio);
                        }
                        //TODO: Unghetto this
                        tx_frame = compress_frame(compression, tx_frame, i);
                        if(!tx_frame)
                                continue;

                        i = (i + 1) % 2;

                        /* when sending uncompressed video, we simply post it for send
                         * and wait until done */
                        if(is_compress_none(compression)) {
                                pthread_mutex_lock(&send->sender_lock);

                                send->tx_frame = tx_frame;

                                send->has_item_to_send = TRUE;
                                if(send->sender_waiting) {
                                        pthread_cond_signal(&send->sender_cv);
                                }

<<<<<<< HEAD
                                if(should_exit) {
                                        pthread_mutex_unlock(&send->sender_lock);
                                        goto join_thread;
                                }

                                while(send->has_item_to_send) {
                                        send->compress_thread_waiting = TRUE;
                                        pthread_cond_wait(&send->compress_thread_cv, &send->sender_lock);
                                        send->compress_thread_waiting = FALSE;
=======
                                while(uv->has_item_to_send) {
                                        uv->compress_thread_waiting = TRUE;
                                        pthread_cond_wait(&uv->compress_thread_cv, &uv->sender_lock);
                                        uv->compress_thread_waiting = FALSE;
>>>>>>> ecc2f1ff
                                }
                                pthread_mutex_unlock(&send->sender_lock);
                        }  else
                        /* we post for sending (after previous frame is done) and schedule a new one
                         * frames may overlap then */
                        {
<<<<<<< HEAD
                                pthread_mutex_lock(&send->sender_lock);
                                if(should_exit) {
                                        pthread_mutex_unlock(&send->sender_lock);
                                        goto join_thread;
                                }
                                while(send->has_item_to_send) {
                                        send->compress_thread_waiting = TRUE;
                                        pthread_cond_wait(&send->compress_thread_cv, &send->sender_lock);
                                        send->compress_thread_waiting = FALSE;
=======
                                pthread_mutex_lock(&uv->sender_lock);
                                while(uv->has_item_to_send) {
                                        uv->compress_thread_waiting = TRUE;
                                        pthread_cond_wait(&uv->compress_thread_cv, &uv->sender_lock);
                                        uv->compress_thread_waiting = FALSE;
>>>>>>> ecc2f1ff
                                }

                                send->tx_frame = tx_frame;

                                send->has_item_to_send = TRUE;
                                if(send->sender_waiting) {
                                        pthread_cond_signal(&send->sender_cv);
                                }
                                pthread_mutex_unlock(&send->sender_lock);
                        }
                }
        }

        vidcap_finish(uv_state->capture_device);


join_thread:
        sender_finish(send);
        pthread_join(sender_thread_id, NULL);

compress_done:
        compress_done(compression);

        return NULL;
}

int main(int argc, char *argv[])
{
#if defined HAVE_SCHED_SETSCHEDULER && defined USE_RT
        struct sched_param sp;
#endif
        char *network_device = NULL;

        char *capture_cfg[CAP_DEV_COUNT];
        char *requested_capture[CAP_DEV_COUNT];
#ifdef GCOLL
        struct gcoll_init_params gcoll_params;
#endif // GCOLL
        char *display_cfg = NULL;
        char *audio_recv = NULL;
        char *audio_send = NULL;
        char *jack_cfg = NULL;
        char *requested_fec = NULL;
        char *audio_channel_map = NULL;
        char *audio_scale = "mixauto";

        bool echo_cancellation = false;
        bool use_ipv6 = false;
        char *mcast_if = NULL;

        int bitrate = 0;
        
        struct state_uv *uv;
        int ch;
        
<<<<<<< HEAD
        pthread_t receiver_thread_id = 0,
                  compress_thread_id[CAP_DEV_COUNT];
=======
        pthread_t receiver_thread_id,
                  compress_thread_id,
                  ihdtv_sender_thread_id;
	bool receiver_thread_started = false,
		  compress_thread_started = false,
		  ihdtv_sender_started = false;
>>>>>>> ecc2f1ff
        unsigned vidcap_flags = 0,
                 display_flags = 0;


#if defined DEBUG && defined HAVE_LINUX
        mtrace();
#endif

        if (argc == 1) {
                usage();
                return EXIT_FAIL_USAGE;
        }

        uv_argc = argc;
        uv_argv = argv;

        static struct option getopt_options[] = {
                {"display", required_argument, 0, 'd'},
                {"capture", required_argument, 0, 't'},
                {"mtu", required_argument, 0, 'm'},
                {"ipv6", no_argument, 0, '6'},
                {"mode", required_argument, 0, 'M'},
                {"version", no_argument, 0, 'v'},
                {"compress", required_argument, 0, 'c'},
                {"receive", required_argument, 0, 'r'},
                {"send", required_argument, 0, 's'},
                {"help", no_argument, 0, 'h'},
                {"jack", required_argument, 0, 'j'},
                {"fec", required_argument, 0, 'f'},
                {"port", required_argument, 0, 'P'},
                {"limit-bitrate", required_argument, 0, 'l'},
                {"audio-channel-map", required_argument, 0, AUDIO_CHANNEL_MAP},
                {"audio-scale", required_argument, 0, AUDIO_SCALE},
                {"audio-capture-channels", required_argument, 0, AUDIO_CAPTURE_CHANNELS},
                {"echo-cancellation", no_argument, 0, ECHO_CANCELLATION},
                {"cuda-device", required_argument, 0, CUDA_DEVICE},
                {"mcast-if", required_argument, 0, MCAST_IF},
#ifdef GCOLL
                {"front-camera", required_argument, 0, 'F'},
                {"side-camera", required_argument, 0, 'S'},
                {"group-camera", required_argument, 0, 'G'},
                {"room", required_argument, 0, 'R'},
#endif
                {0, 0, 0, 0}
        };
        int option_index = 0;

        //      uv = (struct state_uv *) calloc(1, sizeof(struct state_uv));
        uv = (struct state_uv *)malloc(sizeof(struct state_uv));
        uv_state = uv;

        uv->audio = NULL;
        uv->ts = 0;
        uv->display_device = NULL;
        uv->requested_display = "none";
        for(int i = 0; i < CAP_DEV_COUNT; ++i) {
                capture_cfg[i] = NULL;
                compress_thread_id[i] = 0;
                requested_capture[i] = "none";
                uv->send[i].tx = NULL;
                uv->send[i].network_device = NULL;

                uv->send[i].has_item_to_send = FALSE;
                uv->send[i].sender_waiting = FALSE;
                uv->send[i].compress_thread_waiting = FALSE;
                uv->send[i].should_exit_sender = FALSE;
                pthread_mutex_init(&uv->send[i].sender_lock, NULL);
                pthread_cond_init(&uv->send[i].compress_thread_cv, NULL);
                pthread_cond_init(&uv->send[i].sender_cv, NULL);
        }
        uv->requested_compression = "none";
        uv->decoder_mode = NULL;
        uv->postprocess = NULL;
        uv->requested_mtu = 0;
        uv->participants = NULL;
        uv->recv_port_number =
                uv->send_port_number =
                PORT_BASE;
        uv->send_idx = 0;

        pthread_mutex_init(&uv->master_lock, NULL);

        perf_init();
        perf_record(UVP_INIT, 0);

        init_lib_common();

#ifdef GCOLL
        gcoll_params.send_group_camera = false;
        gcoll_params.send_audio = false;
#endif // GCOLL

        while ((ch =
                getopt_long(argc, argv, "d:t:m:r:s:v6c:ihj:M:p:f:P:l:F:S:G:R:", getopt_options,
                            &option_index)) != -1) {
                switch (ch) {
                case 'd':
                        if (!strcmp(optarg, "help")) {
                                list_video_display_devices();
                                return 0;
                        }
                        uv->requested_display = optarg;
			if(strchr(optarg, ':')) {
				char *delim = strchr(optarg, ':');
				*delim = '\0';
				display_cfg = delim + 1;
			}
                        break;
#ifndef GCOLL
                case 't':
                        if (!strcmp(optarg, "help")) {
                                list_video_capture_devices();
                                return 0;
                        }
                        uv->requested_capture = optarg;
			if(strchr(optarg, ':')) {
				char *delim = strchr(optarg, ':');
				*delim = '\0';
				capture_cfg = delim + 1;
			}
                        break;
#endif // ! GCOLL
                case 'm':
                        uv->requested_mtu = atoi(optarg);
                        break;
                case 'M':
                        uv->decoder_mode = optarg;
                        break;
                case 'p':
                        uv->postprocess = optarg;
                        break;
                case 'v':
                        printf("%s", PACKAGE_STRING);
#ifdef GIT_VERSION
                        printf(" (rev %s)", GIT_VERSION);
#endif
                        printf("\n");
                        printf("\n" PACKAGE_NAME " was compiled with following features:\n");
                        printf(AUTOCONF_RESULT);
                        return EXIT_SUCCESS;
                case 'c':
                        uv->requested_compression = optarg;
                        break;
                case 'r':
                        audio_recv = optarg;                       
                        break;
                case 's':
                        audio_send = optarg;
#ifdef GCOLL
                        gcoll_params.send_audio = true;
#endif // GCOLL
                        break;
                case 'j':
                        jack_cfg = optarg;
                        break;
                case 'f':
                        requested_fec = optarg;
                        break;
		case 'h':
			usage();
			return 0;
                case 'P':
                        if(strchr(optarg, ':')) {
                                char *save_ptr = NULL;
                                uv->recv_port_number = atoi(strtok_r(optarg, ":", &save_ptr));
                                uv->send_port_number = atoi(strtok_r(NULL, ":", &save_ptr));
                        } else {
                                uv->recv_port_number =
                                        uv->send_port_number =
                                        atoi(optarg);
                        }
                        break;
                case 'l':
                        if(strcmp(optarg, "unlimited") == 0) {
                                bitrate = -1;
                        } else {
                                bitrate = atoi(optarg);
                                if(bitrate <= 0) {
                                        usage();
                                        return EXIT_FAIL_USAGE;
                                }
                        }
                        break;
                case '6':
                        use_ipv6 = true;
                        break;
                case '?':
                        break;
                case AUDIO_CHANNEL_MAP:
                        audio_channel_map = optarg;
                        break;
                case AUDIO_SCALE:
                        audio_scale = optarg;
                        break;
                case AUDIO_CAPTURE_CHANNELS:
                        audio_capture_channels = atoi(optarg);
                        break;
                case ECHO_CANCELLATION:
                        echo_cancellation = true;
                        break;
                case CUDA_DEVICE:
#ifdef HAVE_CUDA
                        if(strcmp("help", optarg) == 0) {
                                struct compress_state *compression; 
                                compression = compress_init("JPEG:list_devices");
                                compress_done(compression);
                                return EXIT_SUCCESS;
                        } else {
                                cuda_device = atoi(optarg);
                        }
                        break;
#else
                        fprintf(stderr, "CUDA support is not enabled!\n");
                        return EXIT_FAIL_USAGE;
#endif // HAVE_CUDA
                case MCAST_IF:
                        mcast_if = optarg;
                        break;
#ifdef GCOLL
                case 'F':
                        if (!strcmp(optarg, "help")) {
                                list_video_capture_devices();
                                return 0;
                        }
                        requested_capture[GCOLL_FRONT] = strtok_r(optarg, ":", &save_ptr);
                        if(save_ptr && strlen(save_ptr) > 0)
                                capture_cfg[GCOLL_FRONT] = save_ptr;
                        break;
                case 'S':
                        if (!strcmp(optarg, "help")) {
                                list_video_capture_devices();
                                return 0;
                        }
                        requested_capture[GCOLL_SIDE] = strtok_r(optarg, ":", &save_ptr);
                        if(save_ptr && strlen(save_ptr) > 0)
                                capture_cfg[GCOLL_SIDE] = save_ptr;
                        break;
                case 'G':
                        if (!strcmp(optarg, "help")) {
                                list_video_capture_devices();
                                return 0;
                        }
                        requested_capture[GCOLL_GROUP] = strtok_r(optarg, ":", &save_ptr);
                        if(save_ptr && strlen(save_ptr) > 0)
                                capture_cfg[GCOLL_GROUP] = save_ptr;
                        gcoll_params.send_group_camera = true;
                        break;
                case 'R':
                        gcoll_params.group_id = atoi(optarg);
                        break;
#endif // GCOLL
                default:
                        usage();
                        return EXIT_FAIL_USAGE;
                }
        }

#ifdef GCOLL
        if(strcmp(uv->requested_display, "none") != 0 &&
                        strcmp(uv->requested_display, "gcoll") != 0) {
                fprintf(stderr, "Only allowed display in GColl mode is \"gcoll\".\n");
                abort();
        }
#endif // GCOLL
        
        argc -= optind;
        argv += optind;

        printf("%s", PACKAGE_STRING);
#ifdef GIT_VERSION
        printf(" (rev %s)", GIT_VERSION);
#endif
        printf("\n");
        printf("Display device: %s\n", uv->requested_display);
#ifndef GCOLL
        printf("Capture device: %s\n", uv->requested_capture[0]);
#else
        printf("Front camera  : %s\n", requested_capture[GCOLL_FRONT]);
        printf("Side camera   : %s\n", requested_capture[GCOLL_SIDE]);
        printf("Group camera  : %s\n", requested_capture[GCOLL_GROUP]);
#endif // ! GCOLL
        printf("MTU           : %d\n", uv->requested_mtu);
        printf("Compression   : %s\n", uv->requested_compression);

        printf("Network protocol: ultragrid rtp\n");

        gettimeofday(&uv->start_time, NULL);

        if(uv->requested_mtu > RTP_MAX_PACKET_LEN) {
                fprintf(stderr, "Requested MTU exceeds maximal value allowed by RTP library (%d).\n",
                                RTP_MAX_PACKET_LEN);
                return EXIT_FAIL_USAGE;
        }

        if (argc == 0) {
                network_device = strdup("localhost");
        } else {
                network_device = (char *) argv[0];
        }

#ifdef WIN32
	WSADATA wsaData;
	int err = WSAStartup(MAKEWORD(2, 2), &wsaData);
	if(err != 0) {
		fprintf(stderr, "WSAStartup failed with error %d.", err);
		return EXIT_FAILURE;
	}
	if(LOBYTE(wsaData.wVersion) != 2 || HIBYTE(wsaData.wVersion) != 2) {
		fprintf(stderr, "Counld not found usable version of Winsock.\n");
		WSACleanup();
		return EXIT_FAILURE;
	}
#endif
	

        char *tmp_requested_fec = strdup(DEFAULT_AUDIO_FEC);
        uv->audio = audio_cfg_init (network_device, uv->recv_port_number + 2,
                        uv->send_port_number + 2, audio_send, audio_recv,
                        jack_cfg, tmp_requested_fec, audio_channel_map,
                        audio_scale, echo_cancellation, use_ipv6, mcast_if);
        free(tmp_requested_fec);
        if(!uv->audio)
                goto cleanup;

        vidcap_flags |= audio_get_vidcap_flags(uv->audio);
        display_flags |= audio_get_display_flags(uv->audio);

        uv->participants = pdb_init();

<<<<<<< HEAD
        {
                int rx_port = uv->recv_port_number + 4;
                for(int i = 0; i < CAP_DEV_COUNT; ++i) {
                        rx_port += 2;
                        uv->send[i].network_device =
                                initialize_network(network_device, rx_port,
                                                uv->send_port_number, uv->participants, use_ipv6, mcast_if);
                        if (uv->send[i].network_device == NULL) {
                                fprintf(stderr, "Unable to open network\n");
                                abort();
                        }
                }

                uv->recv_network_device =
                        initialize_network(network_device, uv->recv_port_number,
                                        uv->send_port_number, uv->participants, use_ipv6, mcast_if);
                if (uv->recv_network_device == NULL) {
                        fprintf(stderr, "Unable to open network\n");
                        abort();
=======
        if ((uv->capture_device =
                        initialize_video_capture(uv->requested_capture, capture_cfg, vidcap_flags)) == NULL) {
                printf("Unable to open capture device: %s\n",
                       uv->requested_capture);
                exit_uv(EXIT_FAIL_CAPTURE);
                goto cleanup_wait_audio;
        }
        printf("Video capture initialized-%s\n", uv->requested_capture);

        if ((uv->display_device =
             initialize_video_display(uv->requested_display, display_cfg, display_flags)) == NULL) {
                printf("Unable to open display device: %s\n",
                       uv->requested_display);
                exit_uv(EXIT_FAIL_DISPLAY);
                goto cleanup_wait_capture;
        }

        printf("Display initialized-%s\n", uv->requested_display);

#ifndef WIN32
        signal(SIGINT, signal_handler);
        signal(SIGTERM, signal_handler);
        signal(SIGHUP, signal_handler);
        signal(SIGABRT, signal_handler);
#endif

#ifdef USE_RT
#ifdef HAVE_SCHED_SETSCHEDULER
        sp.sched_priority = sched_get_priority_max(SCHED_FIFO);
        if (sched_setscheduler(0, SCHED_FIFO, &sp) != 0) {
                printf("WARNING: Unable to set real-time scheduling\n");
        }
#else
        printf("WARNING: System does not support real-time scheduling\n");
#endif /* HAVE_SCHED_SETSCHEDULER */
#endif /* USE_RT */         

        if (uv->use_ihdtv_protocol) {
#ifndef WIN32
                ihdtv_connection tx_connection, rx_connection;

                printf("Initializing ihdtv protocol\n");

                // we cannot act as both together, because parameter parsing would have to be revamped
                if ((strcmp("none", uv->requested_display) != 0)
                    && (strcmp("none", uv->requested_capture) != 0)) {
                        printf
                            ("Error: cannot act as both sender and receiver together in ihdtv mode\n");
                        return -1;
                }

                void *rx_connection_and_display[] =
                    { (void *)&rx_connection, (void *)uv->display_device };
                void *tx_connection_and_display[] =
                    { (void *)&tx_connection, (void *)uv->capture_device };

                if (uv->requested_mtu == 0)     // mtu not specified on command line
                {
                        uv->requested_mtu = 8112;       // not really a mtu, but a video-data payload per packet
                }

                if (strcmp("none", uv->requested_display) != 0) {
                        if (ihdtv_init_rx_session
                            (&rx_connection, (argc == 0) ? NULL : argv[0],
                             (argc ==
                              0) ? NULL : ((argc == 1) ? argv[0] : argv[1]),
                             3000, 3001, uv->requested_mtu) != 0) {
                                fprintf(stderr,
                                        "Error initializing receiver session\n");
                                return 1;
                        }

                        if (pthread_create
                            (&receiver_thread_id, NULL, ihdtv_receiver_thread,
                             rx_connection_and_display) != 0) {
                                fprintf(stderr,
                                        "Error creating receiver thread. Quitting\n");
                                return 1;
                        } else {
				receiver_thread_started = true;
			}
                }

                if (strcmp("none", uv->requested_capture) != 0) {
                        if (argc == 0) {
                                fprintf(stderr,
                                        "Error: specify the destination address\n");
                                usage();
                                return EXIT_FAIL_USAGE;
                        }

                        if (ihdtv_init_tx_session
                            (&tx_connection, argv[0],
                             (argc == 2) ? argv[1] : argv[0],
                             uv->requested_mtu) != 0) {
                                fprintf(stderr,
                                        "Error initializing sender session\n");
                                return 1;
                        }

                        if (pthread_create
                            (&ihdtv_sender_thread_id, NULL, ihdtv_sender_thread,
                             tx_connection_and_display) != 0) {
                                fprintf(stderr,
                                        "Error creating sender thread. Quitting\n");
                                return 1;
                        } else {
				ihdtv_sender_started = true;
			}
                }

                while (!0) // was 'should_exit'
                        sleep(1);
#endif // WIN32
        } else {
                if ((uv->network_devices =
                     initialize_network(network_device, uv->recv_port_number,
                             uv->send_port_number, uv->participants, use_ipv6, mcast_if))
                                == NULL) {
                        printf("Unable to open network\n");
                        exit_uv(EXIT_FAIL_NETWORK);
                        goto cleanup_wait_display;
                } else {
                        struct rtp **item;
                        uv->connections_count = 0;
                        /* only count how many connections has initialize_network opened */
                        for(item = uv->network_devices; *item != NULL; ++item)
                                ++uv->connections_count;
>>>>>>> ecc2f1ff
                }

                if (uv->requested_mtu == 0)     // mtu wasn't specified on the command line
                {
                        uv->requested_mtu = 1500;       // the default value for RTP
                }

                if(bitrate == 0) { // else packet_rate defaults to 13600 or so
                        bitrate = 6618;
                }

<<<<<<< HEAD
                packet_rate = 1000 * uv->requested_mtu * 8 / bitrate;

                for(int i = 0; i < CAP_DEV_COUNT; ++i) {
                        if ((uv->send[i].tx = initialize_transmit(uv->requested_mtu, requested_fec)) == NULL) {
                                fprintf(stderr, "Unable to initialize transmitter.\n");
                                abort();
                        }
                }
=======
                if(bitrate != -1) {
                        packet_rate = 1000 * uv->requested_mtu * 8 / bitrate;
                } else {
                        packet_rate = 0;
                }

>>>>>>> ecc2f1ff
                if ((uv->tx = initialize_transmit(uv->requested_mtu, requested_fec)) == NULL) {
                        fprintf(stderr, "Unable to initialize transmitter.\n");
                        abort();
                }

                /* following block only shows help (otherwise initialized in receiver thread */
                if((uv->postprocess && strstr(uv->postprocess, "help") != NULL) || 
                                (uv->decoder_mode && strstr(uv->decoder_mode, "help") != NULL)) {
                        struct state_decoder *dec = decoder_init(uv->decoder_mode, uv->postprocess);
                        decoder_destroy(dec);
                        abort();
                }
                /* following block only shows help (otherwise initialized in sender thread */
                if(strstr(uv->requested_compression,"help") != NULL) {
                        struct compress_state *compression = compress_init(uv->requested_compression);
                        compress_done(compression);
                        abort();
                }
        }

#ifdef GCOLL
        gcoll_params.front_ssrc = rtp_my_ssrc(uv->send[GCOLL_FRONT].network_device);
        gcoll_params.side_ssrc = rtp_my_ssrc(uv->send[GCOLL_SIDE].network_device);
        gcoll_params.group_ssrc = rtp_my_ssrc(uv->send[GCOLL_GROUP].network_device);
        // gcoll.params.send_group_camera set in getopt loop
        gcoll_params.audio_ssrc = audio_net_get_ssrc(uv->audio);
        gcoll_params.reflector_addr = network_device;
#endif // GCOLL

        for(int i = 0; i < CAP_DEV_COUNT; ++i) {
                if ((uv->send[i].capture_device =
                                        initialize_video_capture(requested_capture[i], capture_cfg[i], vidcap_flags)) == NULL) {
                        fprintf(stderr, "Unable to open capture device: %s\n",
                                        requested_capture[i]);
                        abort();
                }
                printf("Video capture initialized-%s\n", requested_capture[i]);
        }

        void *udata = NULL;
#ifdef GCOLL
        udata = &gcoll_params;
#endif // GCOLL

        if ((uv->display_device =
             initialize_video_display(uv->requested_display, display_cfg, display_flags, udata)) == NULL) {
                fprintf(stderr, "Unable to open display device: %s\n",
                       uv->requested_display);
                abort();
        }

        printf("Display initialized-%s\n", uv->requested_display);

#ifndef WIN32
        signal(SIGINT, signal_handler);
        signal(SIGTERM, signal_handler);
        signal(SIGHUP, signal_handler);
        signal(SIGABRT, signal_handler);
#endif

#ifdef USE_RT
#ifdef HAVE_SCHED_SETSCHEDULER
        sp.sched_priority = sched_get_priority_max(SCHED_FIFO);
        if (sched_setscheduler(0, SCHED_FIFO, &sp) != 0) {
                printf("WARNING: Unable to set real-time scheduling\n");
        }
#else
        printf("WARNING: System does not support real-time scheduling\n");
#endif /* HAVE_SCHED_SETSCHEDULER */
#endif /* USE_RT */         

        {
                if (strcmp("none", uv->requested_display) != 0) {
                        pthread_mutex_lock(&uv->master_lock); 
                        if (pthread_create
                            (&receiver_thread_id, NULL, receiver_thread,
                             (void *)uv) != 0) {
                                perror("Unable to create display thread!\n");
<<<<<<< HEAD
                                abort();
                        }
                }

                for(int i = 0; i < CAP_DEV_COUNT; ++i) {
                        if (strcmp("none", requested_capture[i]) != 0) {
                                pthread_mutex_lock(&uv->master_lock); 
                                if (pthread_create
                                                (&compress_thread_id[i], NULL, compress_thread,
                                                 (void *)uv) != 0) {
                                        perror("Unable to create capture thread!\n");
                                        abort();
                                }
                        }
=======
                                exit_uv(EXIT_FAILURE);
                                goto cleanup_wait_display;
                        } else {
				receiver_thread_started = true;
			}
                }

                if (strcmp("none", uv->requested_capture) != 0) {
                        pthread_mutex_lock(&uv->master_lock); 
                        if (pthread_create
                            (&compress_thread_id, NULL, compress_thread,
                             (void *)uv) != 0) {
                                perror("Unable to create capture thread!\n");
                                exit_uv(EXIT_FAILURE);
                                goto cleanup_wait_capture;
                        } else {
				compress_thread_started = true;
			}
>>>>>>> ecc2f1ff
                }
        }
        
        pthread_mutex_lock(&uv->master_lock); 

        if(audio_get_display_flags(uv->audio)) {
                audio_register_get_callback(uv->audio, (struct audio_frame * (*)(void *)) display_get_audio_frame, uv->display_device);
                audio_register_put_callback(uv->audio, (void (*)(void *, struct audio_frame *)) display_put_audio_frame, uv->display_device);
                audio_register_reconfigure_callback(uv->audio, (int (*)(void *, int, int, 
                                                        int)) display_reconfigure_audio, uv->display_device);
        }

        if (strcmp("none", uv->requested_display) != 0)
                display_run(uv->display_device);

<<<<<<< HEAD
//cleanup_wait_display:
        if (strcmp("none", uv->requested_display) != 0 && receiver_thread_id)
                pthread_join(receiver_thread_id, NULL);

//cleanup_wait_capture:
        for(int i = 0; i < CAP_DEV_COUNT; ++i) {
                if (strcmp("none", requested_capture[i]) != 0 && compress_thread_id[i])
                        pthread_join(compress_thread_id[i],
                                        NULL);
        }

//cleanup_wait_audio:
=======
cleanup_wait_display:
        if (strcmp("none", uv->requested_display) != 0 && receiver_thread_started)
                pthread_join(receiver_thread_id, NULL);

cleanup_wait_capture:
        if (strcmp("none", uv->requested_capture) != 0 &&
                        (uv->use_ihdtv_protocol ?
                         ihdtv_sender_started :
                         compress_thread_started))
                pthread_join(uv->use_ihdtv_protocol ?
                                ihdtv_sender_thread_id :
                                compress_thread_id,
                                NULL);

cleanup_wait_audio:
>>>>>>> ecc2f1ff
        /* also wait for audio threads */
        audio_join(uv->audio);

cleanup:
        while(wait_to_finish)
                ;
        threads_joined = TRUE;

        if(uv->audio)
                audio_done(uv->audio);
        for(int i = 0; i < CAP_DEV_COUNT; ++i) {
                if(uv->send[i].tx)
                        tx_done(uv->send[i].tx);
                if(uv->send[i].network_device)
                        destroy_devices(uv->send[i].network_device);
        }
        if(uv->tx)
                tx_done(uv->tx);
	if(uv->recv_network_device)
                destroy_devices(uv->recv_network_device);
        for(int i = 0; i < CAP_DEV_COUNT; ++i) {
                if(uv->send[i].capture_device)
                        vidcap_done(uv->send[i].capture_device);
        }
        if(uv->display_device)
                display_done(uv->display_device);
        if (uv->participants != NULL) {
                struct pdb_e *cp = pdb_iter_init(uv->participants);
                while (cp != NULL) {
                        struct pdb_e *item = NULL;
                        pdb_remove(uv->participants, cp->ssrc, &item);
                        free(item);

                        cp = pdb_iter_next(uv->participants);
                }
                pdb_iter_done(uv->participants);
                pdb_destroy(&uv->participants);
        }

        for(int i = 0; i < CAP_DEV_COUNT; ++i) {
                pthread_mutex_destroy(&uv->send[i].sender_lock);
                pthread_cond_destroy(&uv->send[i].compress_thread_cv);
                pthread_cond_destroy(&uv->send[i].sender_cv);
        }

        pthread_mutex_unlock(&uv->master_lock); 

        pthread_mutex_destroy(&uv->master_lock);

        free(uv);
        
        lib_common_done();

#if defined DEBUG && defined HAVE_LINUX
        muntrace();
#endif

#ifdef WIN32
	WSACleanup();
#endif

        printf("Exit\n");

        return exit_status;
}<|MERGE_RESOLUTION|>--- conflicted
+++ resolved
@@ -78,6 +78,7 @@
 #include "tv.h"
 #include "transmit.h"
 #include "tfrc.h"
+#include "ihdtv/ihdtv.h"
 #include "lib_common.h"
 #include "compat/platform_semaphore.h"
 #include "audio/audio.h"
@@ -190,7 +191,7 @@
 //
 // prototypes
 //
-static struct rtp *initialize_network(char *addrs, int recv_port,
+static struct rtp *initialize_network(char *addr, int recv_port,
                 int send_port, struct pdb *participants, bool use_ipv6,
                 char *mcast_if);
 
@@ -214,26 +215,8 @@
         exit_status = status;
         wait_to_finish = TRUE;
         if(!threads_joined) {
-<<<<<<< HEAD
-                for(int i = 0; i < CAP_DEV_COUNT; ++i) {
-                        if(uv_state->send[i].capture_device) {
-                                vidcap_finish(uv_state->send[i].capture_device);
-
-                                pthread_mutex_lock(&uv_state->send[i].sender_lock);
-                                uv_state->send[i].has_item_to_send = FALSE;
-                                if(uv_state->send[i].compress_thread_waiting) {
-                                        pthread_cond_signal(&uv_state->send[i].compress_thread_cv);
-                                }
-                                pthread_mutex_unlock(&uv_state->send[i].sender_lock);
-                        }
-=======
-                if(uv_state->capture_device) {
-                        should_exit_sender = true;
-                }
-                if(uv_state->display_device) {
-                        should_exit_receiver = true;
->>>>>>> ecc2f1ff
-                }
+                should_exit_sender = true;
+                should_exit_receiver = true;
                 if(uv_state->audio)
                         audio_finish(uv_state->audio);
         }
@@ -482,47 +465,6 @@
         return tx_init(requested_mtu, fec);
 }
 
-<<<<<<< HEAD
-=======
-#ifndef WIN32
-static void *ihdtv_receiver_thread(void *arg)
-{
-        ihdtv_connection *connection = (ihdtv_connection *) ((void **)arg)[0];
-        struct display *display_device = (struct display *)((void **)arg)[1];
-
-        while (1) {
-                if (ihdtv_receive
-                    (connection, frame_buffer->tiles[0].data, frame_buffer->tiles[0].data_len))
-                        return 0;       // we've got some error. probably empty buffer
-                display_put_frame(display_device, frame_buffer);
-                frame_buffer = display_get_frame(display_device);
-        }
-        return 0;
-}
-
-static void *ihdtv_sender_thread(void *arg)
-{
-        ihdtv_connection *connection = (ihdtv_connection *) ((void **)arg)[0];
-        struct vidcap *capture_device = (struct vidcap *)((void **)arg)[1];
-        struct video_frame *tx_frame;
-        struct audio_frame *audio;
-
-        while (1) {
-                if ((tx_frame = vidcap_grab(capture_device, &audio)) != NULL) {
-                        ihdtv_send(connection, tx_frame, 9000000);      // FIXME: fix the use of frame size!!
-                        free(tx_frame);
-                } else {
-                        fprintf(stderr,
-                                "Error receiving frame from capture device\n");
-                        return 0;
-                }
-        }
-
-        return 0;
-}
-#endif // WIN32
-
->>>>>>> ecc2f1ff
 static struct vcodec_state *new_decoder(struct state_uv *uv) {
         struct vcodec_state *state = malloc(sizeof(struct vcodec_state));
 
@@ -588,7 +530,7 @@
                 timeout.tv_usec = 999999 / 59.94;
                 ret = rtp_recv_r(uv->recv_network_device, &timeout, uv->ts);
 
-		/*
+                /*
                    if (ret == FALSE) {
                    printf("Failed to receive data\n");
                    }
@@ -621,7 +563,7 @@
                                 fr = 1;
                                 cp->video_decoder_state->frame_buffer->ssrc = cp->ssrc;
                                 display_put_frame(uv->display_device,
-                                                  (char *) cp->video_decoder_state->frame_buffer);
+                                                cp->video_decoder_state->frame_buffer);
                                 cp->video_decoder_state->frame_buffer = NULL;
                         }
 
@@ -778,8 +720,7 @@
                                         pthread_cond_signal(&send->sender_cv);
                                 }
 
-<<<<<<< HEAD
-                                if(should_exit) {
+                                if(should_exit_sender) {
                                         pthread_mutex_unlock(&send->sender_lock);
                                         goto join_thread;
                                 }
@@ -788,21 +729,14 @@
                                         send->compress_thread_waiting = TRUE;
                                         pthread_cond_wait(&send->compress_thread_cv, &send->sender_lock);
                                         send->compress_thread_waiting = FALSE;
-=======
-                                while(uv->has_item_to_send) {
-                                        uv->compress_thread_waiting = TRUE;
-                                        pthread_cond_wait(&uv->compress_thread_cv, &uv->sender_lock);
-                                        uv->compress_thread_waiting = FALSE;
->>>>>>> ecc2f1ff
                                 }
                                 pthread_mutex_unlock(&send->sender_lock);
                         }  else
                         /* we post for sending (after previous frame is done) and schedule a new one
                          * frames may overlap then */
                         {
-<<<<<<< HEAD
                                 pthread_mutex_lock(&send->sender_lock);
-                                if(should_exit) {
+                                if(should_exit_sender) {
                                         pthread_mutex_unlock(&send->sender_lock);
                                         goto join_thread;
                                 }
@@ -810,13 +744,6 @@
                                         send->compress_thread_waiting = TRUE;
                                         pthread_cond_wait(&send->compress_thread_cv, &send->sender_lock);
                                         send->compress_thread_waiting = FALSE;
-=======
-                                pthread_mutex_lock(&uv->sender_lock);
-                                while(uv->has_item_to_send) {
-                                        uv->compress_thread_waiting = TRUE;
-                                        pthread_cond_wait(&uv->compress_thread_cv, &uv->sender_lock);
-                                        uv->compress_thread_waiting = FALSE;
->>>>>>> ecc2f1ff
                                 }
 
                                 send->tx_frame = tx_frame;
@@ -830,7 +757,7 @@
                 }
         }
 
-        vidcap_finish(uv_state->capture_device);
+        vidcap_finish(send->capture_device);
 
 
 join_thread:
@@ -872,20 +799,14 @@
         struct state_uv *uv;
         int ch;
         
-<<<<<<< HEAD
-        pthread_t receiver_thread_id = 0,
-                  compress_thread_id[CAP_DEV_COUNT];
-=======
         pthread_t receiver_thread_id,
-                  compress_thread_id,
+                  compress_thread_id[CAP_DEV_COUNT],
                   ihdtv_sender_thread_id;
 	bool receiver_thread_started = false,
-		  compress_thread_started = false,
+		  compress_thread_started[CAP_DEV_COUNT],
 		  ihdtv_sender_started = false;
->>>>>>> ecc2f1ff
         unsigned vidcap_flags = 0,
                  display_flags = 0;
-
 
 #if defined DEBUG && defined HAVE_LINUX
         mtrace();
@@ -941,6 +862,7 @@
         for(int i = 0; i < CAP_DEV_COUNT; ++i) {
                 capture_cfg[i] = NULL;
                 compress_thread_id[i] = 0;
+                compress_thread_started[i] = false;
                 requested_capture[i] = "none";
                 uv->send[i].tx = NULL;
                 uv->send[i].network_device = NULL;
@@ -985,11 +907,11 @@
                                 return 0;
                         }
                         uv->requested_display = optarg;
-			if(strchr(optarg, ':')) {
-				char *delim = strchr(optarg, ':');
-				*delim = '\0';
-				display_cfg = delim + 1;
-			}
+                        if(strchr(optarg, ':')) {
+                                char *delim = strchr(optarg, ':');
+                                *delim = '\0';
+                                display_cfg = delim + 1;
+                        }
                         break;
 #ifndef GCOLL
                 case 't':
@@ -998,11 +920,11 @@
                                 return 0;
                         }
                         uv->requested_capture = optarg;
-			if(strchr(optarg, ':')) {
-				char *delim = strchr(optarg, ':');
-				*delim = '\0';
-				capture_cfg = delim + 1;
-			}
+                        if(strchr(optarg, ':')) {
+                                char *delim = strchr(optarg, ':');
+                                *delim = '\0';
+                                capture_cfg = delim + 1;
+                        }
                         break;
 #endif // ! GCOLL
                 case 'm':
@@ -1107,28 +1029,36 @@
                                 list_video_capture_devices();
                                 return 0;
                         }
-                        requested_capture[GCOLL_FRONT] = strtok_r(optarg, ":", &save_ptr);
-                        if(save_ptr && strlen(save_ptr) > 0)
-                                capture_cfg[GCOLL_FRONT] = save_ptr;
+                        requested_capture[GCOLL_FRONT] = optarg;
+                        if(strchr(optarg, ':')) {
+                                char *delim = strchr(optarg, ':');
+                                *delim = '\0';
+                                capture_cfg[GCOLL_FRONT] = delim + 1;
+                        }
                         break;
                 case 'S':
                         if (!strcmp(optarg, "help")) {
                                 list_video_capture_devices();
                                 return 0;
                         }
-                        requested_capture[GCOLL_SIDE] = strtok_r(optarg, ":", &save_ptr);
-                        if(save_ptr && strlen(save_ptr) > 0)
-                                capture_cfg[GCOLL_SIDE] = save_ptr;
+                        requested_capture[GCOLL_SIDE] = optarg;
+                        if(strchr(optarg, ':')) {
+                                char *delim = strchr(optarg, ':');
+                                *delim = '\0';
+                                capture_cfg[GCOLL_SIDE] = delim + 1;
+                        }
                         break;
                 case 'G':
                         if (!strcmp(optarg, "help")) {
                                 list_video_capture_devices();
                                 return 0;
                         }
-                        requested_capture[GCOLL_GROUP] = strtok_r(optarg, ":", &save_ptr);
-                        if(save_ptr && strlen(save_ptr) > 0)
-                                capture_cfg[GCOLL_GROUP] = save_ptr;
-                        gcoll_params.send_group_camera = true;
+                        requested_capture[GCOLL_GROUP] = optarg;
+                        if(strchr(optarg, ':')) {
+                                char *delim = strchr(optarg, ':');
+                                *delim = '\0';
+                                capture_cfg[GCOLL_GROUP] = delim + 1;
+                        }
                         break;
                 case 'R':
                         gcoll_params.group_id = atoi(optarg);
@@ -1212,7 +1142,6 @@
 
         uv->participants = pdb_init();
 
-<<<<<<< HEAD
         {
                 int rx_port = uv->recv_port_number + 4;
                 for(int i = 0; i < CAP_DEV_COUNT; ++i) {
@@ -1232,136 +1161,6 @@
                 if (uv->recv_network_device == NULL) {
                         fprintf(stderr, "Unable to open network\n");
                         abort();
-=======
-        if ((uv->capture_device =
-                        initialize_video_capture(uv->requested_capture, capture_cfg, vidcap_flags)) == NULL) {
-                printf("Unable to open capture device: %s\n",
-                       uv->requested_capture);
-                exit_uv(EXIT_FAIL_CAPTURE);
-                goto cleanup_wait_audio;
-        }
-        printf("Video capture initialized-%s\n", uv->requested_capture);
-
-        if ((uv->display_device =
-             initialize_video_display(uv->requested_display, display_cfg, display_flags)) == NULL) {
-                printf("Unable to open display device: %s\n",
-                       uv->requested_display);
-                exit_uv(EXIT_FAIL_DISPLAY);
-                goto cleanup_wait_capture;
-        }
-
-        printf("Display initialized-%s\n", uv->requested_display);
-
-#ifndef WIN32
-        signal(SIGINT, signal_handler);
-        signal(SIGTERM, signal_handler);
-        signal(SIGHUP, signal_handler);
-        signal(SIGABRT, signal_handler);
-#endif
-
-#ifdef USE_RT
-#ifdef HAVE_SCHED_SETSCHEDULER
-        sp.sched_priority = sched_get_priority_max(SCHED_FIFO);
-        if (sched_setscheduler(0, SCHED_FIFO, &sp) != 0) {
-                printf("WARNING: Unable to set real-time scheduling\n");
-        }
-#else
-        printf("WARNING: System does not support real-time scheduling\n");
-#endif /* HAVE_SCHED_SETSCHEDULER */
-#endif /* USE_RT */         
-
-        if (uv->use_ihdtv_protocol) {
-#ifndef WIN32
-                ihdtv_connection tx_connection, rx_connection;
-
-                printf("Initializing ihdtv protocol\n");
-
-                // we cannot act as both together, because parameter parsing would have to be revamped
-                if ((strcmp("none", uv->requested_display) != 0)
-                    && (strcmp("none", uv->requested_capture) != 0)) {
-                        printf
-                            ("Error: cannot act as both sender and receiver together in ihdtv mode\n");
-                        return -1;
-                }
-
-                void *rx_connection_and_display[] =
-                    { (void *)&rx_connection, (void *)uv->display_device };
-                void *tx_connection_and_display[] =
-                    { (void *)&tx_connection, (void *)uv->capture_device };
-
-                if (uv->requested_mtu == 0)     // mtu not specified on command line
-                {
-                        uv->requested_mtu = 8112;       // not really a mtu, but a video-data payload per packet
-                }
-
-                if (strcmp("none", uv->requested_display) != 0) {
-                        if (ihdtv_init_rx_session
-                            (&rx_connection, (argc == 0) ? NULL : argv[0],
-                             (argc ==
-                              0) ? NULL : ((argc == 1) ? argv[0] : argv[1]),
-                             3000, 3001, uv->requested_mtu) != 0) {
-                                fprintf(stderr,
-                                        "Error initializing receiver session\n");
-                                return 1;
-                        }
-
-                        if (pthread_create
-                            (&receiver_thread_id, NULL, ihdtv_receiver_thread,
-                             rx_connection_and_display) != 0) {
-                                fprintf(stderr,
-                                        "Error creating receiver thread. Quitting\n");
-                                return 1;
-                        } else {
-				receiver_thread_started = true;
-			}
-                }
-
-                if (strcmp("none", uv->requested_capture) != 0) {
-                        if (argc == 0) {
-                                fprintf(stderr,
-                                        "Error: specify the destination address\n");
-                                usage();
-                                return EXIT_FAIL_USAGE;
-                        }
-
-                        if (ihdtv_init_tx_session
-                            (&tx_connection, argv[0],
-                             (argc == 2) ? argv[1] : argv[0],
-                             uv->requested_mtu) != 0) {
-                                fprintf(stderr,
-                                        "Error initializing sender session\n");
-                                return 1;
-                        }
-
-                        if (pthread_create
-                            (&ihdtv_sender_thread_id, NULL, ihdtv_sender_thread,
-                             tx_connection_and_display) != 0) {
-                                fprintf(stderr,
-                                        "Error creating sender thread. Quitting\n");
-                                return 1;
-                        } else {
-				ihdtv_sender_started = true;
-			}
-                }
-
-                while (!0) // was 'should_exit'
-                        sleep(1);
-#endif // WIN32
-        } else {
-                if ((uv->network_devices =
-                     initialize_network(network_device, uv->recv_port_number,
-                             uv->send_port_number, uv->participants, use_ipv6, mcast_if))
-                                == NULL) {
-                        printf("Unable to open network\n");
-                        exit_uv(EXIT_FAIL_NETWORK);
-                        goto cleanup_wait_display;
-                } else {
-                        struct rtp **item;
-                        uv->connections_count = 0;
-                        /* only count how many connections has initialize_network opened */
-                        for(item = uv->network_devices; *item != NULL; ++item)
-                                ++uv->connections_count;
->>>>>>> ecc2f1ff
                 }
 
                 if (uv->requested_mtu == 0)     // mtu wasn't specified on the command line
@@ -1373,8 +1172,11 @@
                         bitrate = 6618;
                 }
 
-<<<<<<< HEAD
-                packet_rate = 1000 * uv->requested_mtu * 8 / bitrate;
+                if(bitrate != -1) {
+                        packet_rate = 1000 * uv->requested_mtu * 8 / bitrate;
+                } else {
+                        packet_rate = 0;
+                }
 
                 for(int i = 0; i < CAP_DEV_COUNT; ++i) {
                         if ((uv->send[i].tx = initialize_transmit(uv->requested_mtu, requested_fec)) == NULL) {
@@ -1382,17 +1184,10 @@
                                 abort();
                         }
                 }
-=======
-                if(bitrate != -1) {
-                        packet_rate = 1000 * uv->requested_mtu * 8 / bitrate;
-                } else {
-                        packet_rate = 0;
-                }
-
->>>>>>> ecc2f1ff
+
                 if ((uv->tx = initialize_transmit(uv->requested_mtu, requested_fec)) == NULL) {
-                        fprintf(stderr, "Unable to initialize transmitter.\n");
-                        abort();
+                        printf("Unable to initialize transmitter.\n");
+                        exit(EXIT_FAIL_TRANSMIT);
                 }
 
                 /* following block only shows help (otherwise initialized in receiver thread */
@@ -1400,13 +1195,13 @@
                                 (uv->decoder_mode && strstr(uv->decoder_mode, "help") != NULL)) {
                         struct state_decoder *dec = decoder_init(uv->decoder_mode, uv->postprocess);
                         decoder_destroy(dec);
-                        abort();
+                        exit(0);
                 }
                 /* following block only shows help (otherwise initialized in sender thread */
                 if(strstr(uv->requested_compression,"help") != NULL) {
                         struct compress_state *compression = compress_init(uv->requested_compression);
                         compress_done(compression);
-                        abort();
+                        exit(0);
                 }
         }
 
@@ -1468,9 +1263,10 @@
                             (&receiver_thread_id, NULL, receiver_thread,
                              (void *)uv) != 0) {
                                 perror("Unable to create display thread!\n");
-<<<<<<< HEAD
                                 abort();
-                        }
+                        } else {
+				receiver_thread_started = true;
+			}
                 }
 
                 for(int i = 0; i < CAP_DEV_COUNT; ++i) {
@@ -1481,28 +1277,10 @@
                                                  (void *)uv) != 0) {
                                         perror("Unable to create capture thread!\n");
                                         abort();
+                                } else {
+                                        compress_thread_started[i] = true;
                                 }
                         }
-=======
-                                exit_uv(EXIT_FAILURE);
-                                goto cleanup_wait_display;
-                        } else {
-				receiver_thread_started = true;
-			}
-                }
-
-                if (strcmp("none", uv->requested_capture) != 0) {
-                        pthread_mutex_lock(&uv->master_lock); 
-                        if (pthread_create
-                            (&compress_thread_id, NULL, compress_thread,
-                             (void *)uv) != 0) {
-                                perror("Unable to create capture thread!\n");
-                                exit_uv(EXIT_FAILURE);
-                                goto cleanup_wait_capture;
-                        } else {
-				compress_thread_started = true;
-			}
->>>>>>> ecc2f1ff
                 }
         }
         
@@ -1518,36 +1296,18 @@
         if (strcmp("none", uv->requested_display) != 0)
                 display_run(uv->display_device);
 
-<<<<<<< HEAD
 //cleanup_wait_display:
-        if (strcmp("none", uv->requested_display) != 0 && receiver_thread_id)
+        if (strcmp("none", uv->requested_display) != 0 && receiver_thread_started)
                 pthread_join(receiver_thread_id, NULL);
 
 //cleanup_wait_capture:
         for(int i = 0; i < CAP_DEV_COUNT; ++i) {
-                if (strcmp("none", requested_capture[i]) != 0 && compress_thread_id[i])
+                if (strcmp("none", requested_capture[i]) != 0 && compress_thread_started[i])
                         pthread_join(compress_thread_id[i],
                                         NULL);
         }
 
 //cleanup_wait_audio:
-=======
-cleanup_wait_display:
-        if (strcmp("none", uv->requested_display) != 0 && receiver_thread_started)
-                pthread_join(receiver_thread_id, NULL);
-
-cleanup_wait_capture:
-        if (strcmp("none", uv->requested_capture) != 0 &&
-                        (uv->use_ihdtv_protocol ?
-                         ihdtv_sender_started :
-                         compress_thread_started))
-                pthread_join(uv->use_ihdtv_protocol ?
-                                ihdtv_sender_thread_id :
-                                compress_thread_id,
-                                NULL);
-
-cleanup_wait_audio:
->>>>>>> ecc2f1ff
         /* also wait for audio threads */
         audio_join(uv->audio);
 
