--- conflicted
+++ resolved
@@ -352,7 +352,6 @@
         return frame_copy;
 }
 
-<<<<<<< HEAD
 bool save_video_frame_as_pnm(struct video_frame *frame, const char *name)
 {
         unsigned char *data = NULL, *tmp_data = NULL;
@@ -389,7 +388,7 @@
         free(tmp_data);
 
         return true;
-=======
+
 /**
  * @brief Writes specified @ref video_desc to @ref video_frame
  *
@@ -410,5 +409,4 @@
                 buf->tiles[0].width = desc.width;
                 buf->tiles[0].height = desc.height;
         }
->>>>>>> ecc0d7a3
-}
+}
