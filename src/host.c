/*
 * This file contains common external definitions
 */
#ifdef HAVE_CONFIG_H
#include "config.h"
#include "config_unix.h"
#include "config_win32.h"
#endif

#include "host.h"

#include "debug.h"
#include "video_capture.h"
#include "video_display.h"

#include "utils/resource_manager.h"
#include "rtp/video_decoders.h"
#include "rtp/rtp.h"
#include "rtp/pbuf.h"

long packet_rate;
unsigned int cuda_device = 0;
unsigned int audio_capture_channels = 2;

unsigned int cuda_devices[MAX_CUDA_DEVICES] = { 0 };
unsigned int cuda_devices_count = 1;

uint32_t RTT = 0;               /*  this is computed by handle_rr in rtp_callback */
uint32_t hd_color_spc = 0;

int uv_argc;
char **uv_argv;

char *export_dir = NULL;
const char *sage_receiver = NULL;
volatile bool should_exit_receiver = false;

bool verbose = false;

int initialize_video_capture(struct module *parent,
                const struct vidcap_params *params,
                struct vidcap **state)
{
        struct vidcap_type *vt;
        vidcap_id_t id = 0;
        int i;

        if(!strcmp(vidcap_params_get_driver(params), "none"))
                id = vidcap_get_null_device_id();

        // locking here is because listing of the devices is not really thread safe
        pthread_mutex_t *vidcap_lock = rm_acquire_shared_lock("VIDCAP_LOCK");
        pthread_mutex_lock(vidcap_lock);

        vidcap_init_devices();
        for (i = 0; i < vidcap_get_device_count(); i++) {
                vt = vidcap_get_device_details(i);
                if (strcmp(vt->name, vidcap_params_get_driver(params)) == 0) {
                        id = vt->id;
                        break;
                }
        }
        if(i == vidcap_get_device_count()) {
                fprintf(stderr, "WARNING: Selected '%s' capture card "
                        "was not found.\n", vidcap_params_get_driver(params));
                return -1;
        }
        vidcap_free_devices();

        pthread_mutex_unlock(vidcap_lock);
        rm_release_shared_lock("VIDCAP_LOCK");

        return vidcap_init(parent, id, params, state);
}

int initialize_video_display(const char *requested_display,
                                                char *fmt, unsigned int flags,
                                                struct display **out)
{
        display_type_t *dt;
        display_id_t id = 0;
        int i;

        if(!strcmp(requested_display, "none"))
                 id = display_get_null_device_id();

        if (display_init_devices() != 0) {
                printf("Unable to initialise devices\n");
                abort();
        } else {
                debug_msg("Found %d display devices\n",
                          display_get_device_count());
        }
        for (i = 0; i < display_get_device_count(); i++) {
                dt = display_get_device_details(i);
                if (strcmp(requested_display, dt->name) == 0) {
                        id = dt->id;
                        debug_msg("Found device\n");
                        break;
                } else {
                        debug_msg("Device %s does not match %s\n", dt->name,
                                  requested_display);
                }
        }
        if(i == display_get_device_count()) {
                fprintf(stderr, "WARNING: Selected '%s' display card "
                        "was not found.\n", requested_display);
                return -1;
        }
<<<<<<< HEAD
        display_free_devices_extrn();

        int ret = display_init_extrn(id, fmt, flags, out);
        return ret;
}

void destroy_decoder(struct vcodec_state *video_decoder_state) {
        if(!video_decoder_state) {
                return;
        }

        simple_linked_list_destroy(video_decoder_state->messages);
        decoder_destroy_extrn(video_decoder_state->decoder);
=======
        display_free_devices();
>>>>>>> c2c5e380

        return display_init(id, fmt, flags, out);
}
<|MERGE_RESOLUTION|>--- conflicted
+++ resolved
@@ -107,23 +107,7 @@
                         "was not found.\n", requested_display);
                 return -1;
         }
-<<<<<<< HEAD
-        display_free_devices_extrn();
-
-        int ret = display_init_extrn(id, fmt, flags, out);
-        return ret;
-}
-
-void destroy_decoder(struct vcodec_state *video_decoder_state) {
-        if(!video_decoder_state) {
-                return;
-        }
-
-        simple_linked_list_destroy(video_decoder_state->messages);
-        decoder_destroy_extrn(video_decoder_state->decoder);
-=======
         display_free_devices();
->>>>>>> c2c5e380
 
         return display_init(id, fmt, flags, out);
 }
