/*
 * AUTHOR:   Ladan Gharai/Colin Perkins
 * 
 * Copyright (c) 2003-2004 University of Southern California
 *
 * Redistribution and use in source and binary forms, with or without
 * modification, is permitted provided that the following conditions
 * are met:
 * 
 * 1. Redistributions of source code must retain the above copyright
 *    notice, this list of conditions and the following disclaimer.
 * 
 * 2. Redistributions in binary form must reproduce the above copyright
 *    notice, this list of conditions and the following disclaimer in the
 *    documentation and/or other materials provided with the distribution.
 * 
 * 3. All advertising materials mentioning features or use of this software
 *    must display the following acknowledgement:
 * 
 *      This product includes software developed by the University of Southern
 *      California Information Sciences Institute.
 * 
 * 4. Neither the name of the University nor of the Institute may be used
 *    to endorse or promote products derived from this software without
 *    specific prior written permission.
 * 
 * THIS SOFTWARE IS PROVIDED BY THE AUTHORS AND CONTRIBUTORS
 * "AS IS" AND ANY EXPRESSED OR IMPLIED WARRANTIES, INCLUDING,
 * BUT NOT LIMITED TO, THE IMPLIED WARRANTIES OF MERCHANTABILITY
 * AND FITNESS FOR A PARTICULAR PURPOSE ARE DISCLAIMED. IN NO
 * EVENT SHALL THE AUTHORS OR CONTRIBUTORS BE LIABLE FOR ANY DIRECT,
 * INDIRECT, INCIDENTAL, SPECIAL, EXEMPLARY, OR CONSEQUENTIAL DAMAGES
 * (INCLUDING, BUT NOT LIMITED TO, PROCUREMENT OF SUBSTITUTE GOODS OR
 * SERVICES; LOSS OF USE, DATA, OR PROFITS; OR BUSINESS INTERRUPTION)
 * HOWEVER CAUSED AND ON ANY THEORY OF LIABILITY, WHETHER IN
 * CONTRACT, STRICT LIABILITY, OR TORT (INCLUDING NEGLIGENCE OR
 * OTHERWISE) ARISING IN ANY WAY OUT OF THE USE OF THIS SOFTWARE,
 * EVEN IF ADVISED OF THE POSSIBILITY OF SUCH DAMAGE.
 *
 */

#ifdef HAVE_CONFIG_H
#include "config.h"
#include "config_unix.h"
#include "config_win32.h"
#endif // HAVE_CONFIG_H
#include "crypto/openssl_decrypt.h"
#include "debug.h"
#include "host.h"
#include "perf.h"
#include "rtp/ldgm.h"
#include "rtp/ll.h"
#include "rtp/rtp.h"
#include "rtp/rtp_callback.h"
#include "rtp/pbuf.h"
#include "rtp/decoders.h"
#include "video.h"
#include "video_codec.h"
#include "video_decompress.h"
#include "video_display.h"
#include "vo_postprocess.h"

void (*decoder_destroy_extrn)(struct state_decoder *decoder) = decoder_destroy;

struct state_decoder;

static struct video_frame * reconfigure_decoder(struct state_decoder * const decoder, struct video_desc desc,
                                struct video_frame *frame);
typedef void (*change_il_t)(char *dst, char *src, int linesize, int height);
static void restrict_returned_codecs(codec_t *display_codecs,
                size_t *display_codecs_count, codec_t *pp_codecs,
                int pp_codecs_count);
static void decoder_set_video_mode(struct state_decoder *decoder, unsigned int video_mode);
static int check_for_mode_change(struct state_decoder *decoder, uint32_t *hdr, struct video_frame **frame);
static int find_best_decompress(codec_t in_codec, codec_t out_codec,
                int prio_min, int prio_max, uint32_t *magic);
static bool try_initialize_decompress(struct state_decoder * decoder, uint32_t magic);
static void wait_for_framebuffer_swap(struct state_decoder *decoder);
static void *ldgm_thread(void *args);
static void *decompress_thread(void *args);
static void cleanup(struct state_decoder *decoder);

enum decoder_type_t {
        UNSET,
        LINE_DECODER,
        EXTERNAL_DECODER
};

struct line_decoder {
        int                  base_offset; /* from the beginning of buffer */
        double               src_bpp;
        double               dst_bpp;
        int                  rshift;
        int                  gshift;
        int                  bshift;
        decoder_t            decode_line;
        unsigned int         dst_linesize; /* framebuffer pitch */
        unsigned int         dst_pitch; /* framebuffer pitch - it can be larger if SDL resolution is larger than data */
        unsigned int         src_linesize; /* display data pitch */
};

struct fec {
        int               k, m, c;
        int               seed;
        void             *state;
};

struct decompress_data;

struct state_decoder {
        pthread_t decompress_thread_id,
                  ldgm_thread_id;
        struct video_desc received_vid_desc;
        struct video_desc display_desc;

        struct video_frame *frame;
        
        /* requested values */
        int               requested_pitch;
        int               rshift, gshift, bshift;
        unsigned int      max_substreams;
        
        struct display   *display;
        codec_t          *native_codecs;
        size_t            native_count;
        enum interlacing_t    *disp_supported_il;
        size_t            disp_supported_il_cnt;
        change_il_t       change_il;

        pthread_mutex_t lock;
        
        /* actual values */
        enum decoder_type_t decoder_type; 
        struct {
                struct line_decoder *line_decoder;
                struct {
                        struct state_decompress **decompress_state;
                        unsigned int accepts_corrupted_frame:1;
                        pthread_cond_t buffer_swapped_cv;
                        pthread_cond_t decompress_boss_cv;
                        pthread_cond_t decompress_worker_cv;
                        bool decompress_thread_has_processed_input;
                        struct decompress_data *decompress_data;
                };
        };
        codec_t           out_codec;
        // display or postprocessor
        int               pitch;
        // display pitch, can differ from previous if we have postprocessor
        int               display_pitch;
        
        struct {
                struct vo_postprocess_state *postprocess;
                struct video_frame *pp_frame;
                int pp_output_frames_count;
        };

        pthread_cond_t    ldgm_worker_cv;
        pthread_cond_t    ldgm_boss_cv;
        struct ldgm_data *ldgm_data;

        unsigned int      video_mode;
        
        unsigned          merged_fb:1;

        // for statistics
        unsigned long int   displayed;
        unsigned long int   dropped;
        unsigned long int   corrupted;

        double              set_fps; // "message" passed to our master
        codec_t             codec;
        bool                slow;

        struct openssl_decrypt      *decrypt;
};

// message definitions
struct ldgm_data {
        int *buffer_len;
        int *buffer_num;
        char **recv_buffers;
        struct linked_list **pckt_list;
        int pt;
        int k, m, c, seed;
        int substream_count;
        bool poisoned;
};

struct decompress_data {
        char **decompress_buffer;
        int *buffer_len;
        int *buffer_num;
        char **fec_buffers;
        bool poisoned;
};

static void wait_for_framebuffer_swap(struct state_decoder *decoder) {
        pthread_mutex_lock(&decoder->lock);
        {
                while (!decoder->decompress_thread_has_processed_input) {
                        pthread_cond_wait(&decoder->buffer_swapped_cv, &decoder->lock);
                }
        }
        pthread_mutex_unlock(&decoder->lock);
}

#define ENCRYPTED_ERR "Receiving encrypted video data but " \
        "no decryption key entered!\n"
#define NOT_ENCRYPTED_ERR "Receiving unencrypted video data " \
        "while expecting encrypted.\n"
#define SKIP_LDGM_FRAME ret = FALSE; goto cleanup;

static void *ldgm_thread(void *args) {
        uint32_t tmp_ui32;
        struct state_decoder *decoder = args;

        struct fec fec_state;
        memset(&fec_state, 0, sizeof(fec_state));

        while(1) {
                struct ldgm_data *data = NULL;
                pthread_mutex_lock(&decoder->lock);
                {
                        while (decoder->ldgm_data == NULL) {
                                pthread_cond_wait(&decoder->ldgm_worker_cv, &decoder->lock);
                        }
                        data = decoder->ldgm_data;
                        decoder->ldgm_data = NULL;

                        pthread_cond_signal(&decoder->ldgm_boss_cv);
                }
                pthread_mutex_unlock(&decoder->lock);

                if(data->poisoned) {
                        // signal it also to decompress thread
                        pthread_mutex_lock(&decoder->lock);
                        {
                                while (decoder->decompress_data) {
                                        pthread_cond_wait(&decoder->decompress_boss_cv, &decoder->lock);
                                }

                                decoder->decompress_data = malloc(sizeof(struct decompress_data));
                                decoder->decompress_data->poisoned = true;

                                /*  ...and signal the worker */
                                pthread_cond_signal(&decoder->decompress_worker_cv);
                        }
                        pthread_mutex_unlock(&decoder->lock);
                        free(data);
                        break; // exit from loop
                }

                struct video_frame *frame = decoder->frame;
                struct tile *tile = NULL;
                int ret = TRUE;
                struct decompress_data *decompress_data = malloc(sizeof(struct decompress_data));
                decompress_data->decompress_buffer = calloc(data->substream_count, sizeof(char *));
                decompress_data->fec_buffers = calloc(data->substream_count, sizeof(char *));
                decompress_data->buffer_len = calloc(data->substream_count, sizeof(int));
                decompress_data->buffer_num = calloc(data->substream_count, sizeof(int));
                memcpy(decompress_data->buffer_num, data->buffer_num, data->substream_count * sizeof(int));
                memcpy(decompress_data->fec_buffers, data->recv_buffers, data->substream_count * sizeof(char *));

                if (data->pt == PT_VIDEO_LDGM) {
                        if(!fec_state.state || fec_state.k != data->k ||
                                        fec_state.m != data->m ||
                                        fec_state.c != data->c ||
                                        fec_state.seed != data->seed
                          ) {
                                if(fec_state.state) {
                                        ldgm_decoder_destroy(fec_state.state);
                                }
                                fec_state = (struct fec) {
                                        .k = data->k, .m = data->m, .c = data->c,
                                                .seed = data->seed };
                                fec_state.state = ldgm_decoder_init(data->k, data->m, data->c,
                                                data->seed);
                                if(fec_state.state == NULL) {
                                        fprintf(stderr, "[decoder] Unable to initialize LDGM.\n");
                                        exit_uv(1);
                                        goto cleanup;
                                }
                        }
                }

                if (data->pt == PT_VIDEO_LDGM) {
                        int pos;
                        for (pos = 0; pos < get_video_mode_tiles_x(decoder->video_mode)
                                        * get_video_mode_tiles_y(decoder->video_mode); ++pos) {
                                char *ldgm_out_buffer = NULL;
                                int ldgm_out_len = 0;

                                ldgm_decoder_decode(fec_state.state, data->recv_buffers[pos],
                                                data->buffer_len[pos],
                                                &ldgm_out_buffer, &ldgm_out_len, data->pckt_list[pos]);

                                if(ldgm_out_len == 0) {
                                        ret = FALSE;
                                        fprintf(stderr, "[decoder] LDGM: unable to reconstruct data.\n");
                                        goto cleanup;
                                }

                                uint32_t ldgm_pt;
                                char *ldgm_hdr = ldgm_out_buffer;
                                memcpy(&ldgm_pt, ldgm_out_buffer, sizeof(ldgm_pt));
                                ldgm_pt = htonl(ldgm_pt);
                                assert(ldgm_pt == PT_VIDEO || ldgm_pt == PT_ENCRYPT_VIDEO);

                                video_payload_hdr_t video_hdr;
                                memcpy(&video_hdr, ldgm_out_buffer + sizeof(uint32_t),
                                                sizeof(video_payload_hdr_t));
                                ldgm_out_buffer += sizeof(video_payload_hdr_t) + sizeof(uint32_t);
                                ldgm_out_len -= sizeof(video_payload_hdr_t) + sizeof(uint32_t);

                                if(ldgm_pt == PT_ENCRYPT_VIDEO) {
                                        if(!decoder->decrypt) {
                                                fprintf(stderr, ENCRYPTED_ERR);
                                                SKIP_LDGM_FRAME
                                        }
                                        uint32_t *crypto_hdr = (uint32_t *)(void *) ldgm_out_buffer;
                                        tmp_ui32 = ntohl(crypto_hdr[0]);
                                        uint8_t crypto_type = tmp_ui32 >> 24;

                                        if(crypto_type != CRYPTO_TYPE_AES128_CTR) {
                                                fprintf(stderr, "Unknown encryption!\n");
                                        }

                                        int ciphertext_len = ldgm_out_len -
                                                sizeof(crypto_payload_hdr_t);
                                        char *plaintext = malloc(ciphertext_len);
                                        char *ciphertext = (char *)
                                                ldgm_out_buffer + sizeof(crypto_payload_hdr_t);
                                        int plaintext_len;
                                        if((plaintext_len = openssl_decrypt(decoder->decrypt, ciphertext,
                                                                        ciphertext_len,
                                                                        ldgm_hdr, sizeof(video_payload_hdr_t) + sizeof(uint32_t),
                                                                        plaintext)) == 0) {
                                                fprintf(stderr, "Warning: Packet dropped AES - wrong CRC!\n");
                                                free(plaintext);
                                                ret = FALSE; goto cleanup;
                                        }

                                        free(data->recv_buffers[pos]);
                                        decompress_data->fec_buffers[pos] = data->recv_buffers[pos] =
                                                plaintext;

                                        ldgm_out_len = plaintext_len;
                                        ldgm_out_buffer = plaintext;
                                } else {
                                        if(decoder->decrypt) {
                                                fprintf(stderr, NOT_ENCRYPTED_ERR);
                                                SKIP_LDGM_FRAME
                                        }
                                }

                                check_for_mode_change(decoder, video_hdr,
                                                &frame);

                                if(!frame) {
                                        SKIP_LDGM_FRAME
                                }

                                if(decoder->decoder_type == EXTERNAL_DECODER) {
                                        decompress_data->buffer_len[pos] = ldgm_out_len;
                                        decompress_data->decompress_buffer[pos] = ldgm_out_buffer;
                                } else { // linedecoder
                                        wait_for_framebuffer_swap(decoder);

                                        struct video_frame *out_frame;
                                        int divisor;

                                        if(!decoder->postprocess) {
                                                out_frame = frame;
                                        } else {
                                                out_frame = decoder->pp_frame;
                                        }

                                        if (!decoder->merged_fb) {
                                                divisor = decoder->max_substreams;
                                        } else {
                                                divisor = 1;
                                        }

                                        tile = vf_get_tile(out_frame, pos % divisor);

                                        struct line_decoder *line_decoder =
                                                &decoder->line_decoder[pos];

                                        int data_pos = 0;
                                        char *src = ldgm_out_buffer;
                                        char *dst = tile->data + line_decoder->base_offset;
                                        while(data_pos < (int) ldgm_out_len) {
                                                line_decoder->decode_line((unsigned char*)dst, (unsigned char *) src, line_decoder->src_linesize,
                                                                line_decoder->rshift, line_decoder->gshift,
                                                                line_decoder->bshift);
                                                src += line_decoder->src_linesize;
                                                dst += vc_get_linesize(tile->width ,frame->color_spec);
                                                data_pos += line_decoder->src_linesize;
                                        }
                                }
                        }
                } else { /* PT_VIDEO */
                        for(int i = 0; i < (int) decoder->max_substreams; ++i) {
                                bool corrupted_frame_counted = false;
                                decompress_data->buffer_len[i] = data->buffer_len[i];
                                decompress_data->decompress_buffer[i] = data->recv_buffers[i];

                                if(data->buffer_len[i] != (int) ll_count_bytes(data->pckt_list[i])) {
                                        debug_msg("Frame incomplete - substream %d, buffer %d: expected %u bytes, got %u. ", i,
                                                        (unsigned int) data->buffer_num[i],
                                                        data->buffer_len[i],
                                                        (unsigned int) ll_count_bytes(data->pckt_list[i]));
                                        if(!corrupted_frame_counted) {
                                                corrupted_frame_counted = true;
                                                decoder->corrupted++;
                                        }
                                        if(decoder->decoder_type == EXTERNAL_DECODER && !decoder->accepts_corrupted_frame) {
                                                ret = FALSE;
                                                debug_msg("dropped.\n");
                                                goto cleanup;
                                        }
                                        debug_msg("\n");
                                }
                        }
                }

                pthread_mutex_lock(&decoder->lock);
                {
                        while (decoder->decompress_data) {
                                pthread_cond_wait(&decoder->decompress_boss_cv, &decoder->lock);
                        }

                        decoder->decompress_data = decompress_data;
                        decoder->decompress_data->poisoned = false;
                        decoder->decompress_thread_has_processed_input = false;

                        /*  ...and signal the worker */
                        pthread_cond_signal(&decoder->decompress_worker_cv);
                }
                pthread_mutex_unlock(&decoder->lock);

cleanup:
                if(ret == FALSE) {
                        for(int i = 0; i < data->substream_count; ++i) {
                                free(data->recv_buffers[i]);
                        }
                        decoder->corrupted++;
                        decoder->dropped++;
                }
                free(data->buffer_len);
                free(data->buffer_num);
                free(data->recv_buffers);
                for(int i = 0; i < data->substream_count; ++i) {
                        ll_destroy(data->pckt_list[i]);
                }
                free(data->pckt_list);
                free(data);
        }

        if(fec_state.state)
                ldgm_decoder_destroy(fec_state.state);

        return NULL;
}

static void *decompress_thread(void *args) {
        struct state_decoder *decoder = args;

        struct tile *tile;

        while(1) {
                struct decompress_data *data = NULL;
                pthread_mutex_lock(&decoder->lock);
                {
                        while (decoder->decompress_data == NULL) {
                                pthread_cond_wait(&decoder->decompress_worker_cv, &decoder->lock);
                        }
                        // we have double buffering so we can signal immediately....
                        if(decoder->decoder_type == EXTERNAL_DECODER) {
                                decoder->decompress_thread_has_processed_input = true;
                                pthread_cond_signal(&decoder->buffer_swapped_cv);
                        }
                        data = decoder->decompress_data;
                        decoder->decompress_data = NULL;
                        pthread_cond_signal(&decoder->decompress_boss_cv);
                }
                pthread_mutex_unlock(&decoder->lock);

                if(data->poisoned) {
                        free(data);
                        break;
                }

                if(decoder->decoder_type == EXTERNAL_DECODER) {
                        int tile_width = decoder->received_vid_desc.width; // get_video_mode_tiles_x(decoder->video_mode);
                        int tile_height = decoder->received_vid_desc.height; // get_video_mode_tiles_y(decoder->video_mode);
                        int x, y;
                        struct video_frame *output;
                        if(decoder->postprocess) {
                                output = decoder->pp_frame;
                        } else {
                                output = decoder->frame;
                        }
                        for (x = 0; x < get_video_mode_tiles_x(decoder->video_mode); ++x) {
                                for (y = 0; y < get_video_mode_tiles_y(decoder->video_mode); ++y) {
                                        int pos = x + get_video_mode_tiles_x(decoder->video_mode) * y;
                                        char *out;
                                        if(decoder->merged_fb) {
                                                tile = vf_get_tile(output, 0);
                                                // TODO: OK when rendering directly to display FB, otherwise, do not reflect pitch (we use PP)
                                                out = tile->data + y * decoder->pitch * tile_height +
                                                        vc_get_linesize(tile_width, decoder->out_codec) * x;
                                        } else {
                                                tile = vf_get_tile(output, x);
                                                out = tile->data;
                                        }
                                        decompress_frame(decoder->decompress_state[pos],
                                                        (unsigned char *) out,
                                                        (unsigned char *) data->decompress_buffer[pos],
                                                        data->buffer_len[pos],
                                                        data->buffer_num[pos]);
                                }
                        }
                }

                if(decoder->postprocess) {
                        int i;
                        bool pp_ret;

                        pp_ret = vo_postprocess(decoder->postprocess,
                                        decoder->pp_frame,
                                        decoder->frame,
                                        decoder->display_pitch);

                        if(!pp_ret) {
                                decoder->pp_frame = vo_postprocess_getf(decoder->postprocess);
                                goto skip_frame;
                        }

                        for (i = 1; i < decoder->pp_output_frames_count; ++i) {
                                display_put_frame(decoder->display, decoder->frame, PUTF_BLOCKING);
                                decoder->frame = display_get_frame(decoder->display);
                                pp_ret = vo_postprocess(decoder->postprocess,
                                                NULL,
                                                decoder->frame,
                                                decoder->display_pitch);
                                if(!pp_ret) {
                                        decoder->pp_frame = vo_postprocess_getf(decoder->postprocess);
                                        goto skip_frame;
                                }
                        }

                        /* get new postprocess frame */
                        decoder->pp_frame = vo_postprocess_getf(decoder->postprocess);
                }

                if(decoder->change_il) {
                        unsigned int i;
                        for(i = 0; i < decoder->frame->tile_count; ++i) {
                                struct tile *tile = vf_get_tile(decoder->frame, i);
                                decoder->change_il(tile->data, tile->data, vc_get_linesize(tile->width, decoder->out_codec), tile->height);
                        }
                }

                int putf_flags = 0;
                if(is_codec_interframe(decoder->codec)) {
                        putf_flags = PUTF_NONBLOCK;
                }

                int ret = display_put_frame(decoder->display,
                                decoder->frame, putf_flags);
                if(ret == 0) {
                        decoder->frame =
                                display_get_frame(decoder->display);
                } else {
                        decoder->dropped++;
                }

skip_frame:

                for(unsigned int i = 0; i < decoder->max_substreams; ++i) {
                        free(data->fec_buffers[i]);
                }
                free(data->fec_buffers);

                free(data->decompress_buffer);
                free(data->buffer_len);
                free(data->buffer_num);
                free(data);

                pthread_mutex_lock(&decoder->lock);
                {
                        // we have put the video frame and requested another one which is
                        // writable so on
                        if(decoder->decoder_type != EXTERNAL_DECODER) {
                                decoder->decompress_thread_has_processed_input = true;
                                pthread_cond_signal(&decoder->buffer_swapped_cv);
                        }
                }
                pthread_mutex_unlock(&decoder->lock);
        }

        return NULL;
}

static void decoder_set_video_mode(struct state_decoder *decoder, unsigned int video_mode)
{
        decoder->video_mode = video_mode;
        decoder->max_substreams = get_video_mode_tiles_x(decoder->video_mode)
                        * get_video_mode_tiles_y(decoder->video_mode);
}

struct state_decoder *decoder_init(const char *requested_mode, const char *postprocess,
                struct display *display, const char *encryption)
{
        struct state_decoder *s;
        
        s = (struct state_decoder *) calloc(1, sizeof(struct state_decoder));
        s->native_codecs = NULL;
        s->disp_supported_il = NULL;
        s->postprocess = NULL;
        s->change_il = NULL;
        s->display = display;

        s->displayed = s->dropped = s->corrupted = 0ul;
        pthread_mutex_init(&s->lock, NULL);
        pthread_cond_init(&s->decompress_boss_cv, NULL);
        pthread_cond_init(&s->decompress_worker_cv, NULL);
        pthread_cond_init(&s->buffer_swapped_cv, NULL);

        pthread_cond_init(&s->ldgm_boss_cv, NULL);
        pthread_cond_init(&s->ldgm_worker_cv, NULL);
        s->ldgm_data = NULL;
        s->decompress_thread_has_processed_input = true;
        
        int video_mode = VIDEO_NORMAL;

        if(encryption) {
#ifdef HAVE_CRYPTO
                if(openssl_decrypt_init(&s->decrypt,
                                                encryption, MODE_AES128_CTR) != 0) {
                        fprintf(stderr, "Unable to create decompress!\n");
                        return NULL;
                }
#else
                fprintf(stderr, "This " PACKAGE_NAME " version was build "
                                "without OpenSSL support!\n");
                return NULL;
#endif // HAVE_CRYPTO
        }

        if(requested_mode) {
                /* these are data comming from newtork ! */
                if(strcasecmp(requested_mode, "help") == 0) {
                        printf("Video mode options\n\n");
                        printf("-M {tiled-4K | 3D | dual-link }\n");
                        free(s);
                        exit_uv(129);
                        return NULL;
                } else if(strcasecmp(requested_mode, "tiled-4K") == 0) {
                        video_mode = VIDEO_4K;
                } else if(strcasecmp(requested_mode, "3D") == 0) {
                        video_mode = VIDEO_STEREO;
                } else if(strcasecmp(requested_mode, "dual-link") == 0) {
                        video_mode = VIDEO_DUAL;
                } else {
                        fprintf(stderr, "[decoder] Unknown video mode (see -M help)\n");
                        free(s);
                        exit_uv(129);
                        return NULL;
                }
        }

        decoder_set_video_mode(s, video_mode);

        if(postprocess) {
                char *tmp_pp_config = strdup(postprocess);
                s->postprocess = vo_postprocess_init(tmp_pp_config);
                free(tmp_pp_config);
                if(strcmp(postprocess, "help") == 0) {
                        exit_uv(0);
                        return NULL;
                }
                if(!s->postprocess) {
                        fprintf(stderr, "Initializing postprocessor \"%s\" failed.\n", postprocess);
                        free(s);
                        exit_uv(129);
                        return NULL;
                }
        }

        if(!decoder_register_video_display(s, display))
                return NULL;

        return s;
}

static void restrict_returned_codecs(codec_t *display_codecs,
                size_t *display_codecs_count, codec_t *pp_codecs,
                int pp_codecs_count)
{
        int i;

        for (i = 0; i < (int) *display_codecs_count; ++i) {
                int j;

                int found = FALSE;

                for (j = 0; j < pp_codecs_count; ++j) {
                        if(display_codecs[i] == pp_codecs[j]) {
                                found = TRUE;
                        }
                }

                if(!found) {
                        memmove(&display_codecs[i], (const void *) &display_codecs[i + 1],
                                        sizeof(codec_t) * (*display_codecs_count - i - 1));
                        --*display_codecs_count;
                        --i;
                }
        }
}

bool decoder_register_video_display(struct state_decoder *decoder, struct display *display)
{
        int ret, i;
        decoder->display = display;
        
        free(decoder->native_codecs);
        decoder->native_count = 20 * sizeof(codec_t);
        decoder->native_codecs = (codec_t *)
                malloc(decoder->native_count * sizeof(codec_t));
        ret = display_get_property(decoder->display, DISPLAY_PROPERTY_CODECS, decoder->native_codecs, &decoder->native_count);
        decoder->native_count /= sizeof(codec_t);
        if(!ret) {
                fprintf(stderr, "Failed to query codecs from video display.\n");
                return false;
        }
        
        /* next check if we didn't receive alias for UYVY */
        for(i = 0; i < (int) decoder->native_count; ++i) {
                assert(decoder->native_codecs[i] != Vuy2 &&
                                decoder->native_codecs[i] != DVS8);
        }

        if(decoder->postprocess) {
                codec_t postprocess_supported_codecs[20];
                size_t len = sizeof(postprocess_supported_codecs);
                bool ret = vo_postprocess_get_property(decoder->postprocess, VO_PP_PROPERTY_CODECS,
                                (void *) postprocess_supported_codecs, &len);

                if(ret) {
                        if(len == 0) { // problem detected
                                fprintf(stderr, "[Decoder] Unable to get supported codecs.\n");
                                return false;

                        }
                        restrict_returned_codecs(decoder->native_codecs, &decoder->native_count,
                                        postprocess_supported_codecs, len / sizeof(codec_t));
                }
        }


        free(decoder->disp_supported_il);
        decoder->disp_supported_il_cnt = 20 * sizeof(enum interlacing_t);
        decoder->disp_supported_il = malloc(decoder->disp_supported_il_cnt);
        ret = display_get_property(decoder->display, DISPLAY_PROPERTY_SUPPORTED_IL_MODES, decoder->disp_supported_il, &decoder->disp_supported_il_cnt);
        if(ret) {
                decoder->disp_supported_il_cnt /= sizeof(enum interlacing_t);
        } else {
                enum interlacing_t tmp[] = { PROGRESSIVE, INTERLACED_MERGED, SEGMENTED_FRAME}; /* default if not said othervise */
                memcpy(decoder->disp_supported_il, tmp, sizeof(tmp));
                decoder->disp_supported_il_cnt = sizeof(tmp) / sizeof(enum interlacing_t);
        }

        // Start decompress and ldmg threads
        if(pthread_create(&decoder->decompress_thread_id, NULL, decompress_thread,
                                decoder) != 0) {
                perror("Unable to create thread");
                return false;
        }

        if(pthread_create(&decoder->ldgm_thread_id, NULL, ldgm_thread,
                                decoder) != 0) {
                perror("Unable to create thread");
                return false;
        }

        return true;
}

/**
 * This removes display from current decoder. From now on
 */
void decoder_remove_display(struct state_decoder *decoder)
{
        if(decoder->display) {
                pthread_mutex_lock(&decoder->lock);
                {
                        while (decoder->ldgm_data) {
                                pthread_cond_wait(&decoder->ldgm_boss_cv, &decoder->lock);
                        }

                        decoder->ldgm_data = malloc(sizeof(struct ldgm_data));
                        decoder->ldgm_data->poisoned = true;

                        /*  ...and signal the worker */
                        pthread_cond_signal(&decoder->ldgm_worker_cv);
                }
                pthread_mutex_unlock(&decoder->lock);

                pthread_join(decoder->ldgm_thread_id, NULL);
                pthread_join(decoder->decompress_thread_id, NULL);

                decoder->display = NULL;
        }
}

static void cleanup(struct state_decoder *decoder)
{
        decoder->decoder_type = UNSET;
        if(decoder->decompress_state) {
                for(unsigned int i = 0; i < decoder->max_substreams; ++i) {
                        decompress_done(decoder->decompress_state[i]);
                }
                free(decoder->decompress_state);
                decoder->decompress_state = NULL;
        }
        if(decoder->line_decoder) {
                free(decoder->line_decoder);
                decoder->line_decoder = NULL;
        }
}

void decoder_destroy(struct state_decoder *decoder)
{
        if(!decoder)
                return;

        openssl_decrypt_destroy(decoder->decrypt);

        decoder_remove_display(decoder);

        pthread_mutex_destroy(&decoder->lock);
        pthread_cond_destroy(&decoder->decompress_boss_cv);
        pthread_cond_destroy(&decoder->decompress_worker_cv);

        pthread_cond_destroy(&decoder->ldgm_boss_cv);
        pthread_cond_destroy(&decoder->ldgm_worker_cv);

        cleanup(decoder);

        if(decoder->pp_frame) {
                vo_postprocess_done(decoder->postprocess);
                decoder->pp_frame = NULL;
        }

        free(decoder->native_codecs);
        free(decoder->disp_supported_il);

        fprintf(stderr, "Decoder statistics: %lu displayed frames / %lu frames dropped (%lu corrupted)\n",
                        decoder->displayed, decoder->dropped, decoder->corrupted);
        free(decoder);
}

/**
 * Attemps to initialize decompress of given magic
 *
 * @param decoder decoder state
 * @param magic magic of the requested decompressor
 * @return flat if initialization succeeded
 */
static bool try_initialize_decompress(struct state_decoder * decoder, uint32_t magic) {
        decoder->decompress_state = (struct state_decompress **)
                calloc(decoder->max_substreams, sizeof(struct state_decompress *));
        for(unsigned int i = 0; i < decoder->max_substreams; ++i) {
                decoder->decompress_state[i] = decompress_init(magic);

                if(!decoder->decompress_state[i]) {
                        debug_msg("Decompressor with magic %x was not found.\n");
                        for(unsigned int j = 0; j < decoder->max_substreams; ++j) {
                                decompress_done(decoder->decompress_state[i]);
                        }
                        free(decoder->decompress_state);
                        return false;
                }
        }


        int res = 0, ret;
        size_t size = sizeof(res);
        ret = decompress_get_property(decoder->decompress_state[0],
                        DECOMPRESS_PROPERTY_ACCEPTS_CORRUPTED_FRAME,
                        &res,
                        &size);
        if(ret && res) {
                decoder->accepts_corrupted_frame = TRUE;
        } else {
                decoder->accepts_corrupted_frame = FALSE;
        }

        decoder->decoder_type = EXTERNAL_DECODER;
        return true;
}

/**
 * @param[in] in_codec input codec
 * @param[in] out_codec output codec
 * @param[in] prio_min minimal priority that can be probed
 * @param[in] prio_max maximal priority that can be probed
 * @param[out] magic if decompressor was found here is stored its magic
 * @retval -1 if no found
 * @retval priority best decoder's priority
 */
static int find_best_decompress(codec_t in_codec, codec_t out_codec,
                int prio_min, int prio_max, uint32_t *magic) {
        int trans;
        int best_priority = prio_max + 1;
        // first pass - find the one with best priority (least)
        for(trans = 0; trans < decoders_for_codec_count;
                        ++trans) {
                if(in_codec == decoders_for_codec[trans].from &&
                                out_codec == decoders_for_codec[trans].to) {
                        int priority = decoders_for_codec[trans].priority;
                        if(priority <= prio_max &&
                                        priority >= prio_min &&
                                        priority < best_priority) {
                                if(decompress_is_available(
                                                        decoders_for_codec[trans].decompress_index)) {
                                        best_priority = priority;
                                        *magic = decoders_for_codec[trans].decompress_index;
                                }
                        }
                }
        }

        if(best_priority == prio_max + 1)
                return -1;
        return best_priority;
}

static codec_t choose_codec_and_decoder(struct state_decoder * const decoder, struct video_desc desc,
                                codec_t *in_codec, decoder_t *decode_line)
{
        codec_t out_codec = (codec_t) -1;
        *decode_line = NULL;
        *in_codec = desc.color_spec;
        
        /* first deal with aliases */
        if(*in_codec == DVS8 || *in_codec == Vuy2) {
                *in_codec = UYVY;
        }
        
        size_t native;
        /* first check if the codec is natively supported */
        for(native = 0u; native < decoder->native_count; ++native)
        {
                out_codec = decoder->native_codecs[native];
                if(out_codec == DVS8 || out_codec == Vuy2)
                        out_codec = UYVY;
                if(*in_codec == out_codec) {
                        if((out_codec == DXT1 || out_codec == DXT1_YUV ||
                                        out_codec == DXT5)
                                        && decoder->video_mode != VIDEO_NORMAL)
                                continue; /* it is a exception, see NOTES #1 */
                        if(*in_codec == RGBA || /* another exception - we may change shifts */
                                        *in_codec == RGB)
                                continue;
                        
                        *decode_line = (decoder_t) memcpy;
                        decoder->decoder_type = LINE_DECODER;
                        
                        goto after_linedecoder_lookup;
                }
        }
        /* otherwise if we have line decoder */
        int trans;
        for(trans = 0; line_decoders[trans].line_decoder != NULL;
                                ++trans) {
                for(native = 0; native < decoder->native_count; ++native)
                {
                        out_codec = decoder->native_codecs[native];
                        if(out_codec == DVS8 || out_codec == Vuy2)
                                out_codec = UYVY;
                        if(*in_codec == line_decoders[trans].from &&
                                        out_codec == line_decoders[trans].to) {
                                                
                                *decode_line = line_decoders[trans].line_decoder;
                                
                                decoder->decoder_type = LINE_DECODER;
                                goto after_linedecoder_lookup;
                        }
                }
        }
        
after_linedecoder_lookup:

        /* we didn't find line decoder. So try now regular (aka DXT) decoder */
        if(*decode_line == NULL) {
                for(native = 0; native < decoder->native_count; ++native)
                {
                        out_codec = decoder->native_codecs[native];
                        if(out_codec == DVS8 || out_codec == Vuy2)
                                out_codec = UYVY;

                        int prio_max = 1000;
                        int prio_min = 0;
                        int prio_cur;
                        uint32_t decompress_magic = 0u;

                        while(1) {
                                prio_cur = find_best_decompress(*in_codec, out_codec,
                                                prio_min, prio_max, &decompress_magic);
                                // if found, init decoder
                                if(prio_cur != -1) {
                                        if(try_initialize_decompress(decoder, decompress_magic)) {
                                                goto after_decoder_lookup;
                                        } else {
                                                // failed, try to find another one
                                                prio_min = prio_cur + 1;
                                                continue;
                                        }
                                } else {
                                        break;
                                }
                        }
                }
        }
after_decoder_lookup:

        if(decoder->decoder_type == UNSET) {
                fprintf(stderr, "Unable to find decoder for input codec \"%s\"!!!\n", get_codec_name(desc.color_spec));
                exit_uv(128);
                return (codec_t) -1;
        }
        
        decoder->out_codec = out_codec;
        return out_codec;
}

static change_il_t select_il_func(enum interlacing_t in_il, enum interlacing_t *supported, int il_out_cnt, /*out*/ enum interlacing_t *out_il)
{
        struct transcode_t { enum interlacing_t in; enum interlacing_t out; change_il_t func; };

        struct transcode_t transcode[] = {
                {UPPER_FIELD_FIRST, INTERLACED_MERGED, il_upper_to_merged},
                {INTERLACED_MERGED, UPPER_FIELD_FIRST, il_merged_to_upper}
        };

        int i;
        /* first try to check if it can be nativelly displayed */
        for (i = 0; i < il_out_cnt; ++i) {
                if(in_il == supported[i]) {
                        *out_il = in_il;
                        return NULL;
                }
        }

        for (i = 0; i < il_out_cnt; ++i) {
                size_t j;
                for (j = 0; j < sizeof(transcode) / sizeof(struct transcode_t); ++j) {
                        if(in_il == transcode[j].in && supported[i] == transcode[j].out) {
                                *out_il = transcode[j].out;
                                return transcode[j].func;
                        }
                }
        }

        return NULL;
}

static struct video_frame * reconfigure_decoder(struct state_decoder * const decoder,
                struct video_desc desc, struct video_frame *frame_display)
{
        codec_t out_codec, in_codec;
        decoder_t decode_line;
        enum interlacing_t display_il = PROGRESSIVE;
        //struct video_frame *frame;
        int render_mode;

        wait_for_framebuffer_swap(decoder);

        assert(decoder != NULL);
        assert(decoder->native_codecs != NULL);
        
        cleanup(decoder);

        desc.tile_count = get_video_mode_tiles_x(decoder->video_mode)
                        * get_video_mode_tiles_y(decoder->video_mode);
        
        out_codec = choose_codec_and_decoder(decoder, desc, &in_codec, &decode_line);
        if(out_codec == (codec_t) -1)
                return NULL;
        struct video_desc display_desc = desc;

        int display_mode;
        size_t len = sizeof(int);
        int ret;

        ret = display_get_property(decoder->display, DISPLAY_PROPERTY_VIDEO_MODE,
                        &display_mode, &len);
        if(!ret) {
                debug_msg("Failed to get video display mode.");
                display_mode = DISPLAY_PROPERTY_VIDEO_MERGED;
        }

        bool pp_does_change_tiling_mode = false;

        if (decoder->postprocess) {
                size_t len = sizeof(pp_does_change_tiling_mode);
                if(vo_postprocess_get_property(decoder->postprocess, VO_PP_DOES_CHANGE_TILING_MODE,
                                        &pp_does_change_tiling_mode, &len)) {
                        if(len == 0) {
                                // just for sake of completness since it shouldn't be a case
                                fprintf(stderr, "[Decoder] Warning: unable to get pp tiling mode!\n");
                        }
                }
        }

        if(decoder->postprocess) {
                struct video_desc pp_desc = desc;
                pp_desc.color_spec = out_codec;
                if(!pp_does_change_tiling_mode) {
                        pp_desc.width *= get_video_mode_tiles_x(decoder->video_mode);
                        pp_desc.height *= get_video_mode_tiles_y(decoder->video_mode);
                        pp_desc.tile_count = 1;
                }
                vo_postprocess_reconfigure(decoder->postprocess, pp_desc);
                decoder->pp_frame = vo_postprocess_getf(decoder->postprocess);
                vo_postprocess_get_out_desc(decoder->postprocess, &display_desc, &render_mode, &decoder->pp_output_frames_count);
        } else {
                if(display_mode == DISPLAY_PROPERTY_VIDEO_MERGED) {
                        display_desc.width *= get_video_mode_tiles_x(decoder->video_mode);
                        display_desc.height *= get_video_mode_tiles_y(decoder->video_mode);
                        display_desc.tile_count = 1;
                }
        }
        
        if(!is_codec_opaque(out_codec)) {
                decoder->change_il = select_il_func(desc.interlacing, decoder->disp_supported_il, decoder->disp_supported_il_cnt, &display_il);
        } else {
                decoder->change_il = NULL;
        }

        if (!decoder->postprocess || !pp_does_change_tiling_mode) { /* otherwise we need postprocessor mode, which we obtained before */
                render_mode = display_mode;
        }

        display_desc.color_spec = out_codec;
        display_desc.interlacing = display_il;

        if(!video_desc_eq(decoder->display_desc, display_desc))
        {
                int ret;
                /*
                 * TODO: put frame should be definitely here. On the other hand, we cannot be sure
                 * that vo driver is initialized so far:(
                 */
                //display_put_frame(decoder->display, frame);
                /* reconfigure VO and give it opportunity to pass us pitch */        
                ret = display_reconfigure(decoder->display, display_desc);
                if(!ret) {
                        fprintf(stderr, "[decoder] Unable to reconfigure display.\n");
                        exit_uv(128);
                        return NULL;
                }
                frame_display = display_get_frame(decoder->display);
                decoder->display_desc = display_desc;
        }
        /*if(decoder->postprocess) {
                frame = decoder->pp_frame;
        } else {
                frame = frame_display;
        }*/
        
        ret = display_get_property(decoder->display, DISPLAY_PROPERTY_RSHIFT,
                        &decoder->rshift, &len);
        if(!ret) {
                debug_msg("Failed to get rshift property from video driver.\n");
                decoder->rshift = 0;
        }
        ret = display_get_property(decoder->display, DISPLAY_PROPERTY_GSHIFT,
                        &decoder->gshift, &len);
        if(!ret) {
                debug_msg("Failed to get gshift property from video driver.\n");
                decoder->gshift = 8;
        }
        ret = display_get_property(decoder->display, DISPLAY_PROPERTY_BSHIFT,
                        &decoder->bshift, &len);
        if(!ret) {
                debug_msg("Failed to get bshift property from video driver.\n");
                decoder->bshift = 16;
        }
        
        ret = display_get_property(decoder->display, DISPLAY_PROPERTY_BUF_PITCH,
                        &decoder->requested_pitch, &len);
        if(!ret) {
                debug_msg("Failed to get pitch from video driver.\n");
                decoder->requested_pitch = PITCH_DEFAULT;
        }
        
        int linewidth;
        if(render_mode == DISPLAY_PROPERTY_VIDEO_SEPARATE_TILES) {
                linewidth = desc.width; 
        } else {
                linewidth = desc.width * get_video_mode_tiles_x(decoder->video_mode);
        }

        if(!decoder->postprocess) {
                if(decoder->requested_pitch == PITCH_DEFAULT)
                        decoder->pitch = vc_get_linesize(linewidth, out_codec);
                else
                        decoder->pitch = decoder->requested_pitch;
        } else {
                decoder->pitch = vc_get_linesize(linewidth, out_codec);
        }

        if(decoder->requested_pitch == PITCH_DEFAULT) {
                decoder->display_pitch = vc_get_linesize(display_desc.width, out_codec);
        } else {
                decoder->display_pitch = decoder->requested_pitch;
        }

        int src_x_tiles = get_video_mode_tiles_x(decoder->video_mode);
        int src_y_tiles = get_video_mode_tiles_y(decoder->video_mode);
        
        if(decoder->decoder_type == LINE_DECODER) {
                decoder->line_decoder = malloc(src_x_tiles * src_y_tiles *
                                        sizeof(struct line_decoder));                
                if(render_mode == DISPLAY_PROPERTY_VIDEO_MERGED && decoder->video_mode == VIDEO_NORMAL) {
                        struct line_decoder *out = &decoder->line_decoder[0];
                        out->base_offset = 0;
                        out->src_bpp = get_bpp(in_codec);
                        out->dst_bpp = get_bpp(out_codec);
                        out->rshift = decoder->rshift;
                        out->gshift = decoder->gshift;
                        out->bshift = decoder->bshift;
                
                        out->decode_line = decode_line;
                        out->dst_pitch = decoder->pitch;
                        out->src_linesize = vc_get_linesize(desc.width, in_codec);
                        out->dst_linesize = vc_get_linesize(desc.width, out_codec);
                        decoder->merged_fb = TRUE;
                } else if(render_mode == DISPLAY_PROPERTY_VIDEO_MERGED
                                && decoder->video_mode != VIDEO_NORMAL) {
                        int x, y;
                        for(x = 0; x < src_x_tiles; ++x) {
                                for(y = 0; y < src_y_tiles; ++y) {
                                        struct line_decoder *out = &decoder->line_decoder[x + 
                                                        src_x_tiles * y];
                                        out->base_offset = y * (desc.height)
                                                        * decoder->pitch + 
                                                        vc_get_linesize(x * desc.width, out_codec);

                                        out->src_bpp = get_bpp(in_codec);
                                        out->dst_bpp = get_bpp(out_codec);

                                        out->rshift = decoder->rshift;
                                        out->gshift = decoder->gshift;
                                        out->bshift = decoder->bshift;
                
                                        out->decode_line = decode_line;

                                        out->dst_pitch = decoder->pitch;
                                        out->src_linesize =
                                                vc_get_linesize(desc.width, in_codec);
                                        out->dst_linesize =
                                                vc_get_linesize(desc.width, out_codec);
                                }
                        }
                        decoder->merged_fb = TRUE;
                } else if (render_mode == DISPLAY_PROPERTY_VIDEO_SEPARATE_TILES) {
                        int x, y;
                        for(x = 0; x < src_x_tiles; ++x) {
                                for(y = 0; y < src_y_tiles; ++y) {
                                        struct line_decoder *out = &decoder->line_decoder[x + 
                                                        src_x_tiles * y];
                                        out->base_offset = 0;
                                        out->src_bpp = get_bpp(in_codec);
                                        out->dst_bpp = get_bpp(out_codec);
                                        out->rshift = decoder->rshift;
                                        out->gshift = decoder->gshift;
                                        out->bshift = decoder->bshift;
                
                                        out->decode_line = decode_line;
                                        out->src_linesize =
                                                vc_get_linesize(desc.width, in_codec);
                                        out->dst_pitch = 
                                                out->dst_linesize =
                                                vc_get_linesize(desc.width, out_codec);
                                }
                        }
                        decoder->merged_fb = FALSE;
                }
        } else if (decoder->decoder_type == EXTERNAL_DECODER) {
                int buf_size;
                
                for(unsigned int i = 0; i < decoder->max_substreams; ++i) {
                        buf_size = decompress_reconfigure(decoder->decompress_state[i], desc,
                                        decoder->rshift, decoder->gshift, decoder->bshift, decoder->pitch,
                                        out_codec);
                        if(!buf_size) {
                                return NULL;
                        }
                }
                if(render_mode == DISPLAY_PROPERTY_VIDEO_SEPARATE_TILES) {
                        decoder->merged_fb = FALSE;
                } else {
                        decoder->merged_fb = TRUE;
                }
        }
        
        return frame_display;
}

static int check_for_mode_change(struct state_decoder *decoder, uint32_t *hdr, struct video_frame **frame)
{
        uint32_t tmp;
        int ret = FALSE;
        unsigned int width, height;
        codec_t color_spec;
        enum interlacing_t interlacing;
        double fps;
        int fps_pt, fpsd, fd, fi;

        width = ntohl(hdr[3]) >> 16;
        height = ntohl(hdr[3]) & 0xffff;
        color_spec = get_codec_from_fcc(hdr[4]);
        if(color_spec == (codec_t) -1) {
                fprintf(stderr, "Unknown FourCC \"%4s\"!\n", (char *) &hdr[4]);
        }

        tmp = ntohl(hdr[5]);
        interlacing = (enum interlacing_t) (tmp >> 29);
        fps_pt = (tmp >> 19) & 0x3ff;
        fpsd = (tmp >> 15) & 0xf;
        fd = (tmp >> 14) & 0x1;
        fi = (tmp >> 13) & 0x1;

        fps = compute_fps(fps_pt, fpsd, fd, fi);
        if (!(decoder->received_vid_desc.width == width &&
                                decoder->received_vid_desc.height == height &&
                                decoder->received_vid_desc.color_spec == color_spec &&
                                decoder->received_vid_desc.interlacing == interlacing  &&
                                //decoder->received_vid_desc.video_type == video_type &&
                                decoder->received_vid_desc.fps == fps
             )) {
                printf("New incoming video format detected: %dx%d @%.2f%s, codec %s\n",
                                width, height, fps,
                                get_interlacing_suffix(interlacing),
                                get_codec_name(color_spec));
                decoder->received_vid_desc = (struct video_desc) {
                        .width = width, 
                        .height = height,
                        .color_spec = color_spec,
                        .interlacing = interlacing,
                        .fps = fps };

                *frame = reconfigure_decoder(decoder, decoder->received_vid_desc,
                                *frame);
                decoder->frame = *frame;
                ret = TRUE;
                decoder->set_fps = fps;
                decoder->codec = color_spec;
        }
        return ret;
}

#define SKIP_PACKET ret = FALSE; goto cleanup;

int decode_frame(struct coded_data *cdata, void *decode_data)
{
        struct vcodec_state *pbuf_data = (struct vcodec_state *) decode_data;
        struct state_decoder *decoder = pbuf_data->decoder;
        struct video_frame *frame = decoder->frame;

        int ret = TRUE;
        uint32_t offset;
        int len;
        rtp_packet *pckt = NULL;
        unsigned char *source;
        char *data;
        uint32_t data_pos;
        int prints=0;
        struct tile *tile = NULL;
        uint32_t tmp;
        uint32_t substream;

        int i;
        struct linked_list *pckt_list[decoder->max_substreams];
        uint32_t buffer_len[decoder->max_substreams];
        uint32_t buffer_num[decoder->max_substreams];
        // the following is just LDGM related optimalization - normally we fill up
        // allocated buffers when we have compressed data. But in case of LDGM, there
        // is just the LDGM buffer present, so we point to it instead to copying
        char *recv_buffers[decoder->max_substreams]; // for FEC or compressed data
        for (i = 0; i < (int) decoder->max_substreams; ++i) {
                pckt_list[i] = ll_create();
                buffer_len[i] = 0;
                buffer_num[i] = 0;
                recv_buffers[i] = NULL;
        }

        perf_record(UVP_DECODEFRAME, frame);

        // We have no framebuffer assigned, exitting
        if(!decoder->display) {
                return FALSE;
        }
        
        int k = 0, m = 0, c = 0, seed = 0; // LDGM
        int buffer_number, buffer_length;

        // first, dispatch "messages"
        if(decoder->set_fps) {
                struct vcodec_message *msg = malloc(sizeof(struct vcodec_message));
                struct fps_changed_message *data = malloc(sizeof(struct fps_changed_message));
                msg->type = FPS_CHANGED;
                msg->data = data;
                data->val = decoder->set_fps;
                data->interframe_codec = is_codec_interframe(decoder->codec);
                simple_linked_list_append(pbuf_data->messages, msg);
                decoder->set_fps = 0;
        }

        int pt;
<<<<<<< HEAD
        bool buffer_swapped = false;
=======
        int contained_pt; // if packed is encrypted it encapsulates other pt
>>>>>>> ff094168

        while (cdata != NULL) {
                uint32_t *hdr;
                pckt = cdata->data;

                contained_pt = pt = pckt->pt;
                hdr = (uint32_t *)(void *) pckt->data;
                data_pos = ntohl(hdr[1]);
                tmp = ntohl(hdr[0]);

                substream = tmp >> 22;
                buffer_number = tmp & 0x3ffff;
                buffer_length = ntohl(hdr[2]);

                if(pt == PT_VIDEO) {
                        len = pckt->data_len - sizeof(video_payload_hdr_t);
                        data = (char *) hdr + sizeof(video_payload_hdr_t);
                        if(decoder->decrypt) {
                                fprintf(stderr, NOT_ENCRYPTED_ERR);
                                SKIP_PACKET
                        }
                } else if (pt == PT_VIDEO_LDGM) {
                        len = pckt->data_len - sizeof(ldgm_video_payload_hdr_t);
                        data = (char *) hdr + sizeof(ldgm_video_payload_hdr_t);

                        tmp = ntohl(hdr[3]);
                        k = tmp >> 19;
                        m = 0x1fff & (tmp >> 6);
                        c = 0x3f & tmp;
                        seed = ntohl(hdr[4]);
                } else if (pt == PT_ENCRYPT_VIDEO) {
                        len = pckt->data_len - sizeof(video_payload_hdr_t)
                                - sizeof(crypto_payload_hdr_t);
                        data = (char *) hdr + sizeof(video_payload_hdr_t)
                                + sizeof(crypto_payload_hdr_t);
                        contained_pt = PT_VIDEO;
                        if(!decoder->decrypt) {
                                fprintf(stderr, ENCRYPTED_ERR);
                                SKIP_PACKET
                        }
                } else {
                        fprintf(stderr, "[decoder] Unknown packet type: %d.\n", pckt->pt);
                        exit_uv(1);
                        ret = FALSE;
                        goto cleanup;
                }

                if(substream >= decoder->max_substreams) {
                        fprintf(stderr, "[decoder] received substream ID %d. Expecting at most %d substreams. Did you set -M option?\n",
                                        substream, decoder->max_substreams);
                        // the guess is valid - we start with highest substream number (anytime - since it holds a m-bit)
                        // in next iterations, index is valid
                        if(substream == 1 || substream == 3) {
                                fprintf(stderr, "[decoder] Guessing mode: ");
                                if(substream == 1) {
                                        decoder_set_video_mode(decoder, VIDEO_STEREO);
                                } else {
                                        decoder_set_video_mode(decoder, VIDEO_4K);
                                }
                                decoder->received_vid_desc.width = 0; // just for sure, that we reconfigure in next iteration
                                fprintf(stderr, "%s\n", get_video_mode_description(decoder->video_mode));
                        } else {
                                exit_uv(1);
                        }
                        // we need skip this frame (variables are illegal in this iteration
                        // and in case that we got unrecognized number of substreams - exit
                        ret = FALSE;
                        goto cleanup;
                }

                if(!recv_buffers[substream]) {
                        recv_buffers[substream] = (char *) malloc(buffer_length);
                }

                buffer_num[substream] = buffer_number;
                buffer_len[substream] = buffer_length;
                
                uint32_t *video_header = hdr;

                char plaintext[len]; // will be actually shorter
                if(pt == PT_ENCRYPT_VIDEO) {
                        int data_len;

                        if((data_len = openssl_decrypt(decoder->decrypt,
                                        data, len,
                                        (char *) video_header, sizeof(video_payload_hdr_t),
                                        plaintext)) == 0) {
                                fprintf(stderr, "Warning: Packet dropped AES - wrong CRC!\n");
                                goto next_packet;
                        }
                        data = (char *) plaintext;
                        len = data_len;
                }

                if(contained_pt == PT_VIDEO) {
                        /* Critical section
                         * each thread *MUST* wait here if this condition is true
                         */
                        check_for_mode_change(decoder, video_header, &frame);
                }
                if(contained_pt == PT_VIDEO && !frame) {
                        ret = FALSE;
                        goto cleanup;
                }

<<<<<<< HEAD
                if (pt == PT_VIDEO && decoder->decoder_type == LINE_DECODER) {
                        if(!buffer_swapped) {
                                wait_for_framebuffer_swap(decoder);
                                buffer_swapped = true;
                        }
=======
                ll_insert(pckt_list[substream], data_pos, len);

                if (contained_pt == PT_VIDEO && decoder->decoder_type == LINE_DECODER) {
                        wait_for_framebuffer_swap(decoder);
>>>>>>> ff094168

                        if(!decoder->postprocess) {
                                if (!decoder->merged_fb) {
                                        tile = vf_get_tile(frame, substream);
                                } else {
                                        tile = vf_get_tile(frame, 0);
                                }
                        } else {
                                if (!decoder->merged_fb) {
                                        tile = vf_get_tile(decoder->pp_frame, substream);
                                } else {
                                        tile = vf_get_tile(decoder->pp_frame, 0);
                                }
                        }

                        struct line_decoder *line_decoder = 
                                &decoder->line_decoder[substream];

                        /* End of critical section */

                        /* MAGIC, don't touch it, you definitely break it 
                         *  *source* is data from network, *destination* is frame buffer
                         */

                        /* compute Y pos in source frame and convert it to 
                         * byte offset in the destination frame
                         */
                        int y = (data_pos / line_decoder->src_linesize) * line_decoder->dst_pitch;

                        /* compute X pos in source frame */
                        int s_x = data_pos % line_decoder->src_linesize;

                        /* convert X pos from source frame into the destination frame.
                         * it is byte offset from the beginning of a line. 
                         */
                        int d_x = ((int)((s_x) / line_decoder->src_bpp)) *
                                line_decoder->dst_bpp;

                        /* pointer to data payload in packet */
                        source = (unsigned char*)(data);

                        /* copy whole packet that can span several lines. 
                         * we need to clip data (v210 case) or center data (RGBA, R10k cases)
                         */
                        while (len > 0) {
                                /* len id payload length in source BPP
                                 * decoder needs len in destination BPP, so convert it 
                                 */
                                int l = ((int)(len / line_decoder->src_bpp)) * line_decoder->dst_bpp;

                                /* do not copy multiple lines, we need to 
                                 * copy (& clip, center) line by line 
                                 */
                                if (l + d_x > (int) line_decoder->dst_linesize) {
                                        l = line_decoder->dst_linesize - d_x;
                                }

                                /* compute byte offset in destination frame */
                                offset = y + d_x;

                                /* watch the SEGV */
                                if (l + line_decoder->base_offset + offset <= tile->data_len) {
                                        /*decode frame:
                                         * we have offset for destination
                                         * we update source contiguously
                                         * we pass {r,g,b}shifts */
                                        line_decoder->decode_line((unsigned char*)tile->data + line_decoder->base_offset + offset, source, l,
                                                        line_decoder->rshift, line_decoder->gshift,
                                                        line_decoder->bshift);
                                        /* we decoded one line (or a part of one line) to the end of the line
                                         * so decrease *source* len by 1 line (or that part of the line */
                                        len -= line_decoder->src_linesize - s_x;
                                        /* jump in source by the same amount */
                                        source += line_decoder->src_linesize - s_x;
                                } else {
                                        /* this should not ever happen as we call reconfigure before each packet
                                         * iff reconfigure is needed. But if it still happens, something is terribly wrong
                                         * say it loudly
                                         */
                                        if((prints % 100) == 0) {
                                                fprintf(stderr, "WARNING!! Discarding input data as frame buffer is too small.\n"
                                                                "Well this should not happened. Expect troubles pretty soon.\n");
                                        }
                                        prints++;
                                        len = 0;
                                }
                                /* each new line continues from the beginning */
                                d_x = 0;        /* next line from beginning */
                                s_x = 0;
                                y += line_decoder->dst_pitch;  /* next line */
                        }
                } else { /* PT_VIDEO_LDGM or external decoder */
                        memcpy(recv_buffers[substream] + data_pos, (unsigned char*) data,
                                len);
                }

next_packet:
                cdata = cdata->nxt;
        }

        if(!pckt) {
                ret = FALSE;
                goto cleanup;
        }

        assert(ret == TRUE);

        // format message
        struct ldgm_data *ldgm_data = malloc(sizeof(struct ldgm_data));
        ldgm_data->buffer_len = malloc(sizeof(buffer_len));
        ldgm_data->buffer_num = malloc(sizeof(buffer_num));
        ldgm_data->recv_buffers = malloc(sizeof(recv_buffers));
        ldgm_data->pckt_list = malloc(sizeof(pckt_list));
        ldgm_data->k = k;
        ldgm_data->m = m;
        ldgm_data->c = c;
        ldgm_data->seed = seed;
        ldgm_data->substream_count = decoder->max_substreams;
        ldgm_data->pt = contained_pt;
        ldgm_data->poisoned = false;
        memcpy(ldgm_data->buffer_len, buffer_len, sizeof(buffer_len));
        memcpy(ldgm_data->buffer_num, buffer_num, sizeof(buffer_num));
        memcpy(ldgm_data->recv_buffers, recv_buffers, sizeof(recv_buffers));
        memcpy(ldgm_data->pckt_list, pckt_list, sizeof(pckt_list));

        pthread_mutex_lock(&decoder->lock);
        {
                if(decoder->ldgm_data && !decoder->slow) {
                        fprintf(stderr, "Your computer is too SLOW to play this !!!\n");
                        decoder->slow = true;
                } else {
                        decoder->slow = false;
                }

                while (decoder->ldgm_data) {
                        pthread_cond_wait(&decoder->ldgm_boss_cv, &decoder->lock);
                }

                decoder->ldgm_data = ldgm_data;

                /*  ...and signal the worker */
                pthread_cond_signal(&decoder->ldgm_worker_cv);
        }
        pthread_mutex_unlock(&decoder->lock);

cleanup:
        ;
        unsigned int frame_size = 0;

        for(i = 0; i < (int) (sizeof(pckt_list) / sizeof(struct linked_list *)); ++i) {

                if(ret != TRUE) {
                        free(recv_buffers[i]);
                        ll_destroy(pckt_list[i]);
                }

                frame_size += buffer_len[i];
        }

        pbuf_data->max_frame_size = max(pbuf_data->max_frame_size, frame_size);

        if(ret) {
                decoder->displayed++;
                pbuf_data->decoded++;
        } else {
                decoder->dropped++;
        }

        if(decoder->displayed % 600 == 599) {
                fprintf(stderr, "Decoder statistics: %lu displayed frames / %lu frames dropped (%lu corrupted)\n",
                                decoder->displayed, decoder->dropped, decoder->corrupted);
        }

        return ret;
}
<|MERGE_RESOLUTION|>--- conflicted
+++ resolved
@@ -1425,11 +1425,8 @@
         }
 
         int pt;
-<<<<<<< HEAD
+        int contained_pt; // if packed is encrypted it encapsulates other pt
         bool buffer_swapped = false;
-=======
-        int contained_pt; // if packed is encrypted it encapsulates other pt
->>>>>>> ff094168
 
         while (cdata != NULL) {
                 uint32_t *hdr;
@@ -1535,18 +1532,13 @@
                         goto cleanup;
                 }
 
-<<<<<<< HEAD
-                if (pt == PT_VIDEO && decoder->decoder_type == LINE_DECODER) {
+                ll_insert(pckt_list[substream], data_pos, len);
+
+                if (contained_pt == PT_VIDEO && decoder->decoder_type == LINE_DECODER) {
                         if(!buffer_swapped) {
                                 wait_for_framebuffer_swap(decoder);
                                 buffer_swapped = true;
                         }
-=======
-                ll_insert(pckt_list[substream], data_pos, len);
-
-                if (contained_pt == PT_VIDEO && decoder->decoder_type == LINE_DECODER) {
-                        wait_for_framebuffer_swap(decoder);
->>>>>>> ff094168
 
                         if(!decoder->postprocess) {
                                 if (!decoder->merged_fb) {
