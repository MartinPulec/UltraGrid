--- conflicted
+++ resolved
@@ -50,7 +50,6 @@
 #include "rtp/rtp_callback.h"
 #include "rtp/pbuf.h"
 #include "rtp/rtpdec_h264.h"
-<<<<<<< HEAD
 #include "utils/h264_stream.h"
 #include "utils/bs.h"
 #include "video_frame.h"
@@ -60,12 +59,7 @@
 int fill_coded_frame_from_sps(struct video_frame *rx_data, unsigned char *data, int data_len);
 
 int decode_frame_h264(struct coded_data *cdata, void *decode_data) {
-=======
-
-static const uint8_t start_sequence[] = { 0, 0, 0, 1 };
-
-int decode_frame_h264(struct coded_data *cdata, void *rx_data) {
->>>>>>> f06061c4
+
     rtp_packet *pckt = NULL;
     int substream = 0;
     struct coded_data *orig = cdata;
@@ -80,29 +74,18 @@
     unsigned char *dst = NULL;
     int src_len;
 
-<<<<<<< HEAD
     struct video_frame *frame = (struct video_frame *)decode_data;
     frame->h264_frame_type = BFRAME;
-=======
-    struct std_frame_received *buffers = (struct std_frame_received *) rx_data;
->>>>>>> f06061c4
 
     for (pass = 0; pass < 2; pass++) {
 
         if (pass > 0) {
             cdata = orig;
-<<<<<<< HEAD
             if(frame->h264_frame_type == INTRA){
                 total_length+=frame->h264_offset_len;
             }
             frame->h264_buffer_len = total_length;
             dst = frame->h264_buffer + total_length;
-=======
-            buffers->buffer_len = total_length;
-            dst = buffers->frame_buffer + total_length;
-            buffers->bframe = TRUE;
-            buffers->iframe = FALSE;
->>>>>>> f06061c4
         }
 
         while (cdata != NULL) {
@@ -116,7 +99,6 @@
             nal = (uint8_t) pckt->data[0];
             type = nal & 0x1f;
             nri = nal & 0x60;
-<<<<<<< HEAD
 
             if (type == 7){
                 fill_coded_frame_from_sps(frame, (unsigned char*) pckt->data, pckt->data_len);
@@ -129,23 +111,12 @@
                     frame->h264_frame_type = OTHER;
                 }
 
-=======
-
-            if (type >= 1 && type <= 23) {
-                if (buffers->bframe && !(type == 1 && nri == 0)){
-                    buffers->bframe = FALSE;
-                }
-                if (!buffers->iframe && type == 5 ){
-                    buffers->iframe =TRUE;
-                }
->>>>>>> f06061c4
                 type = 1;
             }
 
             const uint8_t *src = NULL;
 
             switch (type) {
-<<<<<<< HEAD
                 case 0:
                 case 1:
                     if (pass == 0) {
@@ -160,28 +131,10 @@
                 case 24:
                     src = (const uint8_t *) pckt->data;
                     src_len = pckt->data_len;
-=======
-            case 0:
-            case 1:
-                if (pass == 0) {
-                    debug_msg("NAL type 1\n");
-                    total_length += sizeof(start_sequence) + pckt->data_len;
-                } else {
-                    dst -= pckt->data_len + sizeof(start_sequence);
-                    memcpy(dst, start_sequence, sizeof(start_sequence));
-                    memcpy(dst + sizeof(start_sequence), pckt->data, pckt->data_len);
-                    unsigned char *dst2 = (unsigned char *)dst;
-                }
-                break;
-                case 24:
-                src = (const uint8_t *) pckt->data;
-                src_len = pckt->data_len;
->>>>>>> f06061c4
-
-                src++;
-                src_len--;
-
-<<<<<<< HEAD
+
+                    src++;
+                    src_len--;
+
                     while (src_len > 2) {
                         //TODO: Not properly tested
                         //TODO: bframes and iframes detection
@@ -205,33 +158,14 @@
                         }
                         src += nal_size;
                         src_len -= nal_size;
-=======
-                while (src_len > 2) {
-                    //TODO: Not properly tested
-                    //TODO: bframes and iframes detection
-                    uint16_t nal_size;
-                    memcpy(&nal_size, src, sizeof(uint16_t));
-
-                    src += 2;
-                    src_len -= 2;
->>>>>>> f06061c4
-
-                    if (nal_size <= src_len) {
-                        if (pass == 0) {
-                            total_length += sizeof(start_sequence) + nal_size;
-                        } else {
-                            dst -= nal_size + sizeof(start_sequence);
-                            memcpy(dst, start_sequence, sizeof(start_sequence));
-                            memcpy(dst + sizeof(start_sequence), src, nal_size);
+
+                        if (src_len < 0) {
+                            error_msg("Consumed more bytes than we got! (%d)\n", src_len);
+                            return FALSE;
                         }
-                    } else {
-                        error_msg("NAL size exceeds length: %u %d\n", nal_size, src_len);
-                        return FALSE;
                     }
-                    src += nal_size;
-                    src_len -= nal_size;
-
-<<<<<<< HEAD
+                    break;
+
                 case 25:
                 case 26:
                 case 27:
@@ -241,40 +175,10 @@
                 case 28:
                     src = (const uint8_t *) pckt->data;
                     src_len = pckt->data_len;
-=======
-                    if (src_len < 0) {
-                        error_msg("Consumed more bytes than we got! (%d)\n", src_len);
-                        return FALSE;
-                    }
-                }
-                break;
->>>>>>> f06061c4
-
-                case 25:
-                case 26:
-                case 27:
-                case 29:
-                error_msg("Unhandled NAL type\n");
-                return FALSE;
-                case 28:
-                src = (const uint8_t *) pckt->data;
-                src_len = pckt->data_len;
-
-                src++;
-                src_len--;
-
-                if (src_len > 1) {
-                    uint8_t fu_header = *src;
-                    uint8_t start_bit = fu_header >> 7;
-                    //uint8_t end_bit       = (fu_header & 0x40) >> 6;
-                    uint8_t nal_type = fu_header & 0x1f;
-                    uint8_t reconstructed_nal;
-
-                    if (buffers->bframe && !(nal_type == 1 && nri == 0)){
-                        buffers->bframe = FALSE;
-                    }
-
-<<<<<<< HEAD
+
+                    src++;
+                    src_len--;
+
                     if (src_len > 1) {
                         uint8_t fu_header = *src;
                         uint8_t start_bit = fu_header >> 7;
@@ -293,54 +197,36 @@
                          * packet's nal. */
                         reconstructed_nal = nal & 0xe0;
                         reconstructed_nal |= nal_type;
-=======
-                    if (!buffers->iframe && nal_type == 5){
-                        buffers->iframe = TRUE;
-                    }
-
-                    // Reconstruct this packet's true nal; only the data follows.
-                    /* The original nal forbidden bit and NRI are stored in this
-                     * packet's nal. */
-                    reconstructed_nal = nal & 0xe0;
-                    reconstructed_nal |= nal_type;
->>>>>>> f06061c4
-
-                    // skip the fu_header
-                    src++;
-                    src_len--;
-
-                    if (pass == 0) {
-                        if (start_bit) {
-                            total_length += sizeof(start_sequence) + sizeof(reconstructed_nal) + src_len;
+
+                        // skip the fu_header
+                        src++;
+                        src_len--;
+
+                        if (pass == 0) {
+                            if (start_bit) {
+                                total_length += sizeof(start_sequence) + sizeof(reconstructed_nal) + src_len;
+                            } else {
+                                total_length += src_len;
+                            }
                         } else {
-                            total_length += src_len;
+                            if (start_bit) {
+                                dst -= sizeof(start_sequence) + sizeof(reconstructed_nal) + src_len;
+                                memcpy(dst, start_sequence, sizeof(start_sequence));
+                                memcpy(dst + sizeof(start_sequence), &reconstructed_nal, sizeof(reconstructed_nal));
+                                memcpy(dst + sizeof(start_sequence) + sizeof(reconstructed_nal), src, src_len);
+                            } else {
+                                dst -= src_len;
+                                memcpy(dst, src, src_len);
+                            }
                         }
                     } else {
-                        if (start_bit) {
-                            dst -= sizeof(start_sequence) + sizeof(reconstructed_nal) + src_len;
-                            memcpy(dst, start_sequence, sizeof(start_sequence));
-                            memcpy(dst + sizeof(start_sequence), &reconstructed_nal, sizeof(reconstructed_nal));
-                            memcpy(dst + sizeof(start_sequence) + sizeof(reconstructed_nal), src, src_len);
-                        } else {
-                            dst -= src_len;
-                            memcpy(dst, src, src_len);
-                        }
+                        error_msg("Too short data for FU-A H264 RTP packet\n");
+                        return FALSE;
                     }
-<<<<<<< HEAD
                     break;
                 default:
                     error_msg("Unknown NAL type\n");
                     return FALSE;
-=======
-                } else {
-                    error_msg("Too short data for FU-A H264 RTP packet\n");
-                    return FALSE;
-                }
-                break;
-                default:
-                error_msg("Unknown NAL type\n");
-                return FALSE;
->>>>>>> f06061c4
             }
             cdata = cdata->nxt;
         }
