--- conflicted
+++ resolved
@@ -96,12 +96,9 @@
         uint32_t last_display_ts;
 };
 
-<<<<<<< HEAD
 static void free_cdata(struct coded_data *head);
-=======
 static int frame_complete(struct pbuf_node *frame);
 
->>>>>>> c91b3a48
 /*********************************************************************************/
 
 static void pbuf_validate(struct pbuf *playout_buf)
@@ -320,12 +317,11 @@
 
         if (playout_buf->last->rtp_timestamp < pkt->ts) {
             /* Packet belongs to a new frame... */
-            tmp = create_new_pnode(pkt, playout_buf->playout_delay, playout_buf->deletion_delay);
+            tmp = create_new_pnode(pkt, playout_buf->playout_delay);
             playout_buf->last->nxt = tmp;
             tmp->prv = playout_buf->last;
             playout_buf->last = tmp;
         } else {
-<<<<<<< HEAD
             /* Packet belongs to a previous frame... */
             curr = playout_buf->last;
             while(curr != playout_buf->frst && curr->rtp_timestamp > pkt->ts){
@@ -337,13 +333,13 @@
                 add_coded_unit(curr, pkt);
             } else if (curr->rtp_timestamp < pkt->ts){
                 /* Packet belongs to a new previous frame */
-                tmp = create_new_pnode(pkt, playout_buf->playout_delay,playout_buf->deletion_delay);
+                tmp = create_new_pnode(pkt, playout_buf->playout_delay);
                 tmp->nxt = curr->nxt;
                 tmp->prv = curr;
                 curr->nxt->prv = tmp;
                 curr->nxt = tmp;
             } else if (curr == playout_buf->frst) {
-                tmp = create_new_pnode(pkt, playout_buf->playout_delay,playout_buf->deletion_delay);
+                tmp = create_new_pnode(pkt, playout_buf->playout_delay);
                 tmp->nxt = playout_buf->frst;
                 curr->prv = tmp;
                 playout_buf->frst = tmp;
@@ -353,29 +349,6 @@
                 if (pkt->m) {
                     debug_msg
                         ("Oops... dropped packet with M bit set\n");
-=======
-                if (playout_buf->last->rtp_timestamp < pkt->ts) {
-                        /* Packet belongs to a new frame... */
-                        tmp = create_new_pnode(pkt, playout_buf->playout_delay);
-                        playout_buf->last->nxt = tmp;
-                        playout_buf->last->completed = true;
-                        tmp->prv = playout_buf->last;
-                        playout_buf->last = tmp;
-                } else {
-                        /* Packet belongs to a previous frame... */
-                        if (playout_buf->frst->rtp_timestamp > pkt->ts) {
-                                debug_msg("A very old packet - discarded\n");
-                        } else {
-                                debug_msg
-                                    ("A packet for a previous frame, but might still be useful\n");
-                                /* Should probably insert this into the playout buffer here... */
-                        }
-                        if (pkt->m) {
-                                debug_msg
-                                    ("Oops... dropped packet with M bit set\n");
-                        }
-                        free(pkt);
->>>>>>> c91b3a48
                 }
                 free(pkt);
             }
