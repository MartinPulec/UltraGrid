--- conflicted
+++ resolved
@@ -278,11 +278,8 @@
 void pbuf_insert(struct pbuf *playout_buf, rtp_packet * pkt)
 {
         struct pbuf_node *tmp;
-<<<<<<< HEAD
         struct pbuf_node *curr;
 
-=======
->>>>>>> 813d56ba
         pbuf_validate(playout_buf);
 
         // collect statistics
@@ -335,7 +332,6 @@
             tmp->prv = playout_buf->last;
             playout_buf->last = tmp;
         } else {
-<<<<<<< HEAD
             /* Packet belongs to a previous frame... */
             curr = playout_buf->last;
             while(curr != playout_buf->frst && curr->rtp_timestamp > pkt->ts){
@@ -363,30 +359,6 @@
                 if (pkt->m) {
                     debug_msg
                         ("Oops... dropped packet with M bit set\n");
-=======
-                if (playout_buf->last->rtp_timestamp < pkt->ts) {
-                        /* Packet belongs to a new frame... */
-                        tmp = create_new_pnode(pkt, playout_buf->playout_delay,
-                                        playout_buf->deletion_delay);
-                        playout_buf->last->nxt = tmp;
-                        playout_buf->last->completed = true;
-                        tmp->prv = playout_buf->last;
-                        playout_buf->last = tmp;
-                } else {
-                        /* Packet belongs to a previous frame... */
-                        if (playout_buf->frst->rtp_timestamp > pkt->ts) {
-                                debug_msg("A very old packet - discarded\n");
-                        } else {
-                                debug_msg
-                                    ("A packet for a previous frame, but might still be useful\n");
-                                /* Should probably insert this into the playout buffer here... */
-                        }
-                        if (pkt->m) {
-                                debug_msg
-                                    ("Oops... dropped packet with M bit set\n");
-                        }
-                        free(pkt);
->>>>>>> 813d56ba
                 }
                 free(pkt);
             }
