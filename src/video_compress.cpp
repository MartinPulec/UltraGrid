/**
 * @file   video_compress.c
 * @author Martin Pulec     <pulec@cesnet.cz>
 * @ingroup video_compress
 *
 * @brief Video compress functions.
 */
/*
 * Copyright (c) 2011-2013 CESNET z.s.p.o.
 * All rights reserved.
 *
 * Redistribution and use in source and binary forms, with or without
 * modification, is permitted provided that the following conditions
 * are met:
 *
 * 1. Redistributions of source code must retain the above copyright
 *    notice, this list of conditions and the following disclaimer.
 *
 * 2. Redistributions in binary form must reproduce the above copyright
 *    notice, this list of conditions and the following disclaimer in the
 *    documentation and/or other materials provided with the distribution.
 *
 * 3. Neither the name of CESNET nor the names of its contributors may be
 *    used to endorse or promote products derived from this software without
 *    specific prior written permission.
 *
 * THIS SOFTWARE IS PROVIDED BY THE AUTHORS AND CONTRIBUTORS
 * "AS IS" AND ANY EXPRESSED OR IMPLIED WARRANTIES, INCLUDING,
 * BUT NOT LIMITED TO, THE IMPLIED WARRANTIES OF MERCHANTABILITY
 * AND FITNESS FOR A PARTICULAR PURPOSE ARE DISCLAIMED. IN NO
 * EVENT SHALL THE AUTHORS OR CONTRIBUTORS BE LIABLE FOR ANY DIRECT,
 * INDIRECT, INCIDENTAL, SPECIAL, EXEMPLARY, OR CONSEQUENTIAL DAMAGES
 * (INCLUDING, BUT NOT LIMITED TO, PROCUREMENT OF SUBSTITUTE GOODS OR
 * SERVICES; LOSS OF USE, DATA, OR PROFITS; OR BUSINESS INTERRUPTION)
 * HOWEVER CAUSED AND ON ANY THEORY OF LIABILITY, WHETHER IN
 * CONTRACT, STRICT LIABILITY, OR TORT (INCLUDING NEGLIGENCE OR
 * OTHERWISE) ARISING IN ANY WAY OUT OF THE USE OF THIS SOFTWARE,
 * EVEN IF ADVISED OF THE POSSIBILITY OF SUCH DAMAGE.
 */
#ifdef HAVE_CONFIG_H
#include "config.h"
#include "config_unix.h"
#include "config_win32.h"
#endif // HAVE_CONFIG_H

#include <list>
#include <memory>
#include <stdio.h>
#include <string>
#include <string.h>
#include <tuple>
#include <vector>

#include "messaging.h"
#include "module.h"
#include "utils/synchronized_queue.h"
#include "utils/vf_split.h"
#include "utils/worker.h"
#include "video.h"
#include "video_compress.h"
#include "video_compress/cuda_dxt.h"
#include "video_compress/dxt_glsl.h"
#include "video_compress/libavcodec.h"
#include "video_compress/j2k.h"
#include "video_compress/jpeg.h"
#include "video_compress/none.h"
#include "video_compress/uyvy.h"
#include "lib_common.h"

using namespace std;

namespace {

/* *_str are symbol names inside library */
/**
 * @brief This struct describes individual compress module
 *
 * Initially, in this struct are either callbacks or functions names.
 * For actual initialization of the callbacks/names, @ref MK_STATIC and @ref MK_NAME
 * macros should be used. After initialization, callbacks are set.
 *
 * There are 2 APIs available - drivers are required to implement one of them. They
 * can implement either @ref compress_frame_func or @ref compress_tile_func function.
 * The other* shall then be NULL.
 */
struct compress_t {
        const char        * library_name; ///< If module is dynamically loadable, this is the name of library.

        compress_info_t   * compress_info;
        const char        * compress_info_symbol_name;

        void *handle;                     ///< for modular build, dynamically loaded library handle
};

/**
 * @brief This structure represents real internal compress state
 */
struct compress_state_real {
        struct compress_t  *handle;                 ///< handle for the driver
        struct module     **state;                  ///< driver internal states
        unsigned int        state_count;            ///< count of compress states (equal to tiles' count)
        char                compress_options[1024]; ///< compress options (for reconfiguration)
};
}

/**
 * @brief Video compress state.
 *
 * This structure represents external video compress state. This is basically a proxy for real
 * state. The point of doing this is to allow dynamic reconfiguration of the real state.
 */
struct compress_state {
        struct module mod;               ///< compress module data
        struct compress_state_real *ptr; ///< pointer to real compress state
        synchronized_queue<shared_ptr<video_frame>, 1> queue;
};

typedef struct compress_state compress_state_proxy; ///< Used to emphasize that the state is actually a proxy.

/**
 * This is placeholder state returned by compression module meaning that the initialization was
 * successful but no state was create. This is the case eg. when the module only displayed help.
 */
struct module compress_init_noerr;

static void init_compressions(void);
static shared_ptr<video_frame> compress_frame_tiles(struct compress_state_real *s,
                shared_ptr<video_frame> frame, struct module *parent);
static int compress_init_real(struct module *parent, const char *config_string,
                struct compress_state_real **state);
static void compress_done_real(struct compress_state_real *s);
static void compress_done(struct module *mod);

/**
 * @brief This table contains list of video compress devices compiled with this UltraGrid version.
 * @copydetails decoders
 */
struct compress_t compress_modules[] = {
#ifndef UV_IN_YURI
#if defined HAVE_DXT_GLSL || defined BUILD_LIBRARIES
        {
                "rtdxt",
                MK_NAME_REF(rtdxt_info),
                NULL,
        },
#endif
        {
                "J2K",
                "j2k",
                MK_NAME(j2k_compress_init),
                MK_NAME(j2k_compress),
                MK_NAME(NULL),
                MK_NAME(NULL),
                NULL
        },
#if defined HAVE_JPEG || defined  BUILD_LIBRARIES
        {
                "jpeg",
                MK_NAME_REF(jpeg_info),
                NULL,
        },
#endif
#if defined HAVE_COMPRESS_UYVY || defined  BUILD_LIBRARIES
        {
                "uyvy",
                MK_NAME_REF(uyvy_info),
                NULL,
        },
#endif
#if defined HAVE_LAVC || defined  BUILD_LIBRARIES
        {
                "libavcodec",
                MK_NAME_REF(libavcodec_info),
                NULL,
        },
#endif
#if defined HAVE_CUDA_DXT || defined  BUILD_LIBRARIES
        {
                "cuda_dxt",
                MK_NAME_REF(cuda_dxt_info),
                NULL,
        },
#endif
#endif
        {
                NULL,
                MK_STATIC_REF(none_info),
                NULL,
        },
};

#define MAX_COMPRESS_MODULES (sizeof(compress_modules)/sizeof(struct compress_t))

/// @brief List of available display devices.
///
/// initialized automatically
static struct compress_t *available_compress_modules[MAX_COMPRESS_MODULES];
/// @brief Count of @ref available_compress_modules.
///
/// initialized automatically
static int compress_modules_count = 0;

#ifdef BUILD_LIBRARIES
#include <dlfcn.h>
/** Opens compress library of given name. */
static void *compress_open_library(const char *compress_name)
{
        char name[128];
        snprintf(name, sizeof(name), "vcompress_%s.so.%d", compress_name, VIDEO_COMPRESS_ABI_VERSION);

        return open_library(name);
}

/** For a given device, load individual functions from library handle (previously opened). */
static int compress_fill_symbols(struct compress_t *compression)
{
        void *handle = compression->handle;

        compression->compress_info = (compress_info_t *)
                dlsym(handle, compression->compress_info_symbol_name);

        if(!compression->compress_info) {
                fprintf(stderr, "Library %s opening error: %s \n", compression->library_name, dlerror());
                return FALSE;
        }
        return TRUE;
}
#endif

/// @brief guard of @ref available_compress_modules initialization
static pthread_once_t compression_list_initialized = PTHREAD_ONCE_INIT;

/// @brief initializes @ref available_compress_modules initialization
static void init_compressions(void)
{
        unsigned int i;
        for(i = 0; i < sizeof(compress_modules)/sizeof(struct compress_t); ++i) {
#ifdef BUILD_LIBRARIES
                if(compress_modules[i].library_name) {
                        int ret;
                        compress_modules[i].handle = compress_open_library(
                                        compress_modules[i].library_name);
                        if(!compress_modules[i].handle) continue;
                        ret = compress_fill_symbols(&compress_modules[i]);
                        if(!ret) {
                                fprintf(stderr, "Opening symbols from library %s failed.\n",
                                                compress_modules[i].library_name);
                                continue;
                        }
                }
#endif
                available_compress_modules[compress_modules_count] = &compress_modules[i];
                compress_modules_count++;
        }
}

/// @brief Displays list of available compressions.
void show_compress_help()
{
        int i;
        pthread_once(&compression_list_initialized, init_compressions);
        printf("Possible compression modules (see '-c <module>:help' for options):\n");
        for(i = 0; i < compress_modules_count; ++i) {
                printf("\t%s\n", available_compress_modules[i]->compress_info->name);
        }
}

list<compress_preset> get_compress_capabilities()
{
        list<compress_preset> ret;

        pthread_once(&compression_list_initialized, init_compressions);

        for (int i = 0; i < compress_modules_count; ++i) {
                for (auto const & it : available_compress_modules[i]->compress_info->presets) {
                        auto new_elem = it;
                        new_elem.name = string(available_compress_modules[i]->compress_info->name)
                                + ":" + it.name;
                        if (available_compress_modules[i]->compress_info->is_supported_func &&
                                        available_compress_modules[i]->compress_info->is_supported_func()) {
                                ret.push_back(new_elem);
                        }
                }
        }

        return ret;
}

/**
 * @brief Processes message.
 *
 * This function is a callback called from control thread to change some parameters of
 * compression.
 *
 * @param[in] receiver pointer to the compress module
 * @param[in] msg      message to process
 */
static void compress_process_message(compress_state_proxy *proxy, struct msg_change_compress_data *data)
{
        /* In this case we are only changing some parameter of compression.
         * This means that we pass the parameter to compress driver. */
        if(data->what == CHANGE_PARAMS) {
                for(unsigned int i = 0; i < proxy->ptr->state_count; ++i) {
                        struct msg_change_compress_data *tmp_data =
                                (struct msg_change_compress_data *)
                                new_message(sizeof(struct msg_change_compress_data));
                        tmp_data->what = data->what;
                        strncpy(tmp_data->config_string, data->config_string,
                                        sizeof(tmp_data->config_string) - 1);
                        struct response *resp = send_message_to_receiver(proxy->ptr->state[i],
                                        (struct message *) tmp_data);
                        resp->deleter(resp);
                }

        } else {
                struct compress_state_real *new_state;
                char config[1024];
                strncpy(config, data->config_string, sizeof(config));

                int ret = compress_init_real(&proxy->mod, config, &new_state);
                if(ret == 0) {
                        struct compress_state_real *old = proxy->ptr;
                        proxy->ptr = new_state;
                        compress_done_real(old);
                }
        }

        free_message((struct message *) data);
}

/**
 * @brief This function initializes video compression.
 *
 * This function wrapps the call of compress_init_real().
 * @param[in] parent        parent module
 * @param[in] config_string configuration (in format <driver>:<options>)
 * @param[out] state        created state
 * @retval     0            if state created sucessfully
 * @retval    <0            if error occured
 * @retval    >0            finished successfully, no state created (eg. displayed help)
 */
int compress_init(struct module *parent, const char *config_string, struct compress_state **state) {
        struct compress_state_real *s;

        compress_state_proxy *proxy;
        proxy = new compress_state_proxy();

        module_init_default(&proxy->mod);
        proxy->mod.cls = MODULE_CLASS_COMPRESS;
        proxy->mod.priv_data = proxy;
        proxy->mod.deleter = compress_done;

        int ret = compress_init_real(&proxy->mod, config_string, &s);
        if(ret == 0) {
                proxy->ptr = s;

                *state = proxy;
                module_register(&proxy->mod, parent);
        } else {
                delete proxy;
        }

        return ret;
}

/**
 * @brief This is compression initialization function that really does the stuff.
 * @param[in] parent        parent module
 * @param[in] config_string configuration (in format <driver>:<options>)
 * @param[out] state        created state
 * @retval     0            if state created sucessfully
 * @retval    <0            if error occured
 * @retval    >0            finished successfully, no state created (eg. displayed help)
 */
static int compress_init_real(struct module *parent, const char *config_string,
                struct compress_state_real **state)
{
        struct compress_state_real *s;
        struct video_compress_params params;
        const char *compress_options = NULL;

        if(!config_string)
                return -1;

        if(strcmp(config_string, "help") == 0)
        {
                show_compress_help();
                return 1;
        }

        pthread_once(&compression_list_initialized, init_compressions);

        memset(&params, 0, sizeof(params));

        s = (struct compress_state_real *) calloc(1, sizeof(struct compress_state_real));

        s->state_count = 1;

        for (int i = 0; i < compress_modules_count; ++i) {
                if(strncasecmp(config_string, available_compress_modules[i]->compress_info->name,
                                strlen(available_compress_modules[i]->compress_info->name)) == 0) {
                        s->handle = available_compress_modules[i];
                        if (config_string[strlen(available_compress_modules[i]->compress_info->name)] == ':')
                                compress_options = config_string +
                                        strlen(available_compress_modules[i]->compress_info->name) + 1;
                        else
                                compress_options = "";
                }
        }
        if(!s->handle) {
                fprintf(stderr, "Unknown compression: %s\n", config_string);
                free(s);
                return -1;
        }
        strncpy(s->compress_options, compress_options, sizeof(s->compress_options) - 1);
        s->compress_options[sizeof(s->compress_options) - 1] = '\0';
        params.cfg = s->compress_options;
        if(s->handle->compress_info->init_func) {
                s->state = (struct module **) calloc(1, sizeof(struct module *));
                s->state[0] = s->handle->compress_info->init_func(parent, &params);
                if(!s->state[0]) {
                        fprintf(stderr, "Compression initialization failed: %s\n", config_string);
                        free(s->state);
                        free(s);
                        return -1;
                }
                if(s->state[0] == &compress_init_noerr) {
                        free(s->state);
                        free(s);
                        return 1;
                }
        } else {
                free(s);
                return -1;
        }

        *state = s;
        return 0;
}

/**
 * @brief Returns name of compression module
 *
 * @param proxy compress state
 * @returns     compress name
 */
const char *get_compress_name(compress_state_proxy *proxy)
{
        if(proxy)
                return proxy->ptr->handle->compress_info->name;
        else
                return NULL;
}

/**
 * @brief Compressses frame
 *
 * @param proxy        compress state
 * @param frame        uncompressed frame to be compressed
 * @return             compressed frame, may be NULL if compression failed
 */
void compress_frame(compress_state_proxy *proxy, shared_ptr<video_frame> frame)
{
        if (!frame) { // pass poisoned pill
                if (proxy)
                        proxy->queue.push(shared_ptr<video_frame>());
                return;
        }

        if (!proxy)
                abort();

        struct msg_change_compress_data *msg = NULL;
        while ((msg = (struct msg_change_compress_data *) check_message(&proxy->mod))) {
                compress_process_message(proxy, msg);
        }

        struct compress_state_real *s = proxy->ptr;

        shared_ptr<video_frame> sync_api_frame;
        if (s->handle->compress_info->compress_frame_func) {
                sync_api_frame = s->handle->compress_info->compress_frame_func(s->state[0], frame);
        } else if(s->handle->compress_info->compress_tile_func) {
                sync_api_frame = compress_frame_tiles(s, frame, &proxy->mod);
        } else {
                sync_api_frame = {};
        }

        // empty return value here represents error, but we don't want to pass it to queue, since it would
        // be interpreted as poisoned pill
        if (!sync_api_frame) {
                return;
        }

<<<<<<< HEAD
        proxy->queue.push(sync_api_frame);
=======
        // NULL has special meaning - it is poisoned pill so we must
        // prevent passing it further
        if (sync_api_frame == NULL) {
                return;
        }

	while (sync_api_frame) {
		msg_frame *frame_msg;
		if (s->handle->compress_pop_func) {
			abort(); // not yet implemented
		} else {
			frame_msg = new msg_frame(sync_api_frame);
		}
		s->queue->push(frame_msg);
		// if API supports it, get next frame
		//sync_api_frame = NULL;
		sync_api_frame = s->handle->compress_frame_func(s->state[0], NULL, s->buffer_index);
	}
>>>>>>> ecc0d7a3
}

/**
 * @name Tile API Routines
 * The worker callbacks here are optimization - all tiles are processed concurrently.
 * @{
 */
/**
 * @brief Auxiliary structure passed to worker thread.
 */
struct compress_worker_data {
        struct module *state;      ///< compress driver status
        shared_ptr<video_frame> frame; ///< uncompressed tile to be compressed

        compress_tile_t callback;  ///< tile compress callback
        shared_ptr<video_frame> ret; ///< OUT - returned compressed tile, NULL if failed
};

/**
 * @brief This function is callback passed to a "thread pool"
 * @param arg @ref compress_worker_data
 * @return @ref compress_worker_data (same as input)
 */
static void *compress_tile_callback(void *arg) {
        compress_worker_data *s = (compress_worker_data *) arg;

        s->ret = s->callback(s->state, s->frame);

        return s;
}

/**
 * Compresses video frame with tiles API
 *
 * @param[in]     s             compress state
 * @param[in]     frame         uncompressed frame
 * @param         parent        parent module (for the case when there is a need to reconfigure)
 * @return                      compressed video frame, may be NULL if compression failed
 */
static shared_ptr<video_frame> compress_frame_tiles(struct compress_state_real *s,
                shared_ptr<video_frame> frame, struct module *parent)
{
        struct video_compress_params params;
        memset(&params, 0, sizeof(params));
        params.cfg = s->compress_options;
        if(frame->tile_count != s->state_count) {
                s->state = (struct module **) realloc(s->state, frame->tile_count * sizeof(struct module *));
                for(unsigned int i = s->state_count; i < frame->tile_count; ++i) {
                        s->state[i] = s->handle->compress_info->init_func(parent, &params);
                        if(!s->state[i]) {
                                fprintf(stderr, "Compression initialization failed\n");
                                return NULL;
                        }
                }
                s->state_count = frame->tile_count;
        }

        vector<shared_ptr<video_frame>> separate_tiles = vf_separate_tiles(frame);
        // frame pointer may no longer be valid
        frame = NULL;

        vector<task_result_handle_t> task_handle(separate_tiles.size());

        vector <compress_worker_data> data_tile(separate_tiles.size());
        for(unsigned int i = 0; i < separate_tiles.size(); ++i) {
                struct compress_worker_data *data = &data_tile[i];
                data->state = s->state[i];
                data->frame = separate_tiles[i];
                data->callback = s->handle->compress_info->compress_tile_func;

                task_handle[i] = task_run_async(compress_tile_callback, data);
        }

        vector<shared_ptr<video_frame>> compressed_tiles(separate_tiles.size(), nullptr);

        bool failed = false;
        for(unsigned int i = 0; i < separate_tiles.size(); ++i) {
                struct compress_worker_data *data = (struct compress_worker_data *)
                        wait_task(task_handle[i]);

                if(!data->ret) {
                        failed = true;
                }

                compressed_tiles[i] = data->ret;
        }

        if (failed) {
                return NULL;
        }

        return vf_merge_tiles(compressed_tiles);
}
/**
 * @}
 */

/**
 * @brief Video compression cleanup function.
 * @param mod video compress module
 */
static void compress_done(struct module *mod)
{
        if(!mod)
                return;

        compress_state_proxy *proxy = (compress_state_proxy *) mod->priv_data;
        struct compress_state_real *s = proxy->ptr;
        compress_done_real(s);

        delete proxy;
}

/**
 * Video compression cleanup function.
 * This destroys contained real video compress state.
 * @param mod video compress module
 */
static void compress_done_real(struct compress_state_real *s)
{
        if(!s)
                return;

        for(unsigned int i = 0; i < s->state_count; ++i) {
                module_done(s->state[i]);
        }
        free(s->state);
        free(s);
}

shared_ptr<video_frame> compress_pop(compress_state_proxy *proxy)
{
        if(!proxy)
                return NULL;

        return proxy->queue.pop();
}
<|MERGE_RESOLUTION|>--- conflicted
+++ resolved
@@ -492,15 +492,6 @@
                 return;
         }
 
-<<<<<<< HEAD
-        proxy->queue.push(sync_api_frame);
-=======
-        // NULL has special meaning - it is poisoned pill so we must
-        // prevent passing it further
-        if (sync_api_frame == NULL) {
-                return;
-        }
-
 	while (sync_api_frame) {
 		msg_frame *frame_msg;
 		if (s->handle->compress_pop_func) {
@@ -513,7 +504,6 @@
 		//sync_api_frame = NULL;
 		sync_api_frame = s->handle->compress_frame_func(s->state[0], NULL, s->buffer_index);
 	}
->>>>>>> ecc0d7a3
 }
 
 /**
