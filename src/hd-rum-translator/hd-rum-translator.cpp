--- conflicted
+++ resolved
@@ -714,11 +714,7 @@
     if (params.control_port != -1) {
         if(control_init(params.control_port, params.control_connection_type, &state.control_state, &state.mod) != 0) {
             fprintf(stderr, "Warning: Unable to create remote control.\n");
-<<<<<<< HEAD
-            return EXIT_FAILURE;
-=======
             return EXIT_FAIL_CONTROL_SOCK;
->>>>>>> 4cd91b53
         }
         control_start(state.control_state);
     }
